--- conflicted
+++ resolved
@@ -233,263 +233,11 @@
    * if it can be statically rewritten.
    */
   private void inspectHtmlAttribute(Attr attr, HTML.Attribute info) {
-<<<<<<< HEAD
-    FilePosition pos = Nodes.getFilePositionForValue(attr);
-    String value = attr.getValue();
-
-    // There are two cases for name handling.
-    // 1. For names that can be forced to a local scope, we pass them
-    //    through unchanged, except we deny the '__' suffix as reserved for
-    //    use by the container.
-    // 2. For names that have global scope, we rewrite them with a local
-    //    suffix.  We could allow these names to end with '__', but I think
-    //    the inconsistency is more confusing than helpful
-
-    Expression dynamicValue;
-    switch (info.getType()) {
-      case CLASSES:
-        // className is arbitrary CDATA, it's not restricted by spec,
-        // and some js libs depend on putting rich data in className.
-        // http://www.w3.org/TR/html401/struct/global.html#adef-class
-        // We still ban classNames with words ending '__'.
-        // We could try deleting just the bad words, but it seems unlikely
-        // that narrow sanitization will allow broken code to still work,
-        // and we can revisit this if there are enough cases in the wild.
-        if (!checkForbiddenIdList(value, pos)) { return; }
-        dynamicValue = null;
-        break;
-      case FRAME_TARGET:
-      case LOCAL_NAME:
-        if (!checkValidId(value, pos)) { return; }
-        dynamicValue = null;
-        break;
-      case GLOBAL_NAME:
-      case ID:
-      case IDREF:
-        if (!checkValidId(value, pos)) { return; }
-        dynamicValue = rewriteIdentifiers(pos, value);
-        break;
-      case IDREFS:
-        if (!checkValidIdList(value, pos)) { return; }
-        dynamicValue = rewriteIdentifiers(pos, value);
-        break;
-      case NONE:
-        dynamicValue = null;
-        break;
-      case SCRIPT:
-        String handlerFnName = handlerCache.get(attr.getValue());
-        if (handlerFnName == null) {
-          Block b;
-          try {
-            b = parseJsFromAttrValue(attr);
-          } catch (ParseException ex) {
-            ex.toMessageQueue(mq);
-            return;
-          }
-          if (b.children().isEmpty()) { return; }
-          rewriteEventHandlerReferences(b);
-
-          handlerFnName = meta.generateUniqueName("c");
-          Declaration handler = (Declaration) QuasiBuilder.substV(
-              ""
-              + "var @handlerName = ___./*@synthetic*/markFuncFreeze("
-              + "    /*@synthetic*/function ("
-              + "        event, " + ReservedNames.THIS_NODE + ") { @body*; });",
-              "handlerName", SyntheticNodes.s(
-                  new Identifier(FilePosition.UNKNOWN, handlerFnName)),
-              "body", new ParseTreeNodeContainer(b.children()));
-          handlers.add(handler);
-          handlerCache.put(attr.getValue(), handlerFnName);
-        }
-
-        FunctionConstructor eventAdapter
-            = (FunctionConstructor) QuasiBuilder.substV(
-            ""
-            + "(/*@synthetic*/ function (event) {"
-            + "  return /*@synthetic*/ (plugin_dispatchEvent___("
-            + "      /*@synthetic*/this, event, "
-            + "      ___./*@synthetic*/getId(IMPORTS___), @tail));"
-            + "})",
-            "tail", new Reference(SyntheticNodes.s(
-                new Identifier(pos, handlerFnName))));
-        eventAdapter.setFilePosition(pos);
-        dynamicValue = eventAdapter;
-        break;
-      case STYLE:
-        CssTree.DeclarationGroup decls;
-        try {
-          decls = parseStyleAttrib(attr);
-          if (decls == null) { return; }
-        } catch (ParseException ex) {
-          ex.toMessageQueue(mq);
-          return;
-        }
-
-        // The validator will check that property values are well-formed,
-        // marking those that aren't, and identifies all URLs.
-        CssValidator v = new CssValidator(cssSchema, htmlSchema, mq)
-            .withInvalidNodeMessageLevel(MessageLevel.WARNING);
-        v.validateCss(AncestorChain.instance(decls));
-        // The rewriter will remove any unsafe constructs.
-        // and put URLs in the proper filename namespace
-        new CssRewriter(meta, mq)
-            .withInvalidNodeMessageLevel(MessageLevel.WARNING)
-            .rewrite(AncestorChain.instance(decls));
-
-        StringBuilder css = new StringBuilder();
-        RenderContext rc = new RenderContext(decls.makeRenderer(css, null));
-        decls.render(rc);
-        rc.getOut().noMoreTokens();
-
-        dynamicValue = StringLiteral.valueOf(pos, css);
-        break;
-      case URI:
-        try {
-          URI uri = new URI(value);
-          ExternalReference ref = new ExternalReference(uri, pos);
-          String rewrittenUri = meta.getPluginEnvironment()
-              .rewriteUri(ref, info.getMimeTypes());
-          if (rewrittenUri == null) {
-            mq.addMessage(
-                IhtmlMessageType.MALFORMED_URI, pos,
-                MessagePart.Factory.valueOf(uri.toString()));
-            return;
-          }
-          dynamicValue = StringLiteral.valueOf(
-              ref.getReferencePosition(), rewrittenUri);
-        } catch (URISyntaxException ex) {
-          mq.addMessage(
-              IhtmlMessageType.MALFORMED_URI, pos,
-              MessagePart.Factory.valueOf(value));
-          return;
-        }
-        break;
-      default:
-        throw new RuntimeException(info.getType().name());
-    }
-    scriptsPerNode.put(attr, dynamicValue);
-  }
-
-  private static final Pattern IDENTIFIER_SEPARATOR = Pattern.compile("\\s+");
-  private static final Pattern FORBIDDEN_ID =
-      Pattern.compile("__\\s*$");
-  private static final Pattern VALID_ID =
-      Pattern.compile("^[\\p{Alnum}$_:.\\-\\[\\]]+$");
-
-  /** True iff value is not a forbidden id */
-  private boolean checkForbiddenId(String value, FilePosition pos) {
-    if (!FORBIDDEN_ID.matcher(value).find()) { return true; }
-    mq.addMessage(
-        IhtmlMessageType.ILLEGAL_NAME, MessageLevel.WARNING, pos,
-        MessagePart.Factory.valueOf(value));
-    return false;
-  }
-
-  /** True iff value does not contain a forbidden id */
-  private boolean checkForbiddenIdList(String value, FilePosition pos) {
-    boolean ok = true;
-    for (String ident : IDENTIFIER_SEPARATOR.split(value)) {
-      ok &= checkForbiddenId(ident, pos);
-    }
-    return ok;
-  }
-
-  /** True if value is a valid id */
-  private boolean checkValidId(String value, FilePosition pos) {
-    if (!checkForbiddenId(value, pos)) { return false; }
-    if ("".equals(value)) { return true; }
-    if (VALID_ID.matcher(value).find()) { return true; }
-    mq.addMessage(
-        IhtmlMessageType.ILLEGAL_NAME, pos,
-        MessagePart.Factory.valueOf(value));
-    return false;
-  }
-
-  /** True iff value is a space-separated list of valid ids. */
-  private boolean checkValidIdList(String value, FilePosition pos) {
-    boolean ok = true;
-    for (String ident : IDENTIFIER_SEPARATOR.split(value)) {
-      ok &= checkValidId(ident, pos);
-    }
-    return ok;
-  }
-
-  /** "foo bar baz" -> "foo-suffix___ bar-suffix___ baz-suffix___". */
-  private Expression rewriteIdentifiers(FilePosition pos, String names) {
-    if ("".equals(names)) { return null; }
-    String[] idents = IDENTIFIER_SEPARATOR.split(names);
-    String idClass = meta.getIdClass();
-    if (idClass != null) {
-      StringBuilder result = new StringBuilder(names.length());
-      for (String ident : idents) {
-        if ("".equals(ident)) { continue; }
-        if (result.length() != 0) { result.append(' '); }
-        result.append(ident).append('-').append(idClass);
-      }
-      return StringLiteral.valueOf(pos, result.toString());
-    } else {
-      Expression result = null;
-      for (String ident : idents) {
-        if ("".equals(ident)) { continue; }
-        Expression oneRewritten = (Expression) QuasiBuilder.substV(
-            "@ident + IMPORTS___.getIdClass___()",
-            "ident", StringLiteral.valueOf(
-                pos, (result != null ? " " : "") + ident + "-"));
-        if (result != null) {
-          result = QuasiUtil.concat(result, oneRewritten);
-        } else {
-          result = oneRewritten;
-        }
-      }
-      return result;
-    }
-  }
-
-  /**
-   * Convert "this" -> "thisNode___" in event handlers.  Event handlers are
-   * run in a context where this points to the current node.
-   * We need to emulate that but still allow the event handlers to be simple
-   * functions, so we pass in the tamed node as the first parameter.
-   *
-   * The event handler goes from:<br>
-   *   {@code if (this.type === 'text') alert(this.value); }
-   * to a function like:<pre>
-   *   function (thisNode___, event) {
-   *     if (thisNode___.type === 'text') {
-   *       alert(thisNode___.value);
-   *     }
-   *   }</pre>
-   * <p>
-   * And the resulting function is called via a handler attribute like
-   * {@code onchange="plugin_dispatchEvent___(this, node, 1234, 'handlerName')"}
-   */
-  private static void rewriteEventHandlerReferences(Block block) {
-    block.acceptPreOrder(
-        new Visitor() {
-          public boolean visit(AncestorChain<?> ancestors) {
-            ParseTreeNode node = ancestors.node;
-            // Do not recurse into closures.
-            if (node instanceof FunctionConstructor) { return false; }
-            if (node instanceof Reference) {
-              Reference r = (Reference) node;
-              if (Keyword.THIS.toString().equals(r.getIdentifierName())) {
-                Identifier oldRef = r.getIdentifier();
-                Identifier thisNode = new Identifier(
-                    oldRef.getFilePosition(), ReservedNames.THIS_NODE);
-                r.replaceChild(SyntheticNodes.s(thisNode), oldRef);
-              }
-              return false;
-            }
-            return true;
-          }
-        }, null);
-=======
     HtmlAttributeRewriter.SanitizedAttr r = aRewriter.sanitizeStringValue(
         HtmlAttributeRewriter.fromAttr(attr, info));
     if (r.isSafe) {
       scriptsPerNode.put(attr, r.result);
     }
->>>>>>> 5b0bf81e
   }
 
   /**
