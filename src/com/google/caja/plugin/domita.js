--- conflicted
+++ resolved
@@ -808,13 +808,9 @@
         });
 
     /**
-<<<<<<< HEAD
-     * If str ends with suffix, return the part of str before suffix.
-=======
      * If str ends with suffix,
      * and str is not identical to suffix,
      * then return the part of str before suffix.
->>>>>>> 28fa60da
      * Otherwise return fail.
      */
     function unsuffix(str, suffix, fail) {
@@ -828,18 +824,11 @@
     }
 
     var ID_LIST_PARTS_PATTERN = new RegExp(
-<<<<<<< HEAD
-      '([^' + XML_SPACE + ']+)([' + XML_SPACE + ']|$)', 'g');
-
-    /** Convert a real attribute value to the value seen in a sandbox. */
-    function virtualizeAttributeValue(attrType, realValue) {
-=======
       '([^' + XML_SPACE + ']+)([' + XML_SPACE + ']+|$)', 'g');
 
     /** Convert a real attribute value to the value seen in a sandbox. */
     function virtualizeAttributeValue(attrType, realValue) {
       realValue = String(realValue);
->>>>>>> 28fa60da
       switch (attrType) {
         case html4.atype.GLOBAL_NAME:
         case html4.atype.ID:
@@ -848,11 +837,7 @@
         case html4.atype.IDREFS:
           return realValue.replace(ID_LIST_PARTS_PATTERN,
               function(_, id, spaces) {
-<<<<<<< HEAD
-                return unsuffix(id, idSuffix, '') + spaces;
-=======
                 return unsuffix(id, idSuffix, '') + (spaces ? ' ' : '');
->>>>>>> 28fa60da
               });
         default:
           return realValue;
@@ -925,13 +910,9 @@
           value = String(value);
           if (value && isValidIdList(value)) {
             return value.replace(ID_LIST_PARTS_PATTERN,
-<<<<<<< HEAD
-                function(_, id, spaces) { return id + idSuffix + spaces; });
-=======
                 function(_, id, spaces) {
                   return id + idSuffix + (spaces ? ' ' : '');
                 });
->>>>>>> 28fa60da
           }
           return null;
         case html4.atype.LOCAL_NAME:
