// Copyright (C) 2008 Google Inc.
//
// Licensed under the Apache License, Version 2.0 (the "License");
// you may not use this file except in compliance with the License.
// You may obtain a copy of the License at
//
//      http://www.apache.org/licenses/LICENSE-2.0
//
// Unless required by applicable law or agreed to in writing, software
// distributed under the License is distributed on an "AS IS" BASIS,
// WITHOUT WARRANTIES OR CONDITIONS OF ANY KIND, either express or implied.
// See the License for the specific language governing permissions and
// limitations under the License.

/**
 * @fileoverview
 * A partially tamed browser object model based on
 * <a href="http://www.w3.org/TR/DOM-Level-2-HTML/Overview.html"
 * >DOM-Level-2-HTML</a> and specifically, the
 * <a href="http://www.w3.org/TR/DOM-Level-2-HTML/ecma-script-binding.html"
 * >ECMAScript Language Bindings</a>.
 *
 * Caveats:<ul>
 * <li>This is not a full implementation.
 * <li>Security Review is pending.
 * <li><code>===</code> and <code>!==</code> on node lists will not
 *   behave the same as with untamed node lists.  Specifically, it is
 *   not always true that {@code nodeA.childNodes === nodeA.childNodes}.
 * <li>Properties backed by setters/getters like {@code HTMLElement.innerHTML}
 *   will not appear to uncajoled code as DOM nodes do, since they are
 *   implemented using cajita property handlers.
 * </ul>
 *
 * <p>
 * TODO(ihab.awad): Our implementation of getAttribute (and friends)
 * is such that standard DOM attributes which we disallow for security
 * reasons (like 'form:enctype') are placed in the "virtual"
 * attributes map (this.node___.attributes___). They appear to be
 * settable and gettable, but their values are ignored and do not have
 * the expected semantics per the DOM API. This is because we do not
 * have a column in html4-defs.js stating that an attribute is valid
 * but explicitly blacklisted. Alternatives would be to always throw
 * upon access to these attributes; to make them always appear to be
 * null; etc. Revisit this decision if needed.
 *
 * <p>
 * TODO(ihab.awad): Come up with a uniform convention (and helper functions,
 * etc.) for checking that a user-supplied callback is a valid Cajita function
 * or Valija Disfunction.
 *
 * @author mikesamuel@gmail.com
 * @requires console, document, window
 * @requires clearInterval, clearTimeout, setInterval, setTimeout
 * @requires ___, bridal, cajita, css, html, html4, unicode
 * @provides attachDocumentStub, plugin_dispatchEvent___
 * @overrides domitaModules
 */

var domitaModules;
if (!domitaModules) { domitaModules = {}; }

domitaModules.classUtils = function() {

  /**
   * Add setter and getter hooks so that the caja {@code node.innerHTML = '...'}
   * works as expected.
   */
  function exportFields(object, fields) {
    for (var i = fields.length; --i >= 0;) {
      var field = fields[i];
      var fieldUCamel = field.charAt(0).toUpperCase() + field.substring(1);
      var getterName = 'get' + fieldUCamel;
      var setterName = 'set' + fieldUCamel;
      var count = 0;
      if (object[getterName]) {
        ++count;
        ___.useGetHandler(
           object, field, object[getterName]);
      }
      if (object[setterName]) {
        ++count;
        ___.useSetHandler(
           object, field, object[setterName]);
      }
      if (!count) {
        throw new Error('Failed to export field ' + field + ' on ' + object);
      }
    }
  }

  /**
   * Apply a supplied list of getter and setter functions to a given object.
   *
   * @param object an object to be decorated with getters and setters
   * implementing some properties.
   *
   * @param handlers an object containing the handler functions in the form:
   *
   *     {
   *       <propName> : { get: <getHandlerFcn>, set: <setHandlerFcn> },
   *       <propName> : { get: <getHandlerFcn>, set: <setHandlerFcn> },
   *       ...
   *     }
   *
   * For each <propName> entry, the "get" field is required, but the "set"
   * field may be empty; this implies that <propName> is a read-only property.
   */
  function applyAccessors(object, handlers) {
    function propertyOnlyHasGetter(_) {
      throw new TypeError('setting a property that only has a getter');
    }

    cajita.forOwnKeys(handlers, 
                      ___.markFuncFreeze(function (propertyName, def) {
      var setter = def.set || propertyOnlyHasGetter;
      ___.useGetHandler(object, propertyName, def.get);
      ___.useSetHandler(object, propertyName, setter);
    }));
  }

  /**
   * Checks that a user-supplied callback is either a Cajita function or a
   * Valija Disfuction. Return silently if the callback is valid; throw an
   * exception if it is not valid.
   *
   * @param aCallback some user-supplied "function-like" callback.
   */
  function ensureValidCallback(aCallback) {

    // ????????
    // ___.asFunc(___.readPub(aListener, 'call'))

    if ('function' !== typeof aCallback
        // Allow disfunctions
        && !('object' === (typeof aCallback) && aCallback !== null
             && ___.canCallPub(aCallback, 'call'))) {
      throw new Error('Expected function not ' + typeof aCallback);
    }
  }

  return {
    exportFields: exportFields,
    ensureValidCallback: ensureValidCallback,
    applyAccessors: applyAccessors
  };
};

/** XMLHttpRequest or an equivalent on IE 6. */
domitaModules.XMLHttpRequestCtor = function (XMLHttpRequest, ActiveXObject) {
  if (XMLHttpRequest) {
    return XMLHttpRequest;
  } else if (ActiveXObject) {
    // The first time the ctor is called, find an ActiveX class supported by
    // this version of IE.
    var activeXClassId;
    return function ActiveXObjectForIE() {
      if (activeXClassId === void 0) {
        activeXClassId = null;
        /** Candidate Active X types. */
        var activeXClassIds = [
            'MSXML2.XMLHTTP.5.0', 'MSXML2.XMLHTTP.4.0',
            'MSXML2.XMLHTTP.3.0', 'MSXML2.XMLHTTP',
            'MICROSOFT.XMLHTTP.1.0', 'MICROSOFT.XMLHTTP.1',
            'MICROSOFT.XMLHTTP'];
        for (var i = 0, n = activeXClassIds.length; i < n; i++) {
          var candidate = activeXClassIds[i];
          try {
            void new ActiveXObject(candidate);
            activeXClassId = candidate;
            break;
          } catch (e) {
            // do nothing; try next choice
          }
        }
        activeXClassIds = null;
      }
      return new ActiveXObject(activeXClassId);
    };
  } else {
    throw new Error('ActiveXObject not available');
  }
};

domitaModules.TameXMLHttpRequest = function(
    xmlHttpRequestMaker,
    uriCallback) {
  var classUtils = domitaModules.classUtils();

  // See http://www.w3.org/TR/XMLHttpRequest/

  // TODO(ihab.awad): Improve implementation (interleaving, memory leaks)
  // per http://www.ilinsky.com/articles/XMLHttpRequest/

  function TameXMLHttpRequest() {
    this.xhr___ = new xmlHttpRequestMaker();
    classUtils.exportFields(
        this,
        ['onreadystatechange', 'readyState', 'responseText', 'responseXML',
         'status', 'statusText']);
  }
  TameXMLHttpRequest.prototype.setOnreadystatechange = function (handler) {
    // TODO(ihab.awad): Do we need more attributes of the event than 'target'?
    // May need to implement full "tame event" wrapper similar to DOM events.
    var self = this;
    this.xhr___.onreadystatechange = function(event) {
      var evt = { target: self };
      return ___.callPub(handler, 'call', [void 0, evt]);
    };
    // Store for later direct invocation if need be
    this.handler___ = handler;
  };
  TameXMLHttpRequest.prototype.getReadyState = function () {
    // The ready state should be a number
    return Number(this.xhr___.readyState);
  };
  TameXMLHttpRequest.prototype.open = function (
      method, URL, opt_async, opt_userName, opt_password) {
    method = String(method);
    // The XHR interface does not tell us the MIME type in advance, so we
    // must assume the broadest possible.
    var safeUri = uriCallback.rewrite(String(URL), "*/*");
    // If the uriCallback rejects the URL, we throw an exception, but we do not
    // put the URI in the exception so as not to put the caller at risk of some
    // code in its stack sniffing the URI.
    if (safeUri === void 0) { throw 'URI violates security policy'; }
    switch (arguments.length) {
    case 2:
      this.async___ = true;
      this.xhr___.open(method, safeUri);
      break;
    case 3:
      this.async___ = opt_async;
      this.xhr___.open(method, safeUri, Boolean(opt_async));
      break;
    case 4:
      this.async___ = opt_async;
      this.xhr___.open(
          method, safeUri, Boolean(opt_async), String(opt_userName));
      break;
    case 5:
      this.async___ = opt_async;
      this.xhr___.open(
          method, safeUri, Boolean(opt_async), String(opt_userName),
          String(opt_password));
      break;
    default:
      throw 'XMLHttpRequest cannot accept ' + arguments.length + ' arguments';
      break;
    }
  };
  TameXMLHttpRequest.prototype.setRequestHeader = function (label, value) {
    this.xhr___.setRequestHeader(String(label), String(value));
  };
  TameXMLHttpRequest.prototype.send = function(opt_data) {
    if (arguments.length === 0) {
      // TODO(ihab.awad): send()-ing an empty string because send() with no
      // args does not work on FF3, others?
      this.xhr___.send('');
    } else if (typeof opt_data === 'string') {
      this.xhr___.send(opt_data);
    } else /* if XML document */ {
      // TODO(ihab.awad): Expect tamed XML document; unwrap and send
      this.xhr___.send('');
    }

    // Firefox does not call the 'onreadystatechange' handler in
    // the case of a synchronous XHR. We simulate this behavior by
    // calling the handler explicitly.
    if (this.xhr___.overrideMimeType) {
      // This is Firefox
      if (!this.async___ && this.handler___) {
        var evt = { target: this };
        ___.callPub(this.handler___, 'call', [void 0, evt]);
      }
    }
  };
  TameXMLHttpRequest.prototype.abort = function () {
    this.xhr___.abort();
  };
  TameXMLHttpRequest.prototype.getAllResponseHeaders = function () {
    var result = this.xhr___.getAllResponseHeaders();
    return (result === undefined || result === null) ?
      result : String(result);
  };
  TameXMLHttpRequest.prototype.getResponseHeader = function (headerName) {
    var result = this.xhr___.getResponseHeader(String(headerName));
    return (result === undefined || result === null) ?
      result : String(result);
  };
  TameXMLHttpRequest.prototype.getResponseText = function () {
    var result = this.xhr___.responseText;
    return (result === undefined || result === null) ?
      result : String(result);
  };
  TameXMLHttpRequest.prototype.getResponseXML = function () {
    // TODO(ihab.awad): Implement a taming layer for XML. Requires generalizing
    // the HTML node hierarchy as well so we have a unified implementation.
    return {};
  };
  TameXMLHttpRequest.prototype.getStatus = function () {
    var result = this.xhr___.status;
    return (result === undefined || result === null) ?
      result : Number(result);
  };
  TameXMLHttpRequest.prototype.getStatusText = function () {
    var result = this.xhr___.statusText;
    return (result === undefined || result === null) ?
      result : String(result);
  };
  TameXMLHttpRequest.prototype.toString = function () {
    return 'Not a real XMLHttpRequest';
  };
  ___.markCtor(TameXMLHttpRequest, Object, 'TameXMLHttpRequest');
  ___.all2(___.grantTypedMethod, TameXMLHttpRequest.prototype,
           ['open', 'setRequestHeader', 'send', 'abort',
            'getAllResponseHeaders', 'getResponseHeader']);

  return TameXMLHttpRequest;
};

domitaModules.CssPropertiesCollection =
    function(cssPropertyNameCollection, anElement, css) {
  var canonicalStylePropertyNames = {};
  // Maps style property names, e.g. cssFloat, to property names, e.g. float.
  var cssPropertyNames = {};

  cajita.forOwnKeys(cssPropertyNameCollection,
                    ___.markFuncFreeze(function (cssPropertyName) {
    var baseStylePropertyName = cssPropertyName.replace(
        /-([a-z])/g, function (_, letter) { return letter.toUpperCase(); });
    var canonStylePropertyName = baseStylePropertyName;
    cssPropertyNames[baseStylePropertyName]
        = cssPropertyNames[canonStylePropertyName]
        = cssPropertyName;
    if (css.alternates.hasOwnProperty(canonStylePropertyName)) {
      var alts = css.alternates[canonStylePropertyName];
      for (var i = alts.length; --i >= 0;) {
        cssPropertyNames[alts[i]] = cssPropertyName;
        // Handle oddities like cssFloat/styleFloat.
        if (alts[i] in anElement.style
            && !(canonStylePropertyName in anElement.style)) {
          canonStylePropertyName = alts[i];
        }
      }
    }
    canonicalStylePropertyNames[cssPropertyName] = canonStylePropertyName;
  }));

  return {
    isCanonicalProp: function (p) {
      return cssPropertyNames.hasOwnProperty(p);
    },
    isCssProp: function (p) {
      return canonicalStylePropertyNames.hasOwnProperty(p);
    },
    getCanonicalPropFromCss: function (p) {
      return canonicalStylePropertyNames[p];
    },
    getCssPropFromCanonical: function(p) {
      return cssPropertyNames[p];
    }
  };
};

/**
 * Add a tamed document implementation to a Gadget's global scope.
 *
 * @param {string} idSuffix a string suffix appended to all node IDs.
 * @param {Object} uriCallback an object like <pre>{
 *       rewrite: function (uri, mimeType) { return safeUri }
 *     }</pre>.
 *     The rewrite function should be idempotent to allow rewritten HTML
 *     to be reinjected.
 * @param {Object} imports the gadget's global scope.
 * @param {Node} pseudoBodyNode an HTML node to act as the "body" of the
 *     virtual document provided to Cajoled code.
 * @param {Object} optPseudoWindowLocation a record containing the
 *     properties of the browser "window.location" object, which will
 *     be provided to the Cajoled code.
 */
var attachDocumentStub = (function () {
  // Array Remove - By John Resig (MIT Licensed)
  function arrayRemove(array, from, to) {
    var rest = array.slice((to || from) + 1 || array.length);
    array.length = from < 0 ? array.length + from : from;
    return array.push.apply(array, rest);
  }

  var tameNodeTrademark = cajita.Trademark('tameNode');
  var tameEventTrademark = cajita.Trademark('tameEvent');

  // Define a wrapper type for known safe HTML, and a trademarker.
  // This does not actually use the trademarking functions since trademarks
  // cannot be applied to strings.
  function Html(htmlFragment) { this.html___ = String(htmlFragment || ''); }
  Html.prototype.valueOf = Html.prototype.toString
      = function () { return this.html___; };
  function safeHtml(htmlFragment) {
    return (htmlFragment instanceof Html)
        ? htmlFragment.html___
        : html.escapeAttrib(String(htmlFragment || ''));
  }
  function blessHtml(htmlFragment) {
    return (htmlFragment instanceof Html)
        ? htmlFragment
        : new Html(htmlFragment);
  }

  var XML_SPACE = '\t\n\r ';

  var VALID_ID_CHAR =
      unicode.LETTER + unicode.DIGIT + '$_:.\\-\\[\\]'
      + unicode.COMBINING_CHAR + unicode.EXTENDER;

  var VALID_ID_PATTERN = new RegExp(
      '^[' + VALID_ID_CHAR + ']+$');

  var VALID_ID_LIST_PATTERN = new RegExp(
      '^[' + XML_SPACE + VALID_ID_CHAR + ']*$');

  var FORBIDDEN_ID_PATTERN = new RegExp('__\\s*$');

  var FORBIDDEN_ID_LIST_PATTERN = new RegExp('__(?:\\s|$)');

  var JS_SPACE = '\t\n\r ';
  // An identifier that does not end with __.
  var JS_IDENT = '(?:[a-zA-Z_][a-zA-Z0-9$_]*[a-zA-Z0-9$]|[a-zA-Z])_?';
  var SIMPLE_HANDLER_PATTERN = new RegExp(
      '^[' + JS_SPACE + ']*'
      + '(return[' + JS_SPACE + ']+)?'  // Group 1 is present if it returns.
      + '(' + JS_IDENT + ')[' + JS_SPACE + ']*'  // Group 2 is a function name.
      // Which can be passed optionally this node, and optionally the event.
      + '\\((?:this'
        + '(?:[' + JS_SPACE + ']*,[' + JS_SPACE + ']*event)?'
        + '[' + JS_SPACE + ']*)?\\)'
      // And it can end with a semicolon.
      + '[' + JS_SPACE + ']*(?:;?[' + JS_SPACE + ']*)$');

  function isValidId(s) {
    return !FORBIDDEN_ID_PATTERN.test(s)
        && VALID_ID_PATTERN.test(s);
  }

  function isValidIdList(s) {
    return !FORBIDDEN_ID_LIST_PATTERN.test(s)
        && VALID_ID_LIST_PATTERN.test(s);
  }

  // Trim whitespace from the beginning and end of a CSS string.

  function trimCssSpaces(input) {
    return input.replace(/^[ \t\r\n\f]+|[ \t\r\n\f]+$/g, '');
  }

  /**
   * The plain text equivalent of a CSS string body.
   * @param {string} s the body of a CSS string literal w/o quotes
   *     or CSS identifier.
   * @return {string} plain text.
   * {@updoc
   * $ decodeCssString('')
   * # ''
   * $ decodeCssString('foo')
   * # 'foo'
   * $ decodeCssString('foo\\\nbar\\\r\nbaz\\\rboo\\\ffar')
   * # 'foobarbazboofar'
   * $ decodeCssString('foo\\000a bar\\000Abaz')
   * # 'foo' + '\n' + 'bar' + '\u0ABA' + 'z'
   * $ decodeCssString('foo\\\\bar\\\'baz')
   * # "foo\\bar'baz"
   * }
   */
  function decodeCssString(s) {
    // Decode a CSS String literal.
    // From http://www.w3.org/TR/CSS21/grammar.html
    //     string1    \"([^\n\r\f\\"]|\\{nl}|{escape})*\"
    //     unicode    \\{h}{1,6}(\r\n|[ \t\r\n\f])?
    //     escape     {unicode}|\\[^\r\n\f0-9a-f]
    //     s          [ \t\r\n\f]+
    //     nl         \n|\r\n|\r|\f
    return s.replace(
        /\\(?:(\r\n?|\n|\f)|([0-9a-f]{1,6})(?:\r\n?|[ \t\n\f])?|(.))/gi,
        function (_, nl, hex, esc) {
          return esc || (nl ? '' : String.fromCharCode(parseInt(hex, 16)));
        });
  }

  /**
   * Sanitize the 'style' attribute value of an HTML element.
   *
   * @param styleAttrValue the value of a 'style' attribute, which we
   * assume has already been checked by the caller to be a plain String.
   *
   * @return a sanitized version of the attribute value.
   */
  function sanitizeStyleAttrValue(styleAttrValue) {
    var sanitizedDeclarations = [];
    var declarations = styleAttrValue.split(/;/g);

    for (var i = 0; declarations && i < declarations.length; i++) {
      var parts = declarations[i].split(':');
      var property = trimCssSpaces(parts[0]).toLowerCase();
      var value = trimCssSpaces(parts.slice(1).join(":"));
      if (css.properties.hasOwnProperty(property)
          && css.properties[property].test(value + ' ')) {
        sanitizedDeclarations.push(property + ': ' + value);
      }
    }

    return sanitizedDeclarations.join(' ; ');
  }

  function mimeTypeForAttr(tagName, attribName) {
    if (attribName === 'src') {
      if (tagName === 'img') { return 'image/*'; }
      if (tagName === 'script') { return 'text/javascript'; }
    }
    return '*/*';
  }

  // TODO(ihab.awad): Does this work on IE, where console output
  // goes to a DOM node?
  function assert(cond) {
    if (!cond) {
      if (typeof console !== 'undefined') {
        console.error('domita assertion failed');
        console.trace();
      }
      throw new Error("Domita assertion failed");
    }
  }

  var classUtils = domitaModules.classUtils();

  var cssSealerUnsealerPair = cajita.makeSealerUnsealerPair();

  // Implementations of setTimeout, setInterval, clearTimeout, and
  // clearInterval that only allow simple functions as timeouts and
  // that treat timeout ids as capabilities.
  // This is safe even if accessed across frame since the same
  // trademark value is never used with more than one version of
  // setTimeout.
  var timeoutIdTrademark = cajita.Trademark('timeoutId');
  function tameSetTimeout(timeout, delayMillis) {
    // Existing browsers treat a timeout of null or undefined as a noop.
    var timeoutId;
    if (timeout) {
      if (typeof timeout === 'string') {
        throw new Error(
            'setTimeout called with a string.'
            + '  Please pass a function instead of a string of javascript');
      }
      timeoutId = setTimeout(
          function () { ___.callPub(timeout, 'call', [___.USELESS]); },
          delayMillis | 0);
    } else {
      // tameClearTimeout checks for NaN and handles it specially.
      timeoutId = NaN;
    }
    return ___.freeze(___.stamp(timeoutIdTrademark,
                                { timeoutId___: timeoutId }));
  }
  ___.markFuncFreeze(tameSetTimeout);
  function tameClearTimeout(timeoutId) {
    if (timeoutId === null || timeoutId === (void 0)) { return; }
    ___.guard(timeoutIdTrademark, timeoutId);
    var rawTimeoutId = timeoutId.timeoutId___;
    // Skip NaN values created for null timeouts above.
    if (rawTimeoutId === rawTimeoutId) { clearTimeout(rawTimeoutId); }
  }
  ___.markFuncFreeze(tameClearTimeout);
  var intervalIdTrademark = cajita.Trademark('intervalId');
  function tameSetInterval(interval, delayMillis) {
    // Existing browsers treat an interval of null or undefined as a noop.
    var intervalId;
    if (interval) {
      if (typeof interval === 'string') {
        throw new Error(
            'setInterval called with a string.'
            + '  Please pass a function instead of a string of javascript');
      }
      intervalId = setInterval(
          function () { ___.callPub(interval, 'call', [___.USELESS]); },
          delayMillis | 0);
    } else {
      intervalId = NaN;
    }
    return ___.freeze(___.stamp(intervalIdTrademark,
                                { intervalId___: intervalId }));
  }
  ___.markFuncFreeze(tameSetInterval);
  function tameClearInterval(intervalId) {
    if (intervalId === null || intervalId === (void 0)) { return; }
    ___.guard(intervalIdTrademark, intervalId);
    var rawIntervalId = intervalId.intervalId___;
    if (rawIntervalId === rawIntervalId) { clearInterval(rawIntervalId); }
  }
  ___.markFuncFreeze(tameClearInterval);

  function makeScrollable(element) {
    var overflow;
    if (element.currentStyle) {
      overflow = element.currentStyle.overflow;
    } else if (window.getComputedStyle) {
      overflow = window.getComputedStyle(element, void 0).overflow;
    } else {
      overflow = null;
    }
    switch (overflow && overflow.toLowerCase()) {
      case 'visible':
      case 'hidden':
        element.style.overflow = 'auto';
        break;
    }
  }

  /**
   * Moves the given pixel within the element's frame of reference as close to
   * the top-left-most pixel of the element's viewport as possible without
   * moving the viewport beyond the bounds of the content.
   * @param {number} x x-coord of a pixel in the element's frame of reference.
   * @param {number} y y-coord of a pixel in the element's frame of reference.
   */
  function tameScrollTo(element, x, y) {
    if (x !== +x || y !== +y || x < 0 || y < 0) {
      throw new Error('Cannot scroll to ' + x + ':' + typeof x + ','
                      + y + ' : ' + typeof y);
    }
    element.scrollLeft = x;
    element.scrollTop = y;
  }

  /**
   * Moves the origin of the given element's view-port by the given offset.
   * @param {number} dx a delta in pixels.
   * @param {number} dy a delta in pixels.
   */
  function tameScrollBy(element, dx, dy) {
    if (dx !== +dx || dy !== +dy) {
      throw new Error('Cannot scroll by ' + dx + ':' + typeof dx + ', '
                      + dy + ':' + typeof dy);
    }
    element.scrollLeft += dx;
    element.scrollTop += dy;
  }

  function guessPixelsFromCss(cssStr) {
    if (!cssStr) { return 0; }
    var m = cssStr.match(/^([0-9]+)/);
    return m ? +m[1] : 0;
  }

  function tameResizeTo(element, w, h) {
    if (w !== +w || h !== +h) {
      throw new Error('Cannot resize to ' + w + ':' + typeof w + ', '
                      + h + ':' + typeof h);
    }
    element.style.width = w + 'px';
    element.style.height = h + 'px';
  }

  function tameResizeBy(element, dw, dh) {
    if (dw !== +dw || dh !== +dh) {
      throw new Error('Cannot resize by ' + dw + ':' + typeof dw + ', '
                      + dh + ':' + typeof dh);
    }
    if (!dw && !dh) { return; }

    // scrollWidth is width + padding + border.
    // offsetWidth is width + padding + border, but excluding the non-visible
    // area.
    // clientWidth iw width + padding, and like offsetWidth, clips to the
    // viewport.
    // margin does not count in any of these calculations.
    //
    // scrollWidth/offsetWidth
    //   +------------+
    //   |            |
    //
    // +----------------+
    // |                | Margin-top
    // | +------------+ |
    // | |############| | Border-top
    // | |#+--------+#| |
    // | |#|        |#| | Padding-top
    // | |#| +----+ |#| |
    // | |#| |    | |#| | Height
    // | |#| |    | |#| |
    // | |#| +----+ |#| |
    // | |#|        |#| |
    // | |#+--------+#| |
    // | |############| |
    // | +------------+ |
    // |                |
    // +----------------+
    //
    //     |        |
    //     +--------+
    //     clientWidth (but excludes content outside viewport)

    var style = element.currentStyle;
    if (!style) {
      style = window.getComputedStyle(element, void 0);
    }

    // We guess the padding since it's not always expressed in px on IE
    var extraHeight = guessPixelsFromCss(style.paddingBottom)
        + guessPixelsFromCss(style.paddingTop);
    var extraWidth = guessPixelsFromCss(style.paddingLeft)
        + guessPixelsFromCss(style.paddingRight);

    var goalHeight = element.clientHeight + dh;
    var goalWidth = element.clientWidth + dw;

    var h = goalHeight - extraHeight;
    var w = goalWidth - extraWidth;

    if (dh) { element.style.height = Math.max(0, h) + 'px'; }
    if (dw) { element.style.width = Math.max(0, w) + 'px'; }

    // Correct if our guesses re padding and borders were wrong.
    // We may still not be able to resize if e.g. the deltas would take
    // a dimension negative.
    if (dh && element.clientHeight !== goalHeight) {
      var hError = element.clientHeight - goalHeight;
      element.style.height = Math.max(0, h - hError) + 'px';
    }
    if (dw && element.clientWidth !== goalWidth) {
      var wError = element.clientWidth - goalWidth;
      element.style.width = Math.max(0, w - wError) + 'px';
    }
  }

  // See above for a description of this function.
  function attachDocumentStub(
      idSuffix, uriCallback, imports, pseudoBodyNode, optPseudoWindowLocation) {
    if (arguments.length < 4) {
      throw new Error('arity mismatch: ' + arguments.length);
    }
    if (!optPseudoWindowLocation) {
        optPseudoWindowLocation = {};
    }
    var elementPolicies = {};
    elementPolicies.form = function (attribs) {
      // Forms must have a gated onsubmit handler or they must have an
      // external target.
      var sawHandler = false;
      for (var i = 0, n = attribs.length; i < n; i += 2) {
        if (attribs[i] === 'onsubmit') {
          sawHandler = true;
        }
      }
      if (!sawHandler) {
        attribs.push('onsubmit', 'return false');
      }
      return attribs;
    };
    elementPolicies.a = elementPolicies.area = function (attribs) {
      // Anchor tags must have a target.
      attribs.push('target', '_blank');
      return attribs;
    };

    /** Sanitize HTML applying the appropriate transformations. */
    function sanitizeHtml(htmlText) {
      var out = [];
      htmlSanitizer(htmlText, out);
      return out.join('');
    }

    var htmlSanitizer = html.makeHtmlSanitizer(
        function sanitizeAttributes(tagName, attribs) {
          for (var i = 0; i < attribs.length; i += 2) {
            var attribName = attribs[i];
            var value = attribs[i + 1];
            var atype = null, attribKey;
            if ((attribKey = tagName + ':' + attribName,
                 html4.ATTRIBS.hasOwnProperty(attribKey))
                || (attribKey = '*:' + attribName,
                    html4.ATTRIBS.hasOwnProperty(attribKey))) {
              atype = html4.ATTRIBS[attribKey];
              value = rewriteAttribute(tagName, attribName, atype, value);
            } else {
              value = null;
            }
            if (value !== null && value !== void 0) {
              attribs[i + 1] = value;
            } else {
              attribs.splice(i, 2);
              i -= 2;
            }
          }
          var policy = elementPolicies[tagName];
          if (policy && elementPolicies.hasOwnProperty(tagName)) {
            return policy(attribs);
          }
          return attribs;
        });

    /**
     * If str ends with suffix, return the part of str before suffix.
<<<<<<< HEAD
     * Otherwise return ''.
     */
    function unsuffix(str, suffix) {
=======
     * Otherwise return fail.
     */
    function unsuffix(str, suffix, fail) {
      if (typeof str !== 'string') return fail;
>>>>>>> 11b239f6
      var n = str.length - suffix.length;
      if (0 < n && str.substring(n) === suffix) {
        return str.substring(0, n);
      } else {
<<<<<<< HEAD
        return '';
=======
        return fail;
      }
    }

    var ID_LIST_PARTS_PATTERN = new RegExp(
      '([^' + XML_SPACE + ']+)([' + XML_SPACE + ']|$)', 'g');

    /** Convert a real attribute value to the value seen in a sandbox. */
    function virtualizeAttributeValue(attrType, realValue) {
      switch (attrType) {
        case html4.atype.GLOBAL_NAME:
        case html4.atype.ID:
        case html4.atype.IDREF:
          return unsuffix(realValue, idSuffix, null);
        case html4.atype.IDREFS:
          return realValue.replace(ID_LIST_PARTS_PATTERN,
              function(_, id, spaces) {
                return unsuffix(id, idSuffix, '') + spaces;
              });
        default:
          return realValue;
>>>>>>> 11b239f6
      }
    }

    /**
     * Undoes some of the changes made by sanitizeHtml, e.g. stripping ID
     * prefixes.
     */
    function tameInnerHtml(htmlText) {
      var out = [];
      innerHtmlTamer(htmlText, out);
      return out.join('');
    }
    var innerHtmlTamer = html.makeSaxParser({
        startTag: function (tagName, attribs, out) {
          out.push('<', tagName);
          for (var i = 0; i < attribs.length; i += 2) {
            var aname = attribs[i];
            var atype = getAttributeType(tagName, aname);
            var value = attribs[i + 1];
<<<<<<< HEAD
            // TODO(felix8a): consolidate the un-rewriteAttribute code.
            switch (atype) {
              case html4.atype.ID:
              case html4.atype.IDREF:
                value = unsuffix(value, idSuffix);
                if (value === '') continue;
                break;
              case html4.atype.IDREFS:
                value = value.replace(idRefsTails,
                    function(_, id, spaces) {
                      id = unsuffix(id, idSuffix);
                      return id + spaces;
                    });
                break;
            }
            if (value !== null) {
              out.push(' ', attribName, '="', html.escapeAttrib(value), '"');
=======
            if (aname !== 'target' && atype !== void 0) {
              value = virtualizeAttributeValue(atype, value);
              if (typeof value === 'string') {
                out.push(' ', aname, '="', html.escapeAttrib(value), '"');
              }
>>>>>>> 11b239f6
            }
          }
          out.push('>');
        },
        endTag: function (name, out) { out.push('</', name, '>'); },
        pcdata: function (text, out) { out.push(text); },
        rcdata: function (text, out) { out.push(text); },
        cdata: function (text, out) { out.push(text); }
      });

<<<<<<< HEAD
    var illegalSuffix = /__\s*$/;
    var illegalSuffixes = /__(?:\s|$)/;
    var idRefsTails = new RegExp(
      '([^' + XML_SPACE + ']+)([' + XML_SPACE + ']|$)', 'g');

=======
>>>>>>> 11b239f6
    /**
     * Returns a normalized attribute value, or null if the attribute should
     * be omitted.
     * <p>This function satisfies the attribute rewriter interface defined in
     * {@link html-sanitizer.js}.  As such, the parameters are keys into
     * data structures defined in {@link html4-defs.js}.
     *
     * @param {string} tagName a canonical tag name.
     * @param {string} attribName a canonical tag name.
     * @param type as defined in html4-defs.js.
     *
     * @return {string|null} null to indicate that the attribute should not
     *   be set.
     */
    function rewriteAttribute(tagName, attribName, type, value) {
      switch (type) {
        case html4.atype.CLASSES:
<<<<<<< HEAD
          value = String(value);
          if (!illegalSuffixes.test(value)) {
=======
          // note, className is arbitrary CDATA.
          value = String(value);
          if (!FORBIDDEN_ID_LIST_PATTERN.test(value)) {
>>>>>>> 11b239f6
            return value;
          }
          return null;
        case html4.atype.GLOBAL_NAME:
        case html4.atype.ID:
        case html4.atype.IDREF:
          value = String(value);
          if (value && isValidId(value)) {
            return value + idSuffix;
          }
          return null;
        case html4.atype.IDREFS:
          value = String(value);
<<<<<<< HEAD
          if (value && !illegalSuffixes.test(value) && isXmlNmTokens(value)) {
            return value.replace(idRefsTails,
=======
          if (value && isValidIdList(value)) {
            return value.replace(ID_LIST_PARTS_PATTERN,
>>>>>>> 11b239f6
                function(_, id, spaces) { return id + idSuffix + spaces; });
          }
          return null;
        case html4.atype.LOCAL_NAME:
          value = String(value);
<<<<<<< HEAD
          if (value && !illegalSuffix.test(value) && isXmlName(value)) {
=======
          if (value && isValidId(value)) {
>>>>>>> 11b239f6
            return value;
          }
          return null;
        case html4.atype.SCRIPT:
          value = String(value);
          // Translate a handler that calls a simple function like
          //   return foo(this, event)

          // TODO(mikesamuel): integrate cajita compiler to allow arbitrary
          // cajita in event handlers.
          var match = value.match(SIMPLE_HANDLER_PATTERN);
          if (!match) { return null; }
          var doesReturn = match[1];
          var fnName = match[2];
          var pluginId = ___.getId(imports);
          value = (doesReturn ? 'return ' : '') + 'plugin_dispatchEvent___('
              + 'this, event, ' + pluginId + ', "'
              + fnName + '");';
          if (attribName === 'onsubmit') {
            value = 'try { ' + value + ' } finally { return false; }';
          }
          return value;
        case html4.atype.URI:
          value = String(value);
          if (!uriCallback) { return null; }
          // TODO(mikesamuel): determine mime type properly.
          return uriCallback.rewrite(
              value, mimeTypeForAttr(tagName, attribName)) || null;
        case html4.atype.STYLE:
          if ('function' !== typeof value) {
            return sanitizeStyleAttrValue(String(value));
          }
          var cssPropertiesAndValues = cssSealerUnsealerPair.unseal(value);
          if (!cssPropertiesAndValues) { return null; }

          var css = [];
          for (var i = 0; i < cssPropertiesAndValues.length; i += 2) {
            var propName = cssPropertiesAndValues[i];
            var propValue = cssPropertiesAndValues[i + 1];
            // If the propertyName differs between DOM and CSS, there will
            // be a semicolon between the two.
            // E.g., 'background-color;backgroundColor'
            // See CssTemplate.toPropertyValueList.
            var semi = propName.indexOf(';');
            if (semi >= 0) { propName = propName.substring(0, semi); }
            css.push(propName + ' : ' + propValue);
          }
          return css.join(' ; ');
        case html4.atype.FRAME_TARGET:
          // Frames are ambient, so disallow reference.
          return null;
        default:
          return String(value);
      }
    }

    function makeCache() {
      var cache = cajita.newTable(false);
      cache.set(null, null);
      cache.set(void 0, null);
      return cache;
    }

    var editableTameNodeCache = makeCache();
    var readOnlyTameNodeCache = makeCache();

    /**
     * returns a tame DOM node.
     * @param {Node} node
     * @param {boolean} editable
     * @see <a href="http://www.w3.org/TR/DOM-Level-2-HTML/html.html"
     *       >DOM Level 2</a>
     */
    function defaultTameNode(node, editable) {
      if (node === null || node === void 0) { return null; }
      // TODO(mikesamuel): make sure it really is a DOM node

      var cache = editable ? editableTameNodeCache : readOnlyTameNodeCache;
      var tamed = cache.get(node);
      if (tamed !== void 0) {
        return tamed;
      }

      switch (node.nodeType) {
        case 1:  // Element
          var tagName = node.tagName.toLowerCase();
          switch (tagName) {
            case 'a':
              tamed = new TameAElement(node, editable);
              break;
            case 'form':
              tamed = new TameFormElement(node, editable);
              break;
            case 'select':
            case 'button':
            case 'option':
            case 'textarea':
            case 'input':
              tamed = new TameInputElement(node, editable);
              break;
            case 'img':
              tamed = new TameImageElement(node, editable);
              break;
            case 'label':
              tamed = new TameLabelElement(node, editable);
              break;
            case 'script':
              tamed = new TameScriptElement(node, editable);
              break;
            case 'td':
            case 'thead':
            case 'tfoot':
            case 'tbody':
            case 'th':
              tamed = new TameTableCompElement(node, editable);
              break;
            case 'tr':
              tamed = new TameTableRowElement(node, editable);
              break;
            case 'table':
              tamed = new TameTableElement(node, editable);
              break;
            default:
              if (!html4.ELEMENTS.hasOwnProperty(tagName)
                  || (html4.ELEMENTS[tagName] & html4.eflags.UNSAFE)) {
                // If an unrecognized or unsafe node, return a
                // placeholder that doesn't prevent tree navigation,
                // but that doesn't allow mutation or leak attribute
                // information.
                tamed = new TameOpaqueNode(node, editable);
              } else {
                tamed = new TameElement(node, editable, editable);
              }
              break;
          }
          break;
        case 2:  // Attr
          // Cannot generically wrap since we must have access to the
          // owner element
          throw 'Internal: Attr nodes cannot be generically wrapped';
          break;
        case 3:  // Text
          tamed = new TameTextNode(node, editable);
          break;
        case 8:  // Comment
          tamed = new TameCommentNode(node, editable);
          break;
        case 11: // Document Fragment
          tamed = new TameBackedNode(node, editable, editable);
          break;
        default:
          tamed = new TameOpaqueNode(node, editable);
          break;
      }

      if (node.nodeType === 1) {
        cache.set(node, tamed);
      }
      return tamed;
    }

    function tameRelatedNode(node, editable, tameNodeCtor) {
      if (node === null || node === void 0) { return null; }
      // catch errors because node might be from a different domain
      try {
        var docElem = node.ownerDocument.documentElement;
        for (var ancestor = node; ancestor; ancestor = ancestor.parentNode) {
          // TODO(mikesamuel): replace with cursors so that subtrees are
          // delegable.
          // TODO: handle multiple classes.
          if (idClass === ancestor.className) {
            return tameNodeCtor(node, editable);
          } else if (ancestor === docElem) {
            return null;
          }
        }
        return tameNodeCtor(node, editable);
      } catch (e) {}
      return null;
    }

    /**
     * Returns a NodeList like object.
     */
    function tameNodeList(nodeList, editable, opt_tameNodeCtor, opt_keyAttrib) {
      var tamed = [];
      var node;

      // Work around NamedNodeMap bugs in IE, Opera, and Safari as discussed
      // at http://code.google.com/p/google-caja/issues/detail?id=935
      var limit = nodeList.length;
      if (limit !== +limit) { limit = 1/0; }
      for (var i = 0; i < limit && (node = nodeList[i]); ++i) {
        if (!opt_tameNodeCtor) {
          throw 'Internal: Nonempty tameNodeList() without a tameNodeCtor';
        }
        node = opt_tameNodeCtor(nodeList.item(i), editable);
        tamed[i] = node;
        // Make the node available via its name if doing so would not mask
        // any properties of tamed.
        var key = opt_keyAttrib && node.getAttribute(opt_keyAttrib);
        // TODO(mikesamuel): if key in tamed, we have an ambiguous match.
        // Include neither?  This may happen with radio buttons in a form's
        // elements list.
        if (key && !(key.charAt(key.length - 1) === '_' || (key in tamed)
                     || key === String(key & 0x7fffffff))) {
          tamed[key] = node;
        }
      }
      node = nodeList = null;

      tamed.item = ___.markFuncFreeze(function (k) {
        k &= 0x7fffffff;
        if (k !== k) { throw new Error(); }
        return tamed[k] || null;
      });
      // TODO(mikesamuel): if opt_keyAttrib, could implement getNamedItem
      return cajita.freeze(tamed);
    }

    function tameGetElementsByTagName(rootNode, tagName, editable) {
      tagName = String(tagName);
      if (tagName !== '*') {
        tagName = tagName.toLowerCase();
        if (!___.hasOwnProp(html4.ELEMENTS, tagName)
            || html4.ELEMENTS[tagName] & html4.ELEMENTS.UNSAFE) {
          // Allowing getElementsByTagName to work for opaque element types
          // would leak information about those elements.
          return new fakeNodeList([]);
        }
      }
      return tameNodeList(
          rootNode.getElementsByTagName(tagName), editable, defaultTameNode);
    }

    /**
     * Implements http://www.whatwg.org/specs/web-apps/current-work/#dom-document-getelementsbyclassname
     * using an existing implementation on browsers that have one.
     */
    function tameGetElementsByClassName(rootNode, className, editable) {
      className = String(className);

      // The quotes below are taken from the HTML5 draft referenced above.

      // "having obtained the classes by splitting a string on spaces"
      // Instead of using split, we use match with the global modifier so that
      // we don't have to remove leading and trailing spaces.
      var classes = className.match(/[^\t\n\f\r ]+/g);

      // Filter out classnames in the restricted namespace.
      for (var i = classes ? classes.length : 0; --i >= 0;) {
        var classi = classes[i];
        if (FORBIDDEN_ID_PATTERN.test(classi)) {
          classes[i] = classes[classes.length - 1];
          --classes.length;
        }
      }

      if (!classes || classes.length === 0) {
        // "If there are no tokens specified in the argument, then the method
        //  must return an empty NodeList" [instead of all elements]
        // This means that
        //     htmlEl.ownerDocument.getElementsByClassName(htmlEl.className)
        // will return an HtmlCollection containing htmlElement iff
        // htmlEl.className contains a non-space character.
        return fakeNodeList([]);
      }

      // "unordered set of unique space-separated tokens representing classes"
      if (typeof rootNode.getElementsByClassName === 'function') {
        return tameNodeList(
            rootNode.getElementsByClassName(
                classes.join(' ')), editable, defaultTameNode);
      } else {
        // Add spaces around each class so that we can use indexOf later to find
        // a match.
        // This use of indexOf is strictly incorrect since
        // http://www.whatwg.org/specs/web-apps/current-work/#reflecting-content-attributes-in-dom-attributes
        // does not normalize spaces in unordered sets of unique space-separated
        // tokens.  This is not a problem since HTML5 compliant implementations
        // already have a getElementsByClassName implementation, and legacy
        // implementations do normalize according to comments on issue 935.

        // We assume standards mode, so the HTML5 requirement that
        //   "If the document is in quirks mode, then the comparisons for the
        //    classes must be done in an ASCII case-insensitive  manner,"
        // is not operative.
        var nClasses = classes.length;
        for (var i = nClasses; --i >= 0;) {
          classes[i] = ' ' + classes[i] + ' ';
        }

        // We comply with the requirement that the result is a list
        //   "containing all the elements in the document, in tree order,"
        // since the spec for getElementsByTagName has the same language.
        var candidates = rootNode.getElementsByTagName('*');
        var matches = [];
        var limit = candidates.length;
        if (limit !== +limit) { limit = 1/0; }  // See issue 935
        candidate_loop:
        for (var j = 0, candidate, k = -1;
             j < limit && (candidate = candidates[j]);
             ++j) {
          var candidateClass = ' ' + candidate.className + ' ';
          for (var i = nClasses; --i >= 0;) {
            if (-1 === candidateClass.indexOf(classes[i])) {
              continue candidate_loop;
            }
          }
          var tamed = defaultTameNode(candidate, editable);
          if (tamed) {
            matches[++k] = tamed;
          }
        }
        // "the method must return a live NodeList object"
        return fakeNodeList(matches);
      }
    }

    function makeEventHandlerWrapper(thisNode, listener) {
      classUtils.ensureValidCallback(listener);
      function wrapper(event) {
        return plugin_dispatchEvent___(
            thisNode, event, ___.getId(imports), listener);
      }
      return wrapper;
    }

    var NOT_EDITABLE = "Node not editable.";
    var INVALID_SUFFIX = "Property names may not end in '__'.";
    var UNSAFE_TAGNAME = "Unsafe tag name.";
    var UNKNOWN_TAGNAME = "Unknown tag name.";
    var INDEX_SIZE_ERROR = "Index size error.";

    // Implementation of EventTarget::addEventListener
    function tameAddEventListener(name, listener, useCapture) {
      if (!this.editable___) { throw new Error(NOT_EDITABLE); }
      if (!this.wrappedListeners___) { this.wrappedListeners___ = []; }
      useCapture = Boolean(useCapture);
      var wrappedListener = makeEventHandlerWrapper(this.node___, listener);
      wrappedListener = bridal.addEventListener(
          this.node___, name, wrappedListener, useCapture);
      wrappedListener.originalListener___ = listener;
      this.wrappedListeners___.push(wrappedListener);
    }

    // Implementation of EventTarget::removeEventListener
    function tameRemoveEventListener(name, listener, useCapture) {
      if (!this.editable___) { throw new Error(NOT_EDITABLE); }
      if (!this.wrappedListeners___) { return; }
      var wrappedListener = null;
      for (var i = this.wrappedListeners___.length; --i >= 0;) {
        if (this.wrappedListeners___[i].originalListener___ === listener) {
          wrappedListener = this.wrappedListeners___[i];
          arrayRemove(this.wrappedListeners___, i, i);
          break;
        }
      }
      if (!wrappedListener) { return; }
      bridal.removeEventListener(
          this.node___, name, wrappedListener, useCapture);
    }

    // A map of tamed node classes, keyed by DOM Level 2 standard name, which
    // will be exposed to the client.
    var nodeClasses = {};

    function inertCtor(tamedCtor, someSuper, name) {
      return nodeClasses[name] = ___.extend(tamedCtor, someSuper, name);
    }

    var tameNodeFields = [
        'nodeType', 'nodeValue', 'nodeName', 'firstChild',
        'lastChild', 'nextSibling', 'previousSibling', 'parentNode',
        'ownerDocument', 'childNodes', 'attributes'];

    /**
     * Base class for a Node wrapper.  Do not create directly -- use the
     * tameNode factory instead.
     * @param {boolean} editable true if the node's value, attributes, children,
     *     or custom properties are mutable.
     * @constructor
     */
    function TameNode(editable) {
      this.editable___ = editable;
      ___.stamp(tameNodeTrademark, this, true);
      classUtils.exportFields(this, tameNodeFields);
    }
    inertCtor(TameNode, Object, 'Node');
    TameNode.prototype.getOwnerDocument = function () {
      // TODO(mikesamuel): upward navigation breaks capability discipline.
      if (!this.editable___ && tameDocument.editable___) {
        throw new Error(NOT_EDITABLE);
      }
      return tameDocument;
    };
    // abstract TameNode.prototype.getNodeType
    // abstract TameNode.prototype.getNodeName
    // abstract TameNode.prototype.getNodeValue
    // abstract TameNode.prototype.cloneNode
    // abstract TameNode.prototype.appendChild
    // abstract TameNode.prototype.insertBefore
    // abstract TameNode.prototype.removeChild
    // abstract TameNode.prototype.replaceChild
    // abstract TameNode.prototype.getFirstChild
    // abstract TameNode.prototype.getLastChild
    // abstract TameNode.prototype.getNextSibling
    // abstract TameNode.prototype.getPreviousSibling
    // abstract TameNode.prototype.getParentNode
    // abstract TameNode.prototype.getElementsByTagName
    // abstract TameNode.prototype.getElementsByClassName
    // abstract TameNode.prototype.getChildNodes
    // abstract TameNode.prototype.getAttributes
    var tameNodeMembers = [
        'getNodeType', 'getNodeValue', 'getNodeName', 'cloneNode',
        'appendChild', 'insertBefore', 'removeChild', 'replaceChild',
        'getFirstChild', 'getLastChild', 'getNextSibling', 'getPreviousSibling',
        'getElementsByClassName', 'getElementsByTagName',
        'getOwnerDocument',
        'dispatchEvent',
        'hasChildNodes'
        ];


    /**
     * A tame node that is backed by a real node.
     * @param {boolean} childrenEditable true iff the child list is mutable.
     * @constructor
     */
    function TameBackedNode(node, editable, childrenEditable) {
      if (!node) {
        throw new Error('Creating tame node with undefined native delegate');
      }
      this.node___ = node;
      this.childrenEditable___ = editable && childrenEditable;
      TameNode.call(this, editable);
    }
    ___.extend(TameBackedNode, TameNode);
    TameBackedNode.prototype.getNodeType = function () {
      return this.node___.nodeType;
    };
    TameBackedNode.prototype.getNodeName = function () {
      return this.node___.nodeName;
    };
    TameBackedNode.prototype.getNodeValue = function () {
      return this.node___.nodeValue;
    };
    TameBackedNode.prototype.cloneNode = function (deep) {
      var clone = bridal.cloneNode(this.node___, Boolean(deep));
      // From http://www.w3.org/TR/DOM-Level-2-Core/core.html#ID-3A0ED0A4
      //     "Note that cloning an immutable subtree results in a mutable copy"
      return defaultTameNode(clone, true);
    };
    TameBackedNode.prototype.appendChild = function (child) {
      // Child must be editable since appendChild can remove it from its parent.
      cajita.guard(tameNodeTrademark, child);
      if (!this.childrenEditable___ || !child.editable___) {
        throw new Error(NOT_EDITABLE);
      }
      this.node___.appendChild(child.node___);
      return child;
    };
    TameBackedNode.prototype.insertBefore = function (toInsert, child) {
      cajita.guard(tameNodeTrademark, toInsert);
      if (child === void 0) { child = null; }
      if (child !== null) {
        cajita.guard(tameNodeTrademark, child);
        if (!child.editable___) {
          throw new Error(NOT_EDITABLE);
        }
      }
      if (!this.childrenEditable___ || !toInsert.editable___) {
        throw new Error(NOT_EDITABLE);
      }
      this.node___.insertBefore(
          toInsert.node___, child !== null ? child.node___ : null);
      return toInsert;
    };
    TameBackedNode.prototype.removeChild = function (child) {
      cajita.guard(tameNodeTrademark, child);
      if (!this.childrenEditable___ || !child.editable___) {
        throw new Error(NOT_EDITABLE);
      }
      this.node___.removeChild(child.node___);
      return child;
    };
    TameBackedNode.prototype.replaceChild = function (newChild, oldChild) {
      cajita.guard(tameNodeTrademark, newChild);
      cajita.guard(tameNodeTrademark, oldChild);
      if (!this.childrenEditable___ || !newChild.editable___
          || !oldChild.editable___) {
        throw new Error(NOT_EDITABLE);
      }
      this.node___.replaceChild(newChild.node___, oldChild.node___);
      return oldChild;
    };
    TameBackedNode.prototype.getFirstChild = function () {
      return defaultTameNode(this.node___.firstChild, this.childrenEditable___);
    };
    TameBackedNode.prototype.getLastChild = function () {
      return defaultTameNode(this.node___.lastChild, this.childrenEditable___);
    };
    TameBackedNode.prototype.getNextSibling = function () {
      // TODO(mikesamuel): replace with cursors so that subtrees are delegable
      return defaultTameNode(this.node___.nextSibling, this.editable___);
    };
    TameBackedNode.prototype.getPreviousSibling = function () {
      // TODO(mikesamuel): replace with cursors so that subtrees are delegable
      return defaultTameNode(this.node___.previousSibling, this.editable___);
    };
    TameBackedNode.prototype.getParentNode = function () {
      var parent = this.node___.parentNode;
      if (parent === tameDocument.body___) {
        if (tameDocument.editable___ && !this.editable___) {
          // FIXME: return a non-editable version of body.
          throw new Error(NOT_EDITABLE);
        }
        return tameDocument.getBody();
      }
      return tameRelatedNode(parent, this.editable___, defaultTameNode);
    };
    TameBackedNode.prototype.getElementsByTagName = function (tagName) {
      return tameGetElementsByTagName(
          this.node___, tagName, this.childrenEditable___);
    };
    TameBackedNode.prototype.getElementsByClassName = function (className) {
      return tameGetElementsByClassName(
          this.node___, className, this.childrenEditable___);
    };
    TameBackedNode.prototype.getChildNodes = function () {
      return tameNodeList(
          this.node___.childNodes, this.childrenEditable___, defaultTameNode);
    };
    TameBackedNode.prototype.getAttributes = function () {
      var thisNode = this.node___;
      var tameNodeCtor = function(node, editable) {
        return new TameBackedAttributeNode(node, editable, thisNode);
      };
      return tameNodeList(
          this.node___.attributes, this.editable___, tameNodeCtor);
    };
    var endsWith__ = /__$/;
    // TODO(erights): Come up with some notion of a keeper chain so we can
    // say, "let every other keeper try to handle this first".
    TameBackedNode.prototype.handleRead___ = function (name) {
      name = String(name);
      if (endsWith__.test(name)) { return void 0; }
      var handlerName = name + '_getter___';
      if (this[handlerName]) {
        return this[handlerName]();
      }
      handlerName = handlerName.toLowerCase();
      if (this[handlerName]) {
        return this[handlerName]();
      }
      if (___.hasOwnProp(this.node___.properties___, name)) {
        return this.node___.properties___[name];
      } else {
        return void 0;
      }
    };
    TameBackedNode.prototype.handleCall___ = function (name, args) {
      name = String(name);
      if (endsWith__.test(name)) { throw new Error(INVALID_SUFFIX); }
      var handlerName = name + '_handler___';
      if (this[handlerName]) {
        return this[handlerName].call(this, args);
      }
      handlerName = handlerName.toLowerCase();
      if (this[handlerName]) {
        return this[handlerName].call(this, args);
      }
      if (___.hasOwnProp(this.node___.properties___, name)) {
        return this.node___.properties___[name].call(this, args);
      } else {
        throw new TypeError(name + ' is not a function.');
      }
    };
    TameBackedNode.prototype.handleSet___ = function (name, val) {
      name = String(name);
      if (endsWith__.test(name)) { throw new Error(INVALID_SUFFIX); }
      if (!this.editable___) { throw new Error(NOT_EDITABLE); }
      var handlerName = name + '_setter___';
      if (this[handlerName]) {
        return this[handlerName](val);
      }
      handlerName = handlerName.toLowerCase();
      if (this[handlerName]) {
        return this[handlerName](val);
      }
      if (!this.node___.properties___) {
        this.node___.properties___ = {};
      }
      this[name + '_canEnum___'] = true;
      return this.node___.properties___[name] = val;
    };
    TameBackedNode.prototype.handleDelete___ = function (name) {
      name = String(name);
      if (endsWith__.test(name)) { throw new Error(INVALID_SUFFIX); }
      if (!this.editable___) { throw new Error(NOT_EDITABLE); }
      var handlerName = name + '_deleter___';
      if (this[handlerName]) {
        return this[handlerName]();
      }
      handlerName = handlerName.toLowerCase();
      if (this[handlerName]) {
        return this[handlerName]();
      }
      if (this.node___.properties___) {
        return (
            delete this.node___.properties___[name]
            && delete this[name + '_canEnum___']);
      } else {
        return true;
      }
    };
    /**
     * @param {boolean} ownFlag ignored
     */
    TameBackedNode.prototype.handleEnum___ = function (ownFlag) {
      // TODO(metaweta): Add code to list all the other handled stuff we know
      // about.
      if (this.node___.properties___) {
        return cajita.allKeys(this.node___.properties___);
      }
      return [];
    };
    TameBackedNode.prototype.hasChildNodes = function () {
      return !!this.node___.hasChildNodes();
    };
    // http://www.w3.org/TR/DOM-Level-2-Events/events.html#Events-EventTarget :
    // "The EventTarget interface is implemented by all Nodes"
    TameBackedNode.prototype.dispatchEvent = function dispatchEvent(evt) {
      cajita.guard(tameEventTrademark, evt);
      bridal.dispatchEvent(this.node___, evt.event___);
    };
    ___.all2(___.grantTypedMethod, TameBackedNode.prototype, tameNodeMembers);
    if (document.documentElement.contains) {  // typeof is 'object' on IE
      TameBackedNode.prototype.contains = function (other) {
        cajita.guard(tameNodeTrademark, other);
        var otherNode = other.node___;
        return this.node___.contains(otherNode);
      };
    }
    if ('function' ===
        typeof document.documentElement.compareDocumentPosition) {
      /**
       * Speced in <a href="http://www.w3.org/TR/DOM-Level-3-Core/core.html#Node3-compareDocumentPosition">DOM-Level-3</a>.
       */
      TameBackedNode.prototype.compareDocumentPosition = function (other) {
        cajita.guard(tameNodeTrademark, other);
        var otherNode = other.node___;
        if (!otherNode) { return 0; }
        var bitmask = +this.node___.compareDocumentPosition(otherNode);
        // To avoid leaking information about the relative positioning of
        // different roots, if neither contains the other, then we mask out
        // the preceding/following bits.
        // 0x18 is (CONTAINS | CONTAINED)
        // 0x1f is all the bits documented at
        //     http://www.w3.org/TR/DOM-Level-3-Core/core.html#DocumentPosition
        //     except IMPLEMENTATION_SPECIFIC
        // 0x01 is DISCONNECTED
        /*
        if (!(bitmask & 0x18)) {
          // TODO: If they are not under the same virtual doc root, return
          // DOCUMENT_POSITION_DISCONNECTED instead of leaking information
          // about PRECEDING | FOLLOWING.
        }
        */
        // Firefox3 returns spurious PRECEDING and FOLLOWING bits for
        // disconnected trees.
        // https://bugzilla.mozilla.org/show_bug.cgi?id=486002
        if (bitmask & 1) {
          bitmask &= ~6;
        }
        return bitmask & 0x1f;
      };
      if (!___.hasOwnProp(TameBackedNode.prototype, 'contains')) {
        // http://www.quirksmode.org/blog/archives/2006/01/contains_for_mo.html
        TameBackedNode.prototype.contains = function (other) {
          var docPos = this.compareDocumentPosition(other);
          return !(!(docPos & 0x10) && docPos);
        };
      }
    }
    ___.all2(function (o, k) {
               if (___.hasOwnProp(o, k)) { ___.grantTypedMethod(o, k);  }
             }, TameBackedNode.prototype,
             ['contains', 'compareDocumentPosition']);

    /**
     * A fake node that is not backed by a real DOM node.
     * @constructor
     */
    function TamePseudoNode(editable) {
      TameNode.call(this, editable);
      this.properties___ = {};
    }
    ___.extend(TamePseudoNode, TameNode);
    TamePseudoNode.prototype.appendChild =
    TamePseudoNode.prototype.insertBefore =
    TamePseudoNode.prototype.removeChild =
    TamePseudoNode.prototype.replaceChild = function () {
      cajita.log("Node not editable; no action performed.");
      return void 0;
    };
    TamePseudoNode.prototype.getFirstChild = function () {
      var children = this.getChildNodes();
      return children.length ? children[0] : null;
    };
    TamePseudoNode.prototype.getLastChild = function () {
      var children = this.getChildNodes();
      return children.length ? children[children.length - 1] : null;
    };
    TamePseudoNode.prototype.getNextSibling = function () {
      var parentNode = this.getParentNode();
      if (!parentNode) { return null; }
      var siblings = parentNode.getChildNodes();
      for (var i = siblings.length - 1; --i >= 0;) {
        if (siblings[i] === this) { return siblings[i + 1]; }
      }
      return null;
    };
    TamePseudoNode.prototype.getPreviousSibling = function () {
      var parentNode = this.getParentNode();
      if (!parentNode) { return null; }
      var siblings = parentNode.getChildNodes();
      for (var i = siblings.length; --i >= 1;) {
        if (siblings[i] === this) { return siblings[i - 1]; }
      }
      return null;
    };
    TamePseudoNode.prototype.handleRead___ = function (name) {
      name = String(name);
      if (endsWith__.test(name)) { return void 0; }
      var handlerName = name + '_getter___';
      if (this[handlerName]) {
        return this[handlerName]();
      }
      handlerName = handlerName.toLowerCase();
      if (this[handlerName]) {
        return this[handlerName]();
      }
      if (___.hasOwnProp(this.properties___, name)) {
        return this.properties___[name];
      } else {
        return void 0;
      }
    };
    TamePseudoNode.prototype.handleCall___ = function (name, args) {
      name = String(name);
      if (endsWith__.test(name)) { throw new Error(INVALID_SUFFIX); }
      var handlerName = name + '_handler___';
      if (this[handlerName]) {
        return this[handlerName].call(this, args);
      }
      handlerName = handlerName.toLowerCase();
      if (this[handlerName]) {
        return this[handlerName].call(this, args);
      }
      if (___.hasOwnProp(this.properties___, name)) {
        return this.properties___[name].call(this, args);
      } else {
        throw new TypeError(name + ' is not a function.');
      }
    };
    TamePseudoNode.prototype.handleSet___ = function (name, val) {
      name = String(name);
      if (endsWith__.test(name)) { throw new Error(INVALID_SUFFIX); }
      if (!this.editable___) { throw new Error(NOT_EDITABLE); }
      var handlerName = name + '_setter___';
      if (this[handlerName]) {
        return this[handlerName](val);
      }
      handlerName = handlerName.toLowerCase();
      if (this[handlerName]) {
        return this[handlerName](val);
      }
      if (!this.properties___) {
        this.properties___ = {};
      }
      this[name + '_canEnum___'] = true;
      return this.properties___[name] = val;
    };
    TamePseudoNode.prototype.handleDelete___ = function (name) {
      name = String(name);
      if (endsWith__.test(name)) { throw new Error(INVALID_SUFFIX); }
      if (!this.editable___) { throw new Error(NOT_EDITABLE); }
      var handlerName = name + '_deleter___';
      if (this[handlerName]) {
        return this[handlerName]();
      }
      handlerName = handlerName.toLowerCase();
      if (this[handlerName]) {
        return this[handlerName]();
      }
      if (this.properties___) {
        return (
            delete this.properties___[name]
            && delete this[name + '_canEnum___']);
      } else {
        return true;
      }
    };
    TamePseudoNode.prototype.handleEnum___ = function (ownFlag) {
      // TODO(metaweta): Add code to list all the other handled stuff we know
      // about.
      if (this.properties___) {
        return cajita.allKeys(this.properties___);
      }
      return [];
    };
    TamePseudoNode.prototype.hasChildNodes = function () {
      return this.getFirstChild() != null;
    };
    ___.all2(___.grantTypedMethod, TamePseudoNode.prototype, tameNodeMembers);

    var commonElementPropertyHandlers = {
      clientWidth: {
        get: function () { return this.getGeometryDelegate___().clientWidth; }
      },
      clientHeight: {
        get: function () { return this.getGeometryDelegate___().clientHeight; }
      },
      offsetLeft: {
        get: function () { return this.getGeometryDelegate___().offsetLeft; }
      },
      offsetTop: {
        get: function () { return this.getGeometryDelegate___().offsetTop; }
      },
      offsetWidth: {
        get: function () { return this.getGeometryDelegate___().offsetWidth; }
      },
      offsetHeight: {
        get: function () { return this.getGeometryDelegate___().offsetHeight; }
      },
      scrollLeft: {
        get: function () { return this.getGeometryDelegate___().scrollLeft; },
        set: function (x) {
          if (!this.editable___) { throw new Error(NOT_EDITABLE); }
          this.getGeometryDelegate___().scrollLeft = +x;
          return x;
        }
      },
      scrollTop: {
        get: function () { return this.getGeometryDelegate___().scrollTop; },
        set: function (y) {
          if (!this.editable___) { throw new Error(NOT_EDITABLE); }
          this.getGeometryDelegate___().scrollTop = +y;
          return y;
        }
      },
      scrollWidth: {
        get: function () { return this.getGeometryDelegate___().scrollWidth; }
      },
      scrollHeight: {
        get: function () { return this.getGeometryDelegate___().scrollHeight; }
      }
    };

    function TamePseudoElement(
        tagName, tameDoc, childNodesGetter, parentNodeGetter, innerHTMLGetter,
        geometryDelegate, editable) {
      TamePseudoNode.call(this, editable);
      this.tagName___ = tagName;
      this.tameDoc___ = tameDoc;
      this.childNodesGetter___ = childNodesGetter;
      this.parentNodeGetter___ = parentNodeGetter;
      this.innerHTMLGetter___ = innerHTMLGetter;
      this.geometryDelegate___ = geometryDelegate;
      classUtils.exportFields(this, ['tagName', 'innerHTML']);
      classUtils.applyAccessors(this, commonElementPropertyHandlers);
    }
    ___.extend(TamePseudoElement, TamePseudoNode);
    // TODO(mikesamuel): make nodeClasses work.
    TamePseudoElement.prototype.getNodeType = function () { return 1; };
    TamePseudoElement.prototype.getNodeName
        = function () { return this.tagName___; };
    TamePseudoElement.prototype.getTagName
        = function () { return this.tagName___; };
    TamePseudoElement.prototype.getNodeValue = function () { return null; };
    TamePseudoElement.prototype.getAttribute
        = function (attribName) { return null; };
    TamePseudoElement.prototype.setAttribute
        = function (attribName, value) { };
    TamePseudoElement.prototype.hasAttribute
        = function (attribName) { return false; };
    TamePseudoElement.prototype.removeAttribute
        = function (attribName) { };
    TamePseudoElement.prototype.getOwnerDocument
        = function () { return this.tameDoc___; };
    TamePseudoElement.prototype.getChildNodes
        = function () { return this.childNodesGetter___(); };
    TamePseudoElement.prototype.getAttributes
        = function () { return tameNodeList([], false, undefined); };
    TamePseudoElement.prototype.getParentNode
        = function () { return this.parentNodeGetter___(); };
    TamePseudoElement.prototype.getInnerHTML
        = function () { return this.innerHTMLGetter___(); };
    TamePseudoElement.prototype.getElementsByTagName = function (tagName) {
      tagName = String(tagName).toLowerCase();
      if (tagName === this.tagName___) {
        // Works since html, head, body, and title can't contain themselves.
        return fakeNodeList([]);
      }
      return this.getOwnerDocument().getElementsByTagName(tagName);
    };
    TamePseudoElement.prototype.getElementsByClassName = function (className) {
      return this.getOwnerDocument().getElementsByClassName(className);
    };
    TamePseudoElement.prototype.getBoundingClientRect = function () {
      return this.geometryDelegate___.getBoundingClientRect();
    };
    TamePseudoElement.prototype.getGeometryDelegate___ = function () {
      return this.geometryDelegate___;
    };
    TamePseudoElement.prototype.toString = function () {
      return '<' + this.tagName___ + '>';
    };
    ___.all2(___.grantTypedMethod, TamePseudoElement.prototype,
             ['getTagName', 'getAttribute', 'setAttribute',
              'hasAttribute', 'removeAttribute',
              'getBoundingClientRect', 'getElementsByTagName']);

    function TameOpaqueNode(node, editable) {
      TameBackedNode.call(this, node, editable, editable);
    }
    ___.extend(TameOpaqueNode, TameBackedNode);
    TameOpaqueNode.prototype.getNodeValue
        = TameBackedNode.prototype.getNodeValue;
    TameOpaqueNode.prototype.getNodeType
        = TameBackedNode.prototype.getNodeType;
    TameOpaqueNode.prototype.getNodeName
        = TameBackedNode.prototype.getNodeName;
    TameOpaqueNode.prototype.getNextSibling
        = TameBackedNode.prototype.getNextSibling;
    TameOpaqueNode.prototype.getPreviousSibling
        = TameBackedNode.prototype.getPreviousSibling;
    TameOpaqueNode.prototype.getFirstChild
        = TameBackedNode.prototype.getFirstChild;
    TameOpaqueNode.prototype.getLastChild
        = TameBackedNode.prototype.getLastChild;
    TameOpaqueNode.prototype.getParentNode
        = TameBackedNode.prototype.getParentNode;
    TameOpaqueNode.prototype.getChildNodes
        = TameBackedNode.prototype.getChildNodes;
    TameOpaqueNode.prototype.getAttributes
        = function () { return tameNodeList([], false, undefined); };
    for (var i = tameNodeMembers.length; --i >= 0;) {
      var k = tameNodeMembers[i];
      if (!TameOpaqueNode.prototype.hasOwnProperty(k)) {
        TameOpaqueNode.prototype[k] = ___.markFuncFreeze(function () {
          throw new Error('Node is opaque');
        });
      }
    }
    ___.all2(___.grantTypedMethod, TameOpaqueNode.prototype, tameNodeMembers);

    function TameTextNode(node, editable) {
      assert(node.nodeType === 3);

      // The below should not be strictly necessary since childrenEditable for
      // TameScriptElements is always false, but it protects against tameNode
      // being called naively on a text node from container code.
      var pn = node.parentNode;
      if (editable && pn) {
        if (1 === pn.nodeType
            && (html4.ELEMENTS[pn.tagName.toLowerCase()]
                & html4.eflags.UNSAFE)) {
          // Do not allow mutation of text inside script elements.
          // See the testScriptLoading testcase for examples of exploits.
          editable = false;
        }
      }

      TameBackedNode.call(this, node, editable, editable);
      classUtils.exportFields(this, ['nodeValue', 'data']);
    }
    inertCtor(TameTextNode, TameBackedNode, 'Text');
    TameTextNode.prototype.setNodeValue = function (value) {
      if (!this.editable___) { throw new Error(NOT_EDITABLE); }
      this.node___.nodeValue = String(value || '');
      return value;
    };
    TameTextNode.prototype.getData = TameTextNode.prototype.getNodeValue;
    TameTextNode.prototype.setData = TameTextNode.prototype.setNodeValue;
    TameTextNode.prototype.toString = function () {
      return '#text';
    };
    ___.all2(___.grantTypedMethod, TameTextNode.prototype,
             ['setNodeValue', 'getData', 'setData']);

    function TameCommentNode(node, editable) {
      assert(node.nodeType === 8);
      TameBackedNode.call(this, node, editable, editable);
    }
    inertCtor(TameCommentNode, TameBackedNode, 'CommentNode');
    TameCommentNode.prototype.toString = function () {
      return '#comment';
    };

    function getAttributeType(tagName, attribName) {
      var attribKey;
      attribKey = tagName + ':' + attribName;
      if (html4.ATTRIBS.hasOwnProperty(attribKey)) {
        return html4.ATTRIBS[attribKey];
      }
      attribKey = '*:' + attribName;
      if (html4.ATTRIBS.hasOwnProperty(attribKey)) {
        return html4.ATTRIBS[attribKey];
      }
      return void 0;
    }

    /**
     * Plays the role of an Attr node for TameElement objects.
     */
    function TameBackedAttributeNode(node, editable, ownerElement) {
      TameBackedNode.call(this, node, editable);
      this.ownerElement___ = ownerElement;
      classUtils.exportFields(this,
          ['name', 'specified', 'value', 'ownerElement']);
    }
    inertCtor(TameBackedAttributeNode, TameBackedNode, 'Attr');
    TameBackedAttributeNode.prototype.getNodeName =
    TameBackedAttributeNode.prototype.getName =
        function () { return String(this.node___.name); };
    TameBackedAttributeNode.prototype.getSpecified =
        function () { return !!this.node___.specified; };
    TameBackedAttributeNode.prototype.getNodeValue =
    TameBackedAttributeNode.prototype.getValue = function () {
      return defaultTameNode(this.ownerElement___, this.editable___)
          .getAttribute(this.getName());
    };
    TameBackedAttributeNode.prototype.setNodeValue =
    TameBackedAttributeNode.prototype.setValue = function (value) {
      return defaultTameNode(this.ownerElement___, this.editable___)
          .setAttribute(this.getName(), value);
    };
    TameBackedAttributeNode.prototype.getOwnerElement = function () {
      return defaultTameNode(this.ownerElement___, this.editable___);
    };
    TameBackedAttributeNode.prototype.getNodeType = function () { return 2; };
    TameBackedAttributeNode.prototype.cloneNode = function (deep) {
      var clone = bridal.cloneNode(this.node___, Boolean(deep));
      // From http://www.w3.org/TR/DOM-Level-2-Core/core.html#ID-3A0ED0A4
      //     "Note that cloning an immutable subtree results in a mutable copy"
      return new TameBackedAttributeNode(clone, true, this.ownerElement____);
    };
    TameBackedAttributeNode.prototype.appendChild =
    TameBackedAttributeNode.prototype.insertBefore =
    TameBackedAttributeNode.prototype.removeChild =
    TameBackedAttributeNode.prototype.replaceChild =
    TameBackedAttributeNode.prototype.getFirstChild =
    TameBackedAttributeNode.prototype.getLastChild =
    TameBackedAttributeNode.prototype.getNextSibling =
    TameBackedAttributeNode.prototype.getPreviousSibling =
    TameBackedAttributeNode.prototype.getParentNode =
    TameBackedAttributeNode.prototype.getElementsByTagName =
    TameBackedAttributeNode.prototype.getElementsByClassName =
    TameBackedAttributeNode.prototype.getChildNodes =
    TameBackedAttributeNode.prototype.getAttributes = function () {
      throw new Error ("Not implemented.");
    };
    TameBackedAttributeNode.prototype.toString = function () {
      return '[Fake attribute node]';
    };

    // Register set handlers for onclick, onmouseover, etc.
    function registerElementScriptAttributeHandlers(aTameElement) {
      var attrNameRe = /:(.*)/;
      for (var html4Attrib in html4.ATTRIBS) {
        if (html4.atype.SCRIPT === html4.ATTRIBS[html4Attrib]) {
          (function (attribName) {
            ___.useSetHandler(
                aTameElement,
                attribName,
                function eventHandlerSetter(listener) {
                  if (!this.editable___) { throw new Error(NOT_EDITABLE); }
                  if (!listener) {  // Clear the current handler
                    this.node___[attribName] = null;
                  } else {
                    // This handler cannot be copied from one node to another
                    // which is why getters are not yet supported.
                    this.node___[attribName] = makeEventHandlerWrapper(
                        this.node___, listener);
                  }
                  return listener;
                });
           })(html4Attrib.match(attrNameRe)[1]);
        }
      }
    }

    function TameElement(node, editable, childrenEditable) {
      assert(node.nodeType === 1);
      TameBackedNode.call(this, node, editable, childrenEditable);
      classUtils.exportFields(
          this,
          ['className', 'id', 'innerHTML', 'tagName', 'style',
           'offsetParent', 'title', 'dir']);
      classUtils.applyAccessors(this, commonElementPropertyHandlers);
      registerElementScriptAttributeHandlers(this);
    }
    nodeClasses.Element = inertCtor(TameElement, TameBackedNode, 'HTMLElement');
    TameElement.prototype.getId = function () {
      return this.getAttribute('id') || '';
    };
    TameElement.prototype.setId = function (newId) {
      return this.setAttribute('id', newId);
    };
    TameElement.prototype.getAttribute = function (attribName) {
      attribName = String(attribName).toLowerCase();
      var tagName = this.node___.tagName.toLowerCase();
      var atype = getAttributeType(tagName, attribName);
      if (atype === void 0) {
        // Unrecognized attribute; use virtual map
        if (this.node___.attributes___) {
          return this.node___.attributes___[attribName] || null;
        }
        return null;
      }
      var value = bridal.getAttribute(this.node___, attribName);
      if ('string' !== typeof value) { return value; }
<<<<<<< HEAD
      switch (atype) {
        case html4.atype.GLOBAL_NAME:
        case html4.atype.ID:
        case html4.atype.IDREF:
          if (!value) { return null; }
          var n = idSuffix.length;
          var len = value.length;
          var end = len - n;
          if (end > 0 && idSuffix === value.substring(end, len)) {
            return value.substring(0, end);
          }
          return null;
        case html4.atype.IDREFS:
          if (!value) { return null; }
          value = value.replace(idRefsTails,
              function(_, id, spaces) {
                id = unsuffix(id, idSuffix);
                return id + spaces;
              });
          return value;
        default:
          if ('' === value) {
            // IE creates attribute nodes for any attribute in the HTML schema
            // so even when they are deleted, there will be a value, usually
            // the empty string.
            var attr = bridal.getAttributeNode(this.node___, attribName);
            if (attr && !attr.specified) { return null; }
          }
          return value;
      }
=======
      if ('' === value) {
        // IE creates attribute nodes for any attribute in the HTML schema
        // so even when they are deleted, there will be a value, usually
        // the empty string.
        var attr = bridal.getAttributeNode(this.node___, attribName);
        if (attr && !attr.specified) { return null; }
      }
      return virtualizeAttributeValue(atype, value);
>>>>>>> 11b239f6
    };
    TameElement.prototype.getAttributeNode = function (name) {
      var hostDomNode = bridal.getAttributeNode(this.node___, name);
      if (hostDomNode === null) { return null; }
      return new TameBackedAttributeNode(
          hostDomNode, this.editable___, this.node___);
    };
    TameElement.prototype.hasAttribute = function (attribName) {
      attribName = String(attribName).toLowerCase();
      var tagName = this.node___.tagName.toLowerCase();
      var atype = getAttributeType(tagName, attribName);
      if (atype === void 0) {
        // Unrecognized attribute; use virtual map
        return !!(
            this.node___.attributes___ &&
            ___.hasOwnProp(this.node___.attributes___, attribName));
      } else {
        return bridal.hasAttribute(this.node___, attribName);
      }
    };
    TameElement.prototype.setAttribute = function (attribName, value) {
      if (!this.editable___) { throw new Error(NOT_EDITABLE); }
      attribName = String(attribName).toLowerCase();
      var tagName = this.node___.tagName.toLowerCase();
      var atype = getAttributeType(tagName, attribName);
      if (atype === void 0) {
        // Unrecognized attribute; use virtual map
        if (!this.node___.attributes___) { this.node___.attributes___ = {}; }
        this.node___.attributes___[attribName] = String(value);
      } else {
        var sanitizedValue = rewriteAttribute(
            tagName, attribName, atype, value);
        if (sanitizedValue !== null) {
          bridal.setAttribute(this.node___, attribName, sanitizedValue);
        }
      }
      return value;
    };
    TameElement.prototype.removeAttribute = function (attribName) {
      if (!this.editable___) { throw new Error(NOT_EDITABLE); }
      attribName = String(attribName).toLowerCase();
      var tagName = this.node___.tagName.toLowerCase();
      var atype = getAttributeType(tagName, attribName);
      if (atype === void 0) {
        // Unrecognized attribute; use virtual map
        if (this.node___.attributes___) {
          delete this.node___.attributes___[attribName];
        }
      } else {
        this.node___.removeAttribute(attribName);
      }
    };
    TameElement.prototype.getBoundingClientRect = function () {
      var elRect = bridal.getBoundingClientRect(this.node___);
      var vbody = bridal.getBoundingClientRect(this.getOwnerDocument().body___);
      var vbodyLeft = vbody.left, vbodyTop = vbody.top;
      return ({
                top: elRect.top - vbodyTop,
                left: elRect.left - vbodyLeft,
                right: elRect.right - vbodyLeft,
                bottom: elRect.bottom - vbodyTop
              });
    };
    TameElement.prototype.getClassName = function () {
      return this.getAttribute('class') || '';
    };
    TameElement.prototype.setClassName = function (classes) {
      if (!this.editable___) { throw new Error(NOT_EDITABLE); }
      return this.setAttribute('class', String(classes));
    };
    TameElement.prototype.getTitle = function () {
      return this.getAttribute('title') || '';
    };
    TameElement.prototype.setTitle = function (classes) {
      if (!this.editable___) { throw new Error(NOT_EDITABLE); }
      return this.setAttribute('title', String(classes));
    };
    TameElement.prototype.getDir = function () {
      return this.getAttribute('dir') || '';
    };
    TameElement.prototype.setDir = function (classes) {
      if (!this.editable___) { throw new Error(NOT_EDITABLE); }
      return this.setAttribute('dir', String(classes));
    };
    TameElement.prototype.getTagName = TameBackedNode.prototype.getNodeName;
    TameElement.prototype.getInnerHTML = function () {
      var tagName = this.node___.tagName.toLowerCase();
      if (!html4.ELEMENTS.hasOwnProperty(tagName)) {
        return '';  // unknown node
      }
      var flags = html4.ELEMENTS[tagName];
      var innerHtml = this.node___.innerHTML;
      if (flags & html4.eflags.CDATA) {
        innerHtml = html.escapeAttrib(innerHtml);
      } else if (flags & html4.eflags.RCDATA) {
        // Make sure we return PCDATA.
        // For RCDATA we only need to escape & if they're not part of an entity.
        innerHtml = html.normalizeRCData(innerHtml);
      } else {
        // If we blessed the resulting HTML, then this would round trip better
        // but it would still not survive appending, and it would propagate
        // event handlers where the setter of innerHTML does not expect it to.
        innerHtml = tameInnerHtml(innerHtml);
      }
      return innerHtml;
    };
    TameElement.prototype.setInnerHTML = function (htmlFragment) {
      if (!this.editable___) { throw new Error(NOT_EDITABLE); }
      var tagName = this.node___.tagName.toLowerCase();
      if (!html4.ELEMENTS.hasOwnProperty(tagName)) { throw new Error(); }
      var flags = html4.ELEMENTS[tagName];
      if (flags & html4.eflags.UNSAFE) { throw new Error(); }
      var sanitizedHtml;
      if (flags & html4.eflags.RCDATA) {
        sanitizedHtml = html.normalizeRCData(String(htmlFragment || ''));
      } else {
        sanitizedHtml = (htmlFragment instanceof Html
                        ? safeHtml(htmlFragment)
                        : sanitizeHtml(String(htmlFragment || '')));
      }
      this.node___.innerHTML = sanitizedHtml;
      return htmlFragment;
    };
    TameElement.prototype.setStyle = function (style) {
      this.setAttribute('style', style);
      return this.getStyle();
    };
    TameElement.prototype.getStyle = function () {
      return new TameStyle(this.node___.style, this.editable___);
    };
    TameElement.prototype.updateStyle = function (style) {
      if (!this.editable___) { throw new Error(NOT_EDITABLE); }
      var cssPropertiesAndValues = cssSealerUnsealerPair.unseal(style);
      if (!cssPropertiesAndValues) { throw new Error(); }

      var styleNode = this.node___.style;
      for (var i = 0; i < cssPropertiesAndValues.length; i += 2) {
        var propName = cssPropertiesAndValues[i];
        var propValue = cssPropertiesAndValues[i + 1];
        // If the propertyName differs between DOM and CSS, there will
        // be a semicolon between the two.
        // E.g., 'background-color;backgroundColor'
        // See CssTemplate.toPropertyValueList.
        var semi = propName.indexOf(';');
        if (semi >= 0) { propName = propName.substring(semi + 1); }
        styleNode[propName] = propValue;
      }
    };

    TameElement.prototype.getOffsetParent = function () {
      return tameRelatedNode(
          this.node___.offsetParent, this.editable___, defaultTameNode);
    };
    TameElement.prototype.getGeometryDelegate___ = function () {
      return this.node___;
    };
    TameElement.prototype.toString = function () {
      return '<' + this.node___.tagName + '>';
    };
    TameElement.prototype.addEventListener = tameAddEventListener;
    TameElement.prototype.removeEventListener = tameRemoveEventListener;
    ___.all2(
       ___.grantTypedMethod, TameElement.prototype,
       ['addEventListener', 'removeEventListener',
        'getAttribute', 'setAttribute',
        'removeAttribute', 'hasAttribute',
        'getAttributeNode',
        'getBoundingClientRect',
        'getClassName', 'setClassName', 'getId', 'setId',
        'getInnerHTML', 'setInnerHTML', 'updateStyle', 'getStyle', 'setStyle',
        'getTagName']);

    function TameAElement(node, editable) {
      TameElement.call(this, node, editable, editable);
      classUtils.exportFields(this, ['href']);
    }
    inertCtor(TameAElement, TameElement, 'HTMLAnchorElement');
    TameAElement.prototype.focus = function () {
      this.node___.focus();
    };
    TameAElement.prototype.getHref = function () {
      return this.node___.href;
    };
    TameAElement.prototype.setHref = function (href) {
      this.setAttribute('href', href);
      return href;
    };
    ___.all2(___.grantTypedMethod, TameAElement.prototype,
             ['getHref', 'setHref', 'focus']);

    // http://www.w3.org/TR/DOM-Level-2-HTML/html.html#ID-40002357
    function TameFormElement(node, editable) {
      TameElement.call(this, node, editable, editable);
      this.length = node.length;
      classUtils.exportFields(
          this,
          ['action', 'elements', 'enctype', 'method', 'target']);
    }
    inertCtor(TameFormElement, TameElement, 'HTMLFormElement');
    TameFormElement.prototype.submit = function () {
      return this.node___.submit();
    };
    TameFormElement.prototype.reset = function () {
      return this.node___.reset();
    };
    TameFormElement.prototype.getAction = function () {
      return this.getAttribute('action') || '';
    };
    TameFormElement.prototype.setAction = function (newVal) {
      if (!this.editable___) { throw new Error(NOT_EDITABLE); }
      return this.setAttribute('action', String(newVal));
    };
    TameFormElement.prototype.getElements = function () {
      return tameNodeList(
          this.node___.elements, this.editable___, defaultTameNode, 'name');
    };
    TameFormElement.prototype.getEnctype = function () {
      return this.getAttribute('enctype') || '';
    };
    TameFormElement.prototype.setEnctype = function (newVal) {
      if (!this.editable___) { throw new Error(NOT_EDITABLE); }
      return this.setAttribute('enctype', String(newVal));
    };
    TameFormElement.prototype.getMethod = function () {
      return this.getAttribute('method') || '';
    };
    TameFormElement.prototype.setMethod = function (newVal) {
      if (!this.editable___) { throw new Error(NOT_EDITABLE); }
      return this.setAttribute('method', String(newVal));
    };
    TameFormElement.prototype.getTarget = function () {
      return this.getAttribute('target') || '';
    };
    TameFormElement.prototype.setTarget = function (newVal) {
      if (!this.editable___) { throw new Error(NOT_EDITABLE); }
      return this.setAttribute('target', String(newVal));
    };
    TameFormElement.prototype.reset = function () {
      if (!this.editable___) { throw new Error(NOT_EDITABLE); }
      this.node___.reset();
    };
    TameFormElement.prototype.submit = function () {
      if (!this.editable___) { throw new Error(NOT_EDITABLE); }
      this.node___.submit();
    };
    ___.all2(___.grantTypedMethod, TameFormElement.prototype,
             ['getElements', 'reset', 'submit']);


    function TameInputElement(node, editable) {
      TameElement.call(this, node, editable, editable);
      classUtils.exportFields(
          this,
          ['form', 'value', 'defaultValue',
           'checked', 'disabled', 'readOnly',
           'options', 'selected', 'selectedIndex',
           'name', 'accessKey', 'tabIndex', 'text',
           'defaultChecked', 'defaultSelected', 'maxLength',
           'size', 'type', 'index', 'label',
           'multiple', 'cols', 'rows']);
    }
    inertCtor(TameInputElement, TameElement, 'HTMLInputElement');
    TameInputElement.prototype.getChecked = function () {
      return this.node___.checked;
    };
    TameInputElement.prototype.setChecked = function (checked) {
      if (!this.editable___) { throw new Error(NOT_EDITABLE); }
      return (this.node___.checked = !!checked);
    };
    TameInputElement.prototype.getValue = function () {
      // For <option> elements, Firefox returns a value even when no value
      // attribute is present, using the contained text, but IE does not.
      var value = this.node___.value;
      return value === null || value === void 0 ? null : String(value);
    };
    TameInputElement.prototype.setValue = function (newValue) {
      if (!this.editable___) { throw new Error(NOT_EDITABLE); }
      this.node___.value = (
          newValue === null || newValue === void 0 ? '' : '' + newValue);
      return newValue;
    };
    TameInputElement.prototype.getDefaultValue = function () {
      var value = this.node___.defaultValue;
      return value === null || value === void 0 ? null : String(value);
    };
    TameInputElement.prototype.setDefaultValue = function (newValue) {
      if (!this.editable___) { throw new Error(NOT_EDITABLE); }
      this.node___.defaultValue = (
          newValue === null || newValue === void 0 ? '' : '' + newValue);
      return newValue;
    };
    TameInputElement.prototype.focus = function () {
      this.node___.focus();
    };
    TameInputElement.prototype.blur = function () {
      this.node___.blur();
    };
    TameInputElement.prototype.select = function () {
      this.node___.select();
    };
    TameInputElement.prototype.getForm = function () {
      return tameRelatedNode(
          this.node___.form, this.editable___, defaultTameNode);
    };
    TameInputElement.prototype.getDisabled = function () {
      return this.node___.disabled;
    };
    TameInputElement.prototype.setDisabled = function (newValue) {
      if (!this.editable___) { throw new Error(NOT_EDITABLE); }
      this.node___.disabled = newValue;
      return newValue;
    };
    TameInputElement.prototype.getReadOnly = function () {
      return this.node___.readOnly;
    };
    TameInputElement.prototype.setReadOnly = function (newValue) {
      if (!this.editable___) { throw new Error(NOT_EDITABLE); }
      this.node___.readOnly = newValue;
      return newValue;
    };
    TameInputElement.prototype.getOptions = function () {
      return tameNodeList(
          this.node___.options, this.editable___, defaultTameNode, 'name');
    };
    TameInputElement.prototype.getDefaultSelected = function () {
      return this.node___.defaultSelected;
    };
    TameInputElement.prototype.setDefaultSelected = function (newValue) {
      if (!this.editable___) { throw new Error(NOT_EDITABLE); }
      this.node___.defaultSelected = !!newValue;
      return newValue;
    };
    TameInputElement.prototype.getSelected = function () {
      return this.node___.selected;
    };
    TameInputElement.prototype.setSelected = function (newValue) {
      if (!this.editable___) { throw new Error(NOT_EDITABLE); }
      this.node___.selected = newValue;
      return newValue;
    };
    TameInputElement.prototype.getSelectedIndex = function () {
      return this.node___.selectedIndex;
    };
    TameInputElement.prototype.setSelectedIndex = function (newValue) {
      if (!this.editable___) { throw new Error(NOT_EDITABLE); }
      this.node___.selectedIndex = (newValue | 0);
      return newValue;
    };
    TameInputElement.prototype.getName = function () {
      return this.node___.name;
    };
    TameInputElement.prototype.setName = function (newValue) {
      if (!this.editable___) { throw new Error(NOT_EDITABLE); }
      this.node___.name = newValue;
      return newValue;
    };
    TameInputElement.prototype.getAccessKey = function () {
      return this.node___.accessKey;
    };
    TameInputElement.prototype.setAccessKey = function (newValue) {
      if (!this.editable___) { throw new Error(NOT_EDITABLE); }
      this.node___.accessKey = newValue;
      return newValue;
    };
    TameInputElement.prototype.getTabIndex = function () {
      return this.node___.tabIndex;
    };
    TameInputElement.prototype.getText = function () {
        return String(this.node___.text);
    };
    TameInputElement.prototype.setTabIndex = function (newValue) {
      if (!this.editable___) { throw new Error(NOT_EDITABLE); }
      this.node___.tabIndex = newValue;
      return newValue;
    };
    TameInputElement.prototype.getDefaultChecked = function () {
      return this.node___.defaultChecked;
    };
    TameInputElement.prototype.setDefaultChecked = function (newValue) {
      if (!this.editable___) { throw new Error(NOT_EDITABLE); }
      this.node___.defaultChecked = newValue;
      return newValue;
    };
    TameInputElement.prototype.getMaxLength = function () {
      return this.node___.maxLength;
    };
    TameInputElement.prototype.setMaxLength = function (newValue) {
      if (!this.editable___) { throw new Error(NOT_EDITABLE); }
      this.node___.maxLength = newValue;
      return newValue;
    };
    TameInputElement.prototype.getSize = function () {
      return this.node___.size;
    };
    TameInputElement.prototype.setSize = function (newValue) {
      if (!this.editable___) { throw new Error(NOT_EDITABLE); }
      this.node___.size = newValue;
      return newValue;
    };
    TameInputElement.prototype.getType = function () {
      return String(this.node___.type);
    };
    TameInputElement.prototype.setType = function (newValue) {
      if (!this.editable___) { throw new Error(NOT_EDITABLE); }
      this.node___.type = newValue;
      return newValue;
    };
    TameInputElement.prototype.getIndex = function () {
      return this.node___.index;
    };
    TameInputElement.prototype.setIndex = function (newValue) {
      if (!this.editable___) { throw new Error(NOT_EDITABLE); }
      this.node___.index = newValue;
      return newValue;
    };
    TameInputElement.prototype.getLabel = function () {
      return this.node___.label;
    };
    TameInputElement.prototype.setLabel = function (newValue) {
      if (!this.editable___) { throw new Error(NOT_EDITABLE); }
      this.node___.label = newValue;
      return newValue;
    };
    TameInputElement.prototype.getMultiple = function () {
      return this.node___.multiple;
    };
    TameInputElement.prototype.setMultiple = function (newValue) {
      if (!this.editable___) { throw new Error(NOT_EDITABLE); }
      this.node___.multiple = newValue;
      return newValue;
    };
    TameInputElement.prototype.getCols = function () {
      return this.node___.cols;
    };
    TameInputElement.prototype.setCols = function (newValue) {
      if (!this.editable___) { throw new Error(NOT_EDITABLE); }
      this.node___.cols = newValue;
      return newValue;
    };
    TameInputElement.prototype.getRows = function () {
      return this.node___.rows;
    };
    TameInputElement.prototype.setRows = function (newValue) {
      if (!this.editable___) { throw new Error(NOT_EDITABLE); }
      this.node___.rows = newValue;
      return newValue;
    };
    ___.all2(___.grantTypedMethod, TameInputElement.prototype,
             ['getValue', 'setValue', 'focus', 'blur',
               'getForm', 'getType', 'select']);


    function TameImageElement(node, editable) {
      TameElement.call(this, node, editable, editable);
      classUtils.exportFields(this, ['src', 'alt']);
    }
    inertCtor(TameImageElement, TameElement, 'HTMLImageElement');
    TameImageElement.prototype.getSrc = function () {
      return this.node___.src;
    };
    TameImageElement.prototype.setSrc = function (src) {
      this.setAttribute('src', src);
      return src;
    };
    TameImageElement.prototype.getAlt = function () {
      return this.node___.alt;
    };
    TameImageElement.prototype.setAlt = function (alt) {
      if (!this.editable___) { throw new Error(NOT_EDITABLE); }
      this.node___.alt = String(alt);
      return alt;
    };
    ___.all2(___.grantTypedMethod, TameImageElement.prototype,
             ['getSrc', 'setSrc', 'getAlt', 'setAlt']);

    function TameLabelElement(node, editable) {
      TameElement.call(this, node, editable, editable);
      classUtils.exportFields(this, ['htmlFor']);
    }
    inertCtor(TameLabelElement, TameElement, 'HTMLLabelElement');
    TameLabelElement.prototype.getHtmlFor = function () {
      return this.getAttribute('for');
    };
    TameLabelElement.prototype.setHtmlFor = function (id) {
      this.setAttribute('for', id);
      return id;
    };

    /**
     * A script element wrapper that allows setting of a src that has been
     * rewritten by a URL policy, but not modifying of textual content.
     */
    function TameScriptElement(node, editable) {
      // Make the child list immutable so that text content can't be added
      // or removed.
      TameElement.call(this, node, editable, false);
      classUtils.exportFields(this, ['src']);
    }
    inertCtor(TameScriptElement, TameElement, 'HTMLScriptElement');
    TameScriptElement.prototype.getSrc = function () {
      return this.node___.src;
    };
    TameScriptElement.prototype.setSrc = function (src) {
      this.setAttribute('src', src);
      return src;
    };


    function TameTableCompElement(node, editable) {
      TameElement.call(this, node, editable, editable);
      classUtils.exportFields(
          this,
          ['colSpan','cells','rowSpan','rows','rowIndex','align',
           'vAlign','nowrap','sectionRowIndex']);
    }
    ___.extend(TameTableCompElement, TameElement);
    TameTableCompElement.prototype.getColSpan = function () {
      return this.node___.colSpan;
    };
    TameTableCompElement.prototype.setColSpan = function (newValue) {
      if (!this.editable___) { throw new Error(NOT_EDITABLE); }
      this.node___.colSpan = newValue;
      return newValue;
    };
    TameTableCompElement.prototype.getCells = function () {
      return tameNodeList(
          this.node___.cells, this.editable___, defaultTameNode);
    };
    TameTableCompElement.prototype.getRowSpan = function () {
      return this.node___.rowSpan;
    };
    TameTableCompElement.prototype.setRowSpan = function (newValue) {
      if (!this.editable___) { throw new Error(NOT_EDITABLE); }
      this.node___.rowSpan = newValue;
      return newValue;
    };
    TameTableCompElement.prototype.getRows = function () {
      return tameNodeList(this.node___.rows, this.editable___, defaultTameNode);
    };
    TameTableCompElement.prototype.getRowIndex = function () {
      return this.node___.rowIndex;
    };
    TameTableCompElement.prototype.getSectionRowIndex = function () {
      return this.node___.sectionRowIndex;
    };
    TameTableCompElement.prototype.getAlign = function () {
      return this.node___.align;
    };
    TameTableCompElement.prototype.setAlign = function (newValue) {
      if (!this.editable___) { throw new Error(NOT_EDITABLE); }
      this.node___.align = newValue;
      return newValue;
    };
    TameTableCompElement.prototype.getVAlign = function () {
      return this.node___.vAlign;
    };
    TameTableCompElement.prototype.setVAlign = function (newValue) {
      if (!this.editable___) { throw new Error(NOT_EDITABLE); }
      this.node___.vAlign = newValue;
      return newValue;
    };
    TameTableCompElement.prototype.getNowrap = function () {
      return this.node___.nowrap;
    };
    TameTableCompElement.prototype.setNowrap = function (newValue) {
      if (!this.editable___) { throw new Error(NOT_EDITABLE); }
      this.node___.nowrap = newValue;
      return newValue;
    };

    function requireIntIn(idx, min, max) {
      if (idx !== (idx | 0) || idx < min || idx > max) {
        throw new Error(INDEX_SIZE_ERROR);
      }
    }

    function TameTableRowElement(node, editable) {
      TameTableCompElement.call(this, node, editable);
    }
    inertCtor(TameTableRowElement, TameTableCompElement, 'HTMLTableRowElement');
    TameTableRowElement.prototype.insertCell = function (index) {
      if (!this.editable___) { throw new Error(NOT_EDITABLE); }
      requireIntIn(index, -1, this.node___.cells.length);
      return defaultTameNode(
          this.node___.insertCell(index), 
          this.editable___);
    };
    TameTableRowElement.prototype.deleteCell = function (index) {
      if (!this.editable___) { throw new Error(NOT_EDITABLE); }
      requireIntIn(index, -1, this.node___.cells.length);
      this.node___.deleteCell(index);
    };
    ___.all2(___.grantTypedMethod, TameTableRowElement.prototype,
             ['insertCell', 'deleteCell']);

    function TameTableElement(node, editable) {
      TameTableCompElement.call(this, node, editable);
      classUtils.exportFields(this, ['tBodies','tHead','tFoot']);
    }
    inertCtor(TameTableElement, TameTableCompElement, 'HTMLTableElement');
    TameTableElement.prototype.getTBodies = function () {
      return tameNodeList(
          this.node___.tBodies, this.editable___, defaultTameNode);
    };
    TameTableElement.prototype.getTHead = function () {
      return defaultTameNode(this.node___.tHead, this.editable___);
    };
    TameTableElement.prototype.getTFoot = function () {
      return defaultTameNode(this.node___.tFoot, this.editable___);
    };
    TameTableElement.prototype.createTHead = function () {
      if (!this.editable___) { throw new Error(NOT_EDITABLE); }
      return defaultTameNode(this.node___.createTHead(), this.editable___);
    };
    TameTableElement.prototype.deleteTHead = function () {
      if (!this.editable___) { throw new Error(NOT_EDITABLE); }
      this.node___.deleteTHead();
    };
    TameTableElement.prototype.createTFoot = function () {
      if (!this.editable___) { throw new Error(NOT_EDITABLE); }
      return defaultTameNode(this.node___.createTFoot(), this.editable___);
    };
    TameTableElement.prototype.deleteTFoot = function () {
      if (!this.editable___) { throw new Error(NOT_EDITABLE); }
      this.node___.deleteTFoot();
    };
    TameTableElement.prototype.createCaption = function () {
      if (!this.editable___) { throw new Error(NOT_EDITABLE); }
      return defaultTameNode(this.node___.createCaption(), this.editable___);
    };
    TameTableElement.prototype.deleteCaption = function () {
      if (!this.editable___) { throw new Error(NOT_EDITABLE); }
      this.node___.deleteCaption();
    };
    TameTableElement.prototype.insertRow = function (index) {
      if (!this.editable___) { throw new Error(NOT_EDITABLE); }
      requireIntIn(index, -1, this.node___.rows.length);
      return defaultTameNode(this.node___.insertRow(index), this.editable___);
    };
    TameTableElement.prototype.deleteRow = function (index) {
      if (!this.editable___) { throw new Error(NOT_EDITABLE); }
      requireIntIn(index, -1, this.node___.rows.length);
      this.node___.deleteRow(index);
    };
    
    ___.all2(___.grantTypedMethod, TameTableElement.prototype,
             ['createTHead', 'deleteTHead','createTFoot', 'deleteTFoot',
              'createCaption', 'deleteCaption', 'insertRow', 'deleteRow']);

    function tameEvent(event) {
      if (event.tamed___) { return event.tamed___; }
      return event.tamed___ = new TameEvent(event);
    }

    function TameEvent(event) {
      assert(!!event);
      this.event___ = event;
      ___.stamp(tameEventTrademark, this, true);
      classUtils.exportFields(
          this,
          ['type', 'target', 'pageX', 'pageY', 'altKey',
           'ctrlKey', 'metaKey', 'shiftKey', 'button',
           'screenX', 'screenY',
           'currentTarget', 'relatedTarget',
           'fromElement', 'toElement',
           'srcElement',
           'clientX', 'clientY', 'keyCode', 'which']);
    }
    inertCtor(TameEvent, Object, 'Event');
    TameEvent.prototype.getType = function () {
      return bridal.untameEventType(String(this.event___.type));
    };
    TameEvent.prototype.getTarget = function () {
      var event = this.event___;
      return tameRelatedNode(
          event.target || event.srcElement, true, defaultTameNode);
    };
    TameEvent.prototype.getSrcElement = function () {
      return tameRelatedNode(this.event___.srcElement, true, defaultTameNode);
    };
    TameEvent.prototype.getCurrentTarget = function () {
      var e = this.event___;
      return tameRelatedNode(e.currentTarget, true, defaultTameNode);
    };
    TameEvent.prototype.getRelatedTarget = function () {
      var e = this.event___;
      var t = e.relatedTarget;
      if (!t) {
        if (e.type === 'mouseout') {
          t = e.toElement;
        } else if (e.type === 'mouseover') {
          t = e.fromElement;
        }
      }
      return tameRelatedNode(t, true, defaultTameNode);
    };
    TameEvent.prototype.getFromElement = function () {
      return tameRelatedNode(this.event___.fromElement, true, defaultTameNode);
    };
    TameEvent.prototype.getToElement = function () {
      return tameRelatedNode(this.event___.toElement, true, defaultTameNode);
    };
    TameEvent.prototype.getPageX = function () {
      return Number(this.event___.pageX);
    };
    TameEvent.prototype.getPageY = function () {
      return Number(this.event___.pageY);
    };
    TameEvent.prototype.stopPropagation = function () {
      // TODO(mikesamuel): make sure event doesn't propagate to dispatched
      // events for this gadget only.
      // But don't allow it to stop propagation to the container.
      if (this.event___.stopPropagation) {
        this.event___.stopPropagation();
      } else {
        this.event___.cancelBubble = true;
      }
    };
    TameEvent.prototype.preventDefault = function () {
      // TODO(mikesamuel): make sure event doesn't propagate to dispatched
      // events for this gadget only.
      // But don't allow it to stop propagation to the container.
      if (this.event___.preventDefault) {
        this.event___.preventDefault();
      } else {
        this.event___.returnValue = false;
      }
    };
    TameEvent.prototype.getAltKey = function () {
      return Boolean(this.event___.altKey);
    };
    TameEvent.prototype.getCtrlKey = function () {
      return Boolean(this.event___.ctrlKey);
    };
    TameEvent.prototype.getMetaKey = function () {
      return Boolean(this.event___.metaKey);
    };
    TameEvent.prototype.getShiftKey = function () {
      return Boolean(this.event___.shiftKey);
    };
    TameEvent.prototype.getButton = function () {
      var e = this.event___;
      return e.button && Number(e.button);
    };
    TameEvent.prototype.getClientX = function () {
      return Number(this.event___.clientX);
    };
    TameEvent.prototype.getClientY = function () {
      return Number(this.event___.clientY);
    };
    TameEvent.prototype.getScreenX = function () {
      return Number(this.event___.screenX);
    };
    TameEvent.prototype.getScreenY = function () {
      return Number(this.event___.screenY);
    };
    TameEvent.prototype.getWhich = function () {
      var w = this.event___.which;
      return w && Number(w);
    };
    TameEvent.prototype.getKeyCode = function () {
      var kc = this.event___.keyCode;
      return kc && Number(kc);
    };
    TameEvent.prototype.toString = function () { return '[Fake Event]'; };
    ___.all2(___.grantTypedMethod, TameEvent.prototype,
             ['getType', 'getTarget', 'getPageX', 'getPageY', 'stopPropagation',
              'getAltKey', 'getCtrlKey', 'getMetaKey', 'getShiftKey',
              'getButton', 'getClientX', 'getClientY',
              'getScreenX', 'getScreenY',
              'getRelatedTarget',
              'getFromElement', 'getToElement',
              'getSrcElement',
              'preventDefault',
              'getKeyCode', 'getWhich']);

    function TameCustomHTMLEvent(event) {
      TameEvent.call(this, event);
      this.properties___ = {};
    }
    ___.extend(TameCustomHTMLEvent, TameEvent);
    TameCustomHTMLEvent.prototype.initEvent
        = function (type, bubbles, cancelable) {
      bridal.initEvent(this.event___, type, bubbles, cancelable);
    };
    TameCustomHTMLEvent.prototype.handleRead___ = function (name) {
      name = String(name);
      if (endsWith__.test(name)) { return void 0; }
      var handlerName = name + '_getter___';
      if (this[handlerName]) {
        return this[handlerName]();
      }
      handlerName = handlerName.toLowerCase();
      if (this[handlerName]) {
        return this[handlerName]();
      }
      if (___.hasOwnProp(this.event___.properties___, name)) {
        return this.event___.properties___[name];
      } else {
        return void 0;
      }
    };
    TameCustomHTMLEvent.prototype.handleCall___ = function (name, args) {
      name = String(name);
      if (endsWith__.test(name)) { throw new Error(INVALID_SUFFIX); }
      var handlerName = name + '_handler___';
      if (this[handlerName]) {
        return this[handlerName].call(this, args);
      }
      handlerName = handlerName.toLowerCase();
      if (this[handlerName]) {
        return this[handlerName].call(this, args);
      }
      if (___.hasOwnProp(this.event___.properties___, name)) {
        return this.event___.properties___[name].call(this, args);
      } else {
        throw new TypeError(name + ' is not a function.');
      }
    };
    TameCustomHTMLEvent.prototype.handleSet___ = function (name, val) {
      name = String(name);
      if (endsWith__.test(name)) { throw new Error(INVALID_SUFFIX); }
      var handlerName = name + '_setter___';
      if (this[handlerName]) {
        return this[handlerName](val);
      }
      handlerName = handlerName.toLowerCase();
      if (this[handlerName]) {
        return this[handlerName](val);
      }
      if (!this.event___.properties___) {
        this.event___.properties___ = {};
      }
      this[name + '_canEnum___'] = true;
      return this.event___.properties___[name] = val;
    };
    TameCustomHTMLEvent.prototype.handleDelete___ = function (name) {
      name = String(name);
      if (endsWith__.test(name)) { throw new Error(INVALID_SUFFIX); }
      var handlerName = name + '_deleter___';
      if (this[handlerName]) {
        return this[handlerName]();
      }
      handlerName = handlerName.toLowerCase();
      if (this[handlerName]) {
        return this[handlerName]();
      }
      if (this.event___.properties___) {
        return (
            delete this.event___.properties___[name]
            && delete this[name + '_canEnum___']);
      } else {
        return true;
      }
    };
    TameCustomHTMLEvent.prototype.handleEnum___ = function (ownFlag) {
      // TODO(metaweta): Add code to list all the other handled stuff we know
      // about.
      if (this.event___.properties___) {
        return cajita.allKeys(this.event___.properties___);
      }
      return [];
    };
    TameCustomHTMLEvent.prototype.toString = function () {
      return '[Fake CustomEvent]';
    };
    ___.grantTypedMethod(TameCustomHTMLEvent.prototype, 'initEvent');

    /**
     * Return a fake node list containing tamed nodes.
     * @param {Array.<TameNode>} array of tamed nodes.
     * @return an array that duck types to a node list.
     */
    function fakeNodeList(array) {
      array.item = ___.markFuncFreeze(function(i) { return array[i]; });
      return cajita.freeze(array);
    }

    function TameHTMLDocument(doc, body, domain, editable) {
      TamePseudoNode.call(this, editable);
      this.doc___ = doc;
      this.body___ = body;
      this.domain___ = domain;
      this.onLoadListeners___ = [];
      var tameDoc = this;

      var tameBody = defaultTameNode(body, editable);
      this.tameBody___ = tameBody;
      // TODO(mikesamuel): create a proper class for BODY, HEAD, and HTML along
      // with all the other specialized node types.
      var tameBodyElement = new TamePseudoElement(
          'BODY',
          this,
          function () {
            return tameNodeList(body.childNodes, editable, defaultTameNode);
          },
          function () { return tameHtmlElement; },
          function () { return tameInnerHtml(body.innerHTML); },
          tameBody,
          editable);
      cajita.forOwnKeys(
          { appendChild: 0, removeChild: 0, insertBefore: 0, replaceChild: 0 },
          ___.markFuncFreeze(function (k) {
            tameBodyElement[k] = tameBody[k].bind(tameBody);
            ___.grantFunc(tameBodyElement, k);
          }));

      var title = doc.createTextNode(body.getAttribute('title') || '');
      var tameTitleElement = new TamePseudoElement(
          'TITLE',
          this,
          function () { return [defaultTameNode(title, false)]; },
          function () { return tameHeadElement; },
          function () { return html.escapeAttrib(title.nodeValue); },
          null,
          editable);
      var tameHeadElement = new TamePseudoElement(
          'HEAD',
          this,
          function () { return [tameTitleElement]; },
          function () { return tameHtmlElement; },
          function () {
            return '<title>' + tameTitleElement.getInnerHTML() + '</title>';
          },
          null,
          editable);
      var tameHtmlElement = new TamePseudoElement(
          'HTML',
          this,
          function () { return [tameHeadElement, tameBodyElement]; },
          function () { return tameDoc; },
          function () {
            return ('<head>' + tameHeadElement.getInnerHTML()
                    + '<\/head><body>'
                    + tameBodyElement.getInnerHTML() + '<\/body>');
          },
          tameBody,
          editable);
      if (body.contains) {  // typeof is 'object' on IE
        tameHtmlElement.contains = function (other) {
          cajita.guard(tameNodeTrademark, other);
          var otherNode = other.node___;
          return body.contains(otherNode);
        };
        ___.grantFunc(tameHtmlElement, 'contains');
      }
      if ('function' === typeof body.compareDocumentPosition) {
        /**
         * Speced in <a href="http://www.w3.org/TR/DOM-Level-3-Core/core.html#Node3-compareDocumentPosition">DOM-Level-3</a>.
         */
        tameHtmlElement.compareDocumentPosition = function (other) {
          cajita.guard(tameNodeTrademark, other);
          var otherNode = other.node___;
          if (!otherNode) { return 0; }
          var bitmask = +body.compareDocumentPosition(otherNode);
          // To avoid leaking information about the relative positioning of
          // different roots, if neither contains the other, then we mask out
          // the preceding/following bits.
          // 0x18 is (CONTAINS | CONTAINED).
          // 0x1f is all the bits documented at
          // http://www.w3.org/TR/DOM-Level-3-Core/core.html#DocumentPosition
          // except IMPLEMENTATION_SPECIFIC.
          // 0x01 is DISCONNECTED.
          /*
          if (!(bitmask & 0x18)) {
            // TODO: If they are not under the same virtual doc root, return
            // DOCUMENT_POSITION_DISCONNECTED instead of leaking information
            // about PRECEEDED | FOLLOWING.
          }
          */
          return bitmask & 0x1f;
        };
        if (!___.hasOwnProp(tameHtmlElement, 'contains')) {
          // http://www.quirksmode.org/blog/archives/2006/01/contains_for_mo.html
          tameHtmlElement.contains = (function (other) {
            var docPos = this.compareDocumentPosition(other);
            return !(!(docPos & 0x10) && docPos);
          }).bind(tameHtmlElement);
          ___.grantFunc(tameHtmlElement, 'contains');
        }
        ___.grantFunc(tameHtmlElement, 'compareDocumentPosition');
      }
      this.documentElement___ = tameHtmlElement;
      classUtils.exportFields(
          this, ['documentElement', 'body', 'title', 'domain']);
    }
    inertCtor(TameHTMLDocument, TamePseudoNode, 'HTMLDocument');
    TameHTMLDocument.prototype.getNodeType = function () { return 9; };
    TameHTMLDocument.prototype.getNodeName
        = function () { return '#document'; };
    TameHTMLDocument.prototype.getNodeValue = function () { return null; };
    TameHTMLDocument.prototype.getChildNodes
        = function () { return [this.documentElement___]; };
    TameHTMLDocument.prototype.getAttributes = function () { return []; };
    TameHTMLDocument.prototype.getParentNode = function () { return null; };
    TameHTMLDocument.prototype.getElementsByTagName = function (tagName) {
      tagName = String(tagName).toLowerCase();
      switch (tagName) {
        case 'body': return fakeNodeList([ this.getBody() ]);
        case 'head': return fakeNodeList([ this.getHead() ]);
        case 'title': return fakeNodeList([ this.getTitle() ]);
        case 'html': return fakeNodeList([ this.getDocumentElement() ]);
        default:
          return tameGetElementsByTagName(
              this.body___, tagName, this.editable___);
      }
    };
    TameHTMLDocument.prototype.getDocumentElement = function () {
      return this.documentElement___;
    };
    TameHTMLDocument.prototype.getBody = function () {
      return this.documentElement___.getLastChild();
    };
    TameHTMLDocument.prototype.getHead = function () {
      return this.documentElement___.getFirstChild();
    };
    TameHTMLDocument.prototype.getTitle = function () {
      return this.getHead().getFirstChild();
    };
    TameHTMLDocument.prototype.getDomain = function () {
      return this.domain___;
    };
    TameHTMLDocument.prototype.getElementsByClassName = function (className) {
      return tameGetElementsByClassName(
          this.body___, className, this.editable___);
    };
    TameHTMLDocument.prototype.addEventListener =
        function (name, listener, useCapture) {
          return this.tameBody___.addEventListener(name, listener, useCapture);
        };
    TameHTMLDocument.prototype.removeEventListener =
        function (name, listener, useCapture) {
          return this.tameBody___.removeEventListener(
              name, listener, useCapture);
        };
    TameHTMLDocument.prototype.createComment = function (text) {
      return defaultTameNode(this.doc___.createComment(" "), true);
    };
    TameHTMLDocument.prototype.createDocumentFragment = function () {
      if (!this.editable___) { throw new Error(NOT_EDITABLE); }
      return defaultTameNode(this.doc___.createDocumentFragment(), true);
    };
    TameHTMLDocument.prototype.createElement = function (tagName) {
      if (!this.editable___) { throw new Error(NOT_EDITABLE); }
      tagName = String(tagName).toLowerCase();
      if (!html4.ELEMENTS.hasOwnProperty(tagName)) {
        throw new Error(UNKNOWN_TAGNAME + "[" + tagName + "]");
      }
      var flags = html4.ELEMENTS[tagName];
      // Script exemption allows dynamic loading of proxied scripts.
      if ((flags & html4.eflags.UNSAFE) && !(flags & html4.eflags.SCRIPT)) {
        cajita.log(UNSAFE_TAGNAME + "[" + tagName + "]: no action performed");
        return null;
      }
      var newEl = this.doc___.createElement(tagName);
      if (elementPolicies.hasOwnProperty(tagName)) {
        var attribs = elementPolicies[tagName]([]);
        if (attribs) {
          for (var i = 0; i < attribs.length; i += 2) {
            bridal.setAttribute(newEl, attribs[i], attribs[i + 1]);
          }
        }
      }
      return defaultTameNode(newEl, true);
    };
    TameHTMLDocument.prototype.createTextNode = function (text) {
      if (!this.editable___) { throw new Error(NOT_EDITABLE); }
      return defaultTameNode(this.doc___.createTextNode(
          text !== null && text !== void 0 ? '' + text : ''), true);
    };
    TameHTMLDocument.prototype.getElementById = function (id) {
      id += idSuffix;
      var node = this.doc___.getElementById(id);
      return defaultTameNode(node, this.editable___);
    };
    TameHTMLDocument.prototype.toString = function () {
      return '[Fake Document]';
    };
    TameHTMLDocument.prototype.write = function (text) {
      // TODO(mikesamuel): Needs implementation
      cajita.log('Called document.write() with: ' + text);
    };
    // http://www.w3.org/TR/DOM-Level-2-Events/events.html
    // #Events-DocumentEvent-createEvent
    TameHTMLDocument.prototype.createEvent = function (type) {
      type = String(type);
      if (type !== 'HTMLEvents') {
        // See https://developer.mozilla.org/en/DOM/document.createEvent#Notes
        // for a long list of event ypes.
        // See http://www.w3.org/TR/DOM-Level-2-Events/events.html
        // #Events-eventgroupings
        // for the DOM2 list.
        throw new Error('Unrecognized event type ' + type);
      }
      var document = this.doc___;
      var rawEvent;
      if (document.createEvent) {
        rawEvent = document.createEvent(type);
      } else {
        rawEvent = document.createEventObject();
        rawEvent.eventType = 'ondataavailable';
      }
      var tamedEvent = new TameCustomHTMLEvent(rawEvent);
      rawEvent.tamed___ = tamedEvent;
      return tamedEvent;
    };
    TameHTMLDocument.prototype.getOwnerDocument = function () {
      return null;
    };
    // Called by the html-emitter when the virtual document has been loaded.
    TameHTMLDocument.prototype.signalLoaded___ = function () {
      var listeners = this.onLoadListeners___;
      this.onLoadListeners___ = [];
      for (var i = 0, n = listeners.length; i < n; ++i) {
        (function (listener) {
          setTimeout(
              function () { ___.callPub(listener, 'call', [___.USELESS]); },
              0);
        })(listeners[i]);
      }
    };

    ___.all2(___.grantTypedMethod, TameHTMLDocument.prototype,
             ['addEventListener', 'removeEventListener',
              'createComment', 'createDocumentFragment',
              'createElement', 'createEvent', 'createTextNode',
              'getElementById', 'getElementsByClassName',
              'getElementsByTagName',
              'write']);


    imports.tameNode___ = defaultTameNode;
    imports.TameHTMLDocument___ = TameHTMLDocument;  // Exposed for testing
    imports.tameEvent___ = tameEvent;
    imports.blessHtml___ = blessHtml;
    imports.blessCss___ = function (var_args) {
      var arr = [];
      for (var i = 0, n = arguments.length; i < n; ++i) {
        arr[i] = arguments[i];
      }
      return cssSealerUnsealerPair.seal(arr);
    };
    imports.htmlAttr___ = function (s) {
      return html.escapeAttrib(String(s || ''));
    };
    imports.html___ = safeHtml;
    imports.rewriteUri___ = function (uri, mimeType) {
      var s = rewriteAttribute(null, null, html4.atype.URI, uri);
      if (!s) { throw new Error(); }
      return s;
    };
    imports.suffix___ = function (nmtokens) {
      var p = String(nmtokens).replace(/^\s+|\s+$/g, '').split(/\s+/g);
      var out = [];
      for (var i = 0; i < p.length; ++i) {
        var nmtoken = rewriteAttribute(null, null, html4.atype.ID, p[i]);
        if (!nmtoken) { throw new Error(nmtokens); }
        out.push(nmtoken);
      }
      return out.join(' ');
    };
    imports.ident___ = function (nmtokens) {
      var p = String(nmtokens).replace(/^\s+|\s+$/g, '').split(/\s+/g);
      var out = [];
      for (var i = 0; i < p.length; ++i) {
        var nmtoken = rewriteAttribute(null, null, html4.atype.CLASSES, p[i]);
        if (!nmtoken) { throw new Error(nmtokens); }
        out.push(nmtoken);
      }
      return out.join(' ');
    };

    var allCssProperties = domitaModules.CssPropertiesCollection(
        css.properties, document.documentElement, css);
    var historyInsensitiveCssProperties = domitaModules.CssPropertiesCollection(
        css.HISTORY_INSENSITIVE_STYLE_WHITELIST, document.documentElement, css);

    function TameStyle(style, editable) {
      this.style___ = style;
      this.editable___ = editable;
    }
    inertCtor(TameStyle, Object, 'Style');
    TameStyle.prototype.readByCanonicalName___ = function(canonName) {
      return String(this.style___[canonName] || '');
    };
    TameStyle.prototype.writeByCanonicalName___ = function(canonName, val) {
      this.style___[canonName] = val;
    };
    TameStyle.prototype.allowProperty___ = function (cssPropertyName) {
      return allCssProperties.isCssProp(cssPropertyName);
    };
    TameStyle.prototype.handleRead___ = function (stylePropertyName) {
      var self = this;
      if (String(stylePropertyName) === 'getPropertyValue') {
        return ___.markFuncFreeze(function(args) {
          return TameStyle.prototype.getPropertyValue.call(self, args);
        });
      }
      if (!this.style___
          || !allCssProperties.isCanonicalProp(stylePropertyName)) {
        return void 0;
      }
      var cssPropertyName =
          allCssProperties.getCssPropFromCanonical(stylePropertyName);
      if (!this.allowProperty___(cssPropertyName)) { return void 0; }
      var canonName = allCssProperties.getCanonicalPropFromCss(cssPropertyName);
      return this.readByCanonicalName___(canonName);      
    };
    TameStyle.prototype.handleCall___ = function(name, args) {
      if (String(name) === 'getPropertyValue') {
        return TameStyle.prototype.getPropertyValue.call(this, args);
      }
      throw 'Cannot handle method ' + String(name);
    };
    TameStyle.prototype.getPropertyValue = function (cssPropertyName) {
      cssPropertyName = String(cssPropertyName || '').toLowerCase();
      if (!this.allowProperty___(cssPropertyName)) { return ''; }
      var canonName = allCssProperties.getCanonicalPropFromCss(cssPropertyName);
      return this.readByCanonicalName___(canonName);
    };
    TameStyle.prototype.handleSet___ = function (stylePropertyName, value) {
      if (!this.editable___) { throw new Error('style not editable'); }
      if (!allCssProperties.isCanonicalProp(stylePropertyName)) {
        throw new Error('Unknown CSS property name ' + stylePropertyName);
      }
      var cssPropertyName =
          allCssProperties.getCssPropFromCanonical(stylePropertyName);
      if (!this.allowProperty___(cssPropertyName)) { return void 0; }
      var pattern = css.properties[cssPropertyName];
      if (!pattern) { throw new Error('style not editable'); }
      var val = '' + (value || '');
      // CssPropertyPatterns.java only allows styles of the form
      // url("...").  See the BUILTINS definition for the "uri" symbol.
      val = val.replace(
          /\burl\s*\(\s*\"([^\"]*)\"\s*\)/gi,
          function (_, url) {
            var decodedUrl = decodeCssString(url);
            var rewrittenUrl = uriCallback
                ? uriCallback.rewrite(decodedUrl, 'image/*')
                : null;
            if (!rewrittenUrl) {
              rewrittenUrl = 'about:blank';
            }
            return 'url("'
                + rewrittenUrl.replace(
                    /[\"\'\{\}\(\):\\]/g,
                    function (ch) {
                      return '\\' + ch.charCodeAt(0).toString(16) + ' ';
                    })
                + '")';
          });
      if (val && !pattern.test(val + ' ')) {
        throw new Error('bad value `' + val + '` for CSS property '
                        + stylePropertyName);
      }
      var canonName = allCssProperties.getCanonicalPropFromCss(cssPropertyName);
      this.writeByCanonicalName___(canonName, val);
      return value;
    };
    TameStyle.prototype.toString = function () { return '[Fake Style]'; };

    function isNestedInAnchor(rawElement) {
      for ( ; rawElement && rawElement != pseudoBodyNode;
           rawElement = rawElement.parentNode) {
        if (rawElement.tagName.toLowerCase() === 'a') { return true; }
      }
      return false;
    }

    function TameComputedStyle(rawElement, pseudoElement) {
      TameStyle.call(
          this,
          bridal.getComputedStyle(rawElement, pseudoElement),
          false);
      this.rawElement___ = rawElement;
      this.pseudoElement___ = pseudoElement;
    }
    ___.extend(TameComputedStyle, TameStyle);
    TameComputedStyle.prototype.readByCanonicalName___ = function(canonName) {
      var canReturnDirectValue =
          historyInsensitiveCssProperties.isCanonicalProp(canonName)
          || !isNestedInAnchor(this.rawElement___);
      if (canReturnDirectValue) {
        return TameStyle.prototype.readByCanonicalName___.call(this, canonName);
      } else {
        return new TameComputedStyle(pseudoBodyNode, this.pseudoElement___)
            .readByCanonicalName___(canonName);
      }
    };
    TameComputedStyle.prototype.writeByCanonicalName___ = function(canonName) {
      throw 'Computed styles not editable: This code should be unreachable';
    };
    TameComputedStyle.prototype.toString = function () {
      return '[Fake Computed Style]';
    };

    // Note: nodeClasses.XMLHttpRequest is a ctor that *can* be directly
    // called by cajoled code, so we do not use inertCtor().
    nodeClasses.XMLHttpRequest = domitaModules.TameXMLHttpRequest(
        domitaModules.XMLHttpRequestCtor(
            window.XMLHttpRequest,
            window.ActiveXObject),
        uriCallback);

    /**
     * given a number, outputs the equivalent css text.
     * @param {number} num
     * @return {string} an CSS representation of a number suitable for both html
     *    attribs and plain text.
     */
    imports.cssNumber___ = function (num) {
      if ('number' === typeof num && isFinite(num) && !isNaN(num)) {
        return '' + num;
      }
      throw new Error(num);
    };
    /**
     * given a number as 24 bits of RRGGBB, outputs a properly formatted CSS
     * color.
     * @param {number} num
     * @return {string} a CSS representation of num suitable for both html
     *    attribs and plain text.
     */
    imports.cssColor___ = function (color) {
      // TODO: maybe whitelist the color names defined for CSS if the arg is a
      // string.
      if ('number' !== typeof color || (color != (color | 0))) {
        throw new Error(color);
      }
      var hex = '0123456789abcdef';
      return '#' + hex.charAt((color >> 20) & 0xf)
          + hex.charAt((color >> 16) & 0xf)
          + hex.charAt((color >> 12) & 0xf)
          + hex.charAt((color >> 8) & 0xf)
          + hex.charAt((color >> 4) & 0xf)
          + hex.charAt(color & 0xf);
    };
    imports.cssUri___ = function (uri, mimeType) {
      var s = rewriteAttribute(null, null, html4.atype.URI, uri);
      if (!s) { throw new Error(); }
      return s;
    };

    /**
     * Create a CSS stylesheet with the given text and append it to the DOM.
     * @param {string} cssText a well-formed stylesheet production.
     */
    imports.emitCss___ = function (cssText) {
      this.getCssContainer___().appendChild(
          bridal.createStylesheet(document, cssText));
    };
    /** The node to which gadget stylesheets should be added. */
    imports.getCssContainer___ = function () {
      return document.getElementsByTagName('head')[0];
    };

    if (!/^-/.test(idSuffix)) {
      throw new Error('id suffix "' + idSuffix + '" must start with "-"');
    }
    var idClass = idSuffix.substring(1);
    /** A per-gadget class used to separate style rules. */
    imports.getIdClass___ = function () {
      return idClass;
    };

    // TODO(mikesamuel): remove these, and only expose them via window once
    // Valija works
    imports.setTimeout = tameSetTimeout;
    imports.setInterval = tameSetInterval;
    imports.clearTimeout = tameClearTimeout;
    imports.clearInterval = tameClearInterval;

    var tameDocument = new TameHTMLDocument(
        document,
        pseudoBodyNode,
        String(optPseudoWindowLocation.hostname || 'nosuchhost.fake'),
        true);
    imports.document = tameDocument;

    // TODO(mikesamuel): figure out a mechanism by which the container can
    // specify the gadget's apparent URL.
    // See http://www.whatwg.org/specs/web-apps/current-work/multipage/history.html#location0
    var tameLocation = ___.primFreeze({
      toString: ___.markFuncFreeze(function () { return tameLocation.href; }),
      href: String(optPseudoWindowLocation.href || 'http://nosuchhost.fake/'),
      hash: String(optPseudoWindowLocation.hash || ''),
      host: String(optPseudoWindowLocation.host || 'nosuchhost.fake'),
      hostname: String(optPseudoWindowLocation.hostname || 'nosuchhost.fake'),
      pathname: String(optPseudoWindowLocation.pathname || '/'),
      port: String(optPseudoWindowLocation.port || ''),
      protocol: String(optPseudoWindowLocation.protocol || 'http:'),
      search: String(optPseudoWindowLocation.search || '')
      });

    // See spec at http://www.whatwg.org/specs/web-apps/current-work/multipage/browsers.html#navigator
    // We don't attempt to hide or abstract userAgent details since
    // they are discoverable via side-channels we don't control.
    var tameNavigator = ___.primFreeze({
      appName: String(window.navigator.appName),
      appVersion: String(window.navigator.appVersion),
      platform: String(window.navigator.platform),
      // userAgent should equal the string sent in the User-Agent HTTP header.
      userAgent: String(window.navigator.userAgent),
      // Custom attribute indicating Caja is active.
      cajaVersion: '1.0'
      });

    /**
     * Set of allowed pseudo elements as described at
     * http://www.w3.org/TR/CSS2/selector.html#q20
     */
    var PSEUDO_ELEMENT_WHITELIST = {
      // after and before disallowed since they can leak information about
      // arbitrary ancestor nodes.
      'first-letter': true,
      'first-line': true
    };

    /**
     * See http://www.whatwg.org/specs/web-apps/current-work/multipage/browsers.html#window for the full API.
     */
    function TameWindow() {
      this.properties___ = {};
    }

    /**
     * An <a href=
     * href=http://www.w3.org/TR/DOM-Level-2-Views/views.html#Views-AbstractView
     * >AbstractView</a> implementation that exposes styling, positioning, and
     * sizing information about the current document's pseudo-body.
     * <p>
     * The AbstractView spec specifies very little in its IDL description, but
     * mozilla defines it thusly:<blockquote>
     *   document.defaultView is generally a reference to the window object
     *   for the document, however that is not defined in the specification
     *   and can't be relied upon for all host environments, particularly as
     *   not all browsers implement it.
     * </blockquote>
     * <p>
     * We can't provide access to the tamed window directly from document
     * since it is the global scope of valija code, and so access to another
     * module's tamed window provides an unbounded amount of authority.
     * <p>
     * Instead, we expose styling, positioning, and sizing properties
     * via this class.  All of this authority is already available from the
     * document.
     */
    function TameDefaultView() {
      // TODO(mikesamuel): Implement in terms of
      //     http://www.w3.org/TR/cssom-view/#the-windowview-interface
      // TODO: expose a read-only version of the document
      this.document = tameDocument;
      // Exposing an editable default view that pointed to a read-only
      // tameDocument via document.defaultView would allow escalation of
      // authority.
      assert(tameDocument.editable___);
      ___.grantRead(this, 'document');
    }

    cajita.forOwnKeys({
      document: tameDocument,
      location: tameLocation,
      navigator: tameNavigator,
      setTimeout: tameSetTimeout,
      setInterval: tameSetInterval,
      clearTimeout: tameClearTimeout,
      clearInterval: tameClearInterval,
      addEventListener: ___.markFuncFreeze(
          function (name, listener, useCapture) {
            if (name === 'load') {
              classUtils.ensureValidCallback(listener);
              tameDocument.onLoadListeners___.push(listener);
            } else {
              // TODO: need a testcase for this
              tameDocument.addEventListener(name, listener, useCapture);
            }
          }),
      removeEventListener: ___.markFuncFreeze(
          function (name, listener, useCapture) {
            if (name === 'load') {
              var listeners = tameDocument.onLoadListeners___;
              var k = 0;
              for (var i = 0, n = listeners.length; i < n; ++i) {
                listeners[i - k] = listeners[i];
                if (listeners[i] === listener) {
                  ++k;
                }
              }
              listeners.length -= k;
            } else {
              tameDocument.removeEventListener(name, listener, useCapture);
            }
          }),
      dispatchEvent: ___.markFuncFreeze(function (evt) {
        // TODO(ihab.awad): Implement
      })
    }, ___.markFuncFreeze(function (propertyName, value) {
      TameWindow.prototype[propertyName] = value;
      ___.grantRead(TameWindow.prototype, propertyName);
    }));
    cajita.forOwnKeys({
      scrollBy: ___.markFuncFreeze(
          function (dx, dy) {
            // The window is always auto scrollable, so make the apparent window
            // body scrollable if the gadget tries to scroll it.
            if (dx || dy) { makeScrollable(tameDocument.body___); }
            tameScrollBy(tameDocument.body___, dx, dy);
          }),
      scrollTo: ___.markFuncFreeze(
          function (x, y) {
            // The window is always auto scrollable, so make the apparent window
            // body scrollable if the gadget tries to scroll it.
            makeScrollable(tameDocument.body___);
            tameScrollTo(tameDocument.body___, x, y);
          }),
      resizeTo: ___.markFuncFreeze(
          function (w, h) {
            tameResizeTo(tameDocument.body___, w, h);
          }),
      resizeBy: ___.markFuncFreeze(
          function (dw, dh) {
            tameResizeBy(tameDocument.body___, dw, dh);
          }),
      /** A partial implementation of getComputedStyle. */
      getComputedStyle: ___.markFuncFreeze(
          // Pseudo elements are suffixes like :first-line which constrain to
          // a portion of the element's content as defined at
          // http://www.w3.org/TR/CSS2/selector.html#q20
          function (tameElement, pseudoElement) {
            cajita.guard(tameNodeTrademark, tameElement);
            // Coerce all nullish values to undefined, since that is the value
            // for unspecified parameters.
            // Per bug 973: pseudoElement should be null according to the
            // spec, but mozilla docs contradict this.
            // From https://developer.mozilla.org/En/DOM:window.getComputedStyle
            //     pseudoElt is a string specifying the pseudo-element to match.
            //     Should be an empty string for regular elements.
            pseudoElement = (pseudoElement === null || pseudoElement === void 0
                             || '' === pseudoElement)
                ? void 0 : String(pseudoElement).toLowerCase();
            if (pseudoElement !== void 0
                && !PSEUDO_ELEMENT_WHITELIST.hasOwnProperty(pseudoElement)) {
              throw new Error('Bad pseudo element ' + pseudoElement);
            }
            // No need to check editable since computed styles are readonly.
            return new TameComputedStyle(
                tameElement.node___,
                pseudoElement);
          })

      // NOT PROVIDED
      // event: a global on IE.  We always define it in scopes that can handle
      //        events.
      // opera: defined only on Opera.
    }, ___.markFuncFreeze(function (propertyName, value) {
      TameWindow.prototype[propertyName] = value;
      ___.grantRead(TameWindow.prototype, propertyName);
      TameDefaultView.prototype[propertyName] = value;
      ___.grantRead(TameDefaultView.prototype, propertyName);
    }));
    TameWindow.prototype.handleRead___ = function (name) {
      name = String(name);
      if (endsWith__.test(name)) { return void 0; }
      var handlerName = name + '_getter___';
      if (this[handlerName]) {
        return this[handlerName]();
      }
      handlerName = handlerName.toLowerCase();
      if (this[handlerName]) {
        return this[handlerName]();
      }
      if (___.hasOwnProp(this, name)) {
        return this[name];
      } else {
        return void 0;
      }
    };
    TameWindow.prototype.handleSet___ = function (name, val) {
      name = String(name);
      if (endsWith__.test(name)) { throw new Error(INVALID_SUFFIX); }
      var handlerName = name + '_setter___';
      if (this[handlerName]) {
        return this[handlerName](val);
      }
      handlerName = handlerName.toLowerCase();
      if (this[handlerName]) {
        return this[handlerName](val);
      }
      this[name + '_canEnum___'] = true;
      this[name + '_canRead___'] = true;
      return this[name] = val;
    };
    TameWindow.prototype.handleDelete___ = function (name) {
      name = String(name);
      if (endsWith__.test(name)) { throw new Error(INVALID_SUFFIX); }
      var handlerName = name + '_deleter___';
      if (this[handlerName]) {
        return this[handlerName]();
      }
      handlerName = handlerName.toLowerCase();
      if (this[handlerName]) {
        return this[handlerName]();
      }
      return (
          delete this[name]
          && delete this[name + '_canEnum___']
          && delete this[name + '_canRead___']);
    };
    TameWindow.prototype.handleEnum___ = function (ownFlag) {
      // TODO(metaweta): Add code to list all the other handled stuff we know
      // about.
      return cajita.allKeys(this);
    };

    var tameWindow = new TameWindow();
    var tameDefaultView = new TameDefaultView(tameDocument.editable___);

    function propertyOnlyHasGetter(_) {
      throw new TypeError('setting a property that only has a getter');
    }
    cajita.forOwnKeys({
      // We define all the window positional properties relative to
      // the fake body element to maintain the illusion that the fake
      // document is completely defined by the nodes under the fake body.
      clientLeft: {
        get: function () { return tameDocument.body___.clientLeft; }
      },
      clientTop: {
        get: function () { return tameDocument.body___.clientTop; }
      },
      clientHeight: {
        get: function () { return tameDocument.body___.clientHeight; }
      },
      clientWidth: {
        get: function () { return tameDocument.body___.clientWidth; }
      },
      offsetLeft: {
        get: function () { return tameDocument.body___.offsetLeft; }
      },
      offsetTop: {
        get: function () { return tameDocument.body___.offsetTop; }
      },
      offsetHeight: {
        get: function () { return tameDocument.body___.offsetHeight; }
      },
      offsetWidth: {
        get: function () { return tameDocument.body___.offsetWidth; }
      },
      // page{X,Y}Offset appear only as members of window, not on all elements
      // but http://www.howtocreate.co.uk/tutorials/javascript/browserwindow
      // says that they are identical to the scrollTop/Left on all browsers but
      // old versions of Safari.
      pageXOffset: {
        get: function () { return tameDocument.body___.scrollLeft; }
      },
      pageYOffset: {
        get: function () { return tameDocument.body___.scrollTop; }
      },
      scrollLeft: {
        get: function () { return tameDocument.body___.scrollLeft; },
        set: function (x) { tameDocument.body___.scrollLeft = +x; return x; }
      },
      scrollTop: {
        get: function () { return tameDocument.body___.scrollTop; },
        set: function (y) { tameDocument.body___.scrollTop = +y; return y; }
      },
      scrollHeight: {
        get: function () { return tameDocument.body___.scrollHeight; }
      },
      scrollWidth: {
        get: function () { return tameDocument.body___.scrollWidth; }
      }
    }, ___.markFuncFreeze(function (propertyName, def) {
      var setter = def.set || propertyOnlyHasGetter;
      // TODO(mikesamuel): define on prototype.
      ___.useGetHandler(tameWindow, propertyName, def.get);
      ___.useSetHandler(tameWindow, propertyName, setter);
      ___.useGetHandler(tameDefaultView, propertyName, def.get);
      ___.useSetHandler(tameDefaultView, propertyName, setter);
      var tameBody = tameDocument.getBody();
      ___.useGetHandler(tameBody, propertyName, def.get);
      ___.useSetHandler(tameBody, propertyName, setter);
      var tameDocEl = tameDocument.getDocumentElement();
      ___.useGetHandler(tameDocEl, propertyName, def.get);
      ___.useSetHandler(tameDocEl, propertyName, setter);
    }));

    cajita.forOwnKeys({
      innerHeight: function () { return tameDocument.body___.clientHeight; },
      innerWidth: function () { return tameDocument.body___.clientWidth; },
      outerHeight: function () { return tameDocument.body___.clientHeight; },
      outerWidth: function () { return tameDocument.body___.clientWidth; }
    }, ___.markFuncFreeze(function (propertyName, handler) {
      // TODO(mikesamuel): define on prototype.
      ___.useGetHandler(tameWindow, propertyName, handler);
      ___.useGetHandler(tameDefaultView, propertyName, handler);
    }));

    // Attach reflexive properties to 'window' object
    var windowProps = ['top', 'self', 'opener', 'parent', 'window'];
    var wpLen = windowProps.length;
    for (var i = 0; i < wpLen; ++i) {
      var prop = windowProps[i];
      tameWindow[prop] = tameWindow;
      ___.grantRead(tameWindow, prop);
    }

    if (tameDocument.editable___) {
      tameDocument.defaultView = tameDefaultView;
      ___.grantRead(tameDocument, 'defaultView');
    }

    // Iterate over all node classes, assigning them to the Window object
    // under their DOM Level 2 standard name.
    cajita.forOwnKeys(nodeClasses, ___.markFuncFreeze(function(name, ctor) {
      ___.primFreeze(ctor);
      tameWindow[name] = ctor;
      ___.grantRead(tameWindow, name);
    }));

    // TODO(ihab.awad): Build a more sophisticated virtual class hierarchy by
    // creating a table of actual subclasses and instantiating tame nodes by
    // table lookups. This will allow the client code to see a truly consistent
    // DOM class hierarchy.
    var defaultNodeClasses = [
      'HTMLAppletElement',
      'HTMLAreaElement',
      'HTMLBaseElement',
      'HTMLBaseFontElement',
      'HTMLBodyElement',
      'HTMLBRElement',
      'HTMLButtonElement',
      'HTMLDirectoryElement',
      'HTMLDivElement',
      'HTMLDListElement',
      'HTMLFieldSetElement',
      'HTMLFontElement',
      'HTMLFrameElement',
      'HTMLFrameSetElement',
      'HTMLHeadElement',
      'HTMLHeadingElement',
      'HTMLHRElement',
      'HTMLHtmlElement',
      'HTMLIFrameElement',
      'HTMLIsIndexElement',
      'HTMLLabelElement',
      'HTMLLegendElement',
      'HTMLLIElement',
      'HTMLLinkElement',
      'HTMLMapElement',
      'HTMLMenuElement',
      'HTMLMetaElement',
      'HTMLModElement',
      'HTMLObjectElement',
      'HTMLOListElement',
      'HTMLOptGroupElement',
      'HTMLOptionElement',
      'HTMLParagraphElement',
      'HTMLParamElement',
      'HTMLPreElement',
      'HTMLQuoteElement',
      'HTMLScriptElement',
      'HTMLSelectElement',
      'HTMLStyleElement',
      'HTMLTableCaptionElement',
      'HTMLTableCellElement',
      'HTMLTableColElement',
      'HTMLTableElement',
      'HTMLTableRowElement',
      'HTMLTableSectionElement',
      'HTMLTextAreaElement',
      'HTMLTitleElement',
      'HTMLUListElement'
    ];

    var defaultNodeClassCtor = nodeClasses.Element;
    for (var i = 0; i < defaultNodeClasses.length; i++) {
      tameWindow[defaultNodeClasses[i]] = defaultNodeClassCtor;
      ___.grantRead(tameWindow, defaultNodeClasses[i]);
    }

    var outers = imports.outers;
    if (___.isJSONContainer(outers)) {
      // For Valija, attach use the window object as outers.
      cajita.forOwnKeys(outers, ___.markFuncFreeze(function(k, v) {
        if (!(k in tameWindow)) {
          tameWindow[k] = v;
          ___.grantRead(tameWindow, k);
        }
      }));
      imports.outers = tameWindow;
    } else {
      imports.window = tameWindow;
    }
  }

  return attachDocumentStub;
})();

/**
 * Function called from rewritten event handlers to dispatch an event safely.
 */
function plugin_dispatchEvent___(thisNode, event, pluginId, handler) {
  event = (event || window.event);
  var sig = String(handler).match(/^function\b[^\)]*\)/);
  cajita.log(
      'Dispatch ' + (event && event.type) +
      'event thisNode=' + thisNode + ', ' +
      'event=' + event + ', ' +
      'pluginId=' + pluginId + ', ' +
      'handler=' + (sig ? sig[0] : handler));
  var imports = ___.getImports(pluginId);
  switch (typeof handler) {
    case 'string':
      handler = imports[handler];
      break;
    case 'function': case 'object':
      break;
    default:
      throw new Error(
          'Expected function as event handler, not ' + typeof handler);
  }
  if (___.startCallerStack) { ___.startCallerStack(); }
  imports.isProcessingEvent___ = true;
  try {
    var node = imports.tameNode___(thisNode, true);
    return ___.callPub(
        handler, 
        'call',
        [ node, imports.tameEvent___(event), node ]);
  } catch (ex) {
    if (ex && ex.cajitaStack___ && 'undefined' !== (typeof console)) {
      console.error('Event dispatch %s: %s',
          handler, ___.unsealCallerStack(ex.cajitaStack___).join('\n'));
    }
    throw ex;
  } finally {
    imports.isProcessingEvent___ = false;
  }
}<|MERGE_RESOLUTION|>--- conflicted
+++ resolved
@@ -799,23 +799,14 @@
 
     /**
      * If str ends with suffix, return the part of str before suffix.
-<<<<<<< HEAD
-     * Otherwise return ''.
-     */
-    function unsuffix(str, suffix) {
-=======
      * Otherwise return fail.
      */
     function unsuffix(str, suffix, fail) {
       if (typeof str !== 'string') return fail;
->>>>>>> 11b239f6
       var n = str.length - suffix.length;
       if (0 < n && str.substring(n) === suffix) {
         return str.substring(0, n);
       } else {
-<<<<<<< HEAD
-        return '';
-=======
         return fail;
       }
     }
@@ -837,7 +828,6 @@
               });
         default:
           return realValue;
->>>>>>> 11b239f6
       }
     }
 
@@ -857,31 +847,11 @@
             var aname = attribs[i];
             var atype = getAttributeType(tagName, aname);
             var value = attribs[i + 1];
-<<<<<<< HEAD
-            // TODO(felix8a): consolidate the un-rewriteAttribute code.
-            switch (atype) {
-              case html4.atype.ID:
-              case html4.atype.IDREF:
-                value = unsuffix(value, idSuffix);
-                if (value === '') continue;
-                break;
-              case html4.atype.IDREFS:
-                value = value.replace(idRefsTails,
-                    function(_, id, spaces) {
-                      id = unsuffix(id, idSuffix);
-                      return id + spaces;
-                    });
-                break;
-            }
-            if (value !== null) {
-              out.push(' ', attribName, '="', html.escapeAttrib(value), '"');
-=======
             if (aname !== 'target' && atype !== void 0) {
               value = virtualizeAttributeValue(atype, value);
               if (typeof value === 'string') {
                 out.push(' ', aname, '="', html.escapeAttrib(value), '"');
               }
->>>>>>> 11b239f6
             }
           }
           out.push('>');
@@ -892,14 +862,6 @@
         cdata: function (text, out) { out.push(text); }
       });
 
-<<<<<<< HEAD
-    var illegalSuffix = /__\s*$/;
-    var illegalSuffixes = /__(?:\s|$)/;
-    var idRefsTails = new RegExp(
-      '([^' + XML_SPACE + ']+)([' + XML_SPACE + ']|$)', 'g');
-
-=======
->>>>>>> 11b239f6
     /**
      * Returns a normalized attribute value, or null if the attribute should
      * be omitted.
@@ -917,14 +879,9 @@
     function rewriteAttribute(tagName, attribName, type, value) {
       switch (type) {
         case html4.atype.CLASSES:
-<<<<<<< HEAD
-          value = String(value);
-          if (!illegalSuffixes.test(value)) {
-=======
           // note, className is arbitrary CDATA.
           value = String(value);
           if (!FORBIDDEN_ID_LIST_PATTERN.test(value)) {
->>>>>>> 11b239f6
             return value;
           }
           return null;
@@ -938,23 +895,14 @@
           return null;
         case html4.atype.IDREFS:
           value = String(value);
-<<<<<<< HEAD
-          if (value && !illegalSuffixes.test(value) && isXmlNmTokens(value)) {
-            return value.replace(idRefsTails,
-=======
           if (value && isValidIdList(value)) {
             return value.replace(ID_LIST_PARTS_PATTERN,
->>>>>>> 11b239f6
                 function(_, id, spaces) { return id + idSuffix + spaces; });
           }
           return null;
         case html4.atype.LOCAL_NAME:
           value = String(value);
-<<<<<<< HEAD
-          if (value && !illegalSuffix.test(value) && isXmlName(value)) {
-=======
           if (value && isValidId(value)) {
->>>>>>> 11b239f6
             return value;
           }
           return null;
@@ -2079,38 +2027,6 @@
       }
       var value = bridal.getAttribute(this.node___, attribName);
       if ('string' !== typeof value) { return value; }
-<<<<<<< HEAD
-      switch (atype) {
-        case html4.atype.GLOBAL_NAME:
-        case html4.atype.ID:
-        case html4.atype.IDREF:
-          if (!value) { return null; }
-          var n = idSuffix.length;
-          var len = value.length;
-          var end = len - n;
-          if (end > 0 && idSuffix === value.substring(end, len)) {
-            return value.substring(0, end);
-          }
-          return null;
-        case html4.atype.IDREFS:
-          if (!value) { return null; }
-          value = value.replace(idRefsTails,
-              function(_, id, spaces) {
-                id = unsuffix(id, idSuffix);
-                return id + spaces;
-              });
-          return value;
-        default:
-          if ('' === value) {
-            // IE creates attribute nodes for any attribute in the HTML schema
-            // so even when they are deleted, there will be a value, usually
-            // the empty string.
-            var attr = bridal.getAttributeNode(this.node___, attribName);
-            if (attr && !attr.specified) { return null; }
-          }
-          return value;
-      }
-=======
       if ('' === value) {
         // IE creates attribute nodes for any attribute in the HTML schema
         // so even when they are deleted, there will be a value, usually
@@ -2119,7 +2035,6 @@
         if (attr && !attr.specified) { return null; }
       }
       return virtualizeAttributeValue(atype, value);
->>>>>>> 11b239f6
     };
     TameElement.prototype.getAttributeNode = function (name) {
       var hostDomNode = bridal.getAttributeNode(this.node___, name);
