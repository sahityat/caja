// Copyright (C) 2008 Google Inc.
//
// Licensed under the Apache License, Version 2.0 (the "License");
// you may not use this file except in compliance with the License.
// You may obtain a copy of the License at
//
//      http://www.apache.org/licenses/LICENSE-2.0
//
// Unless required by applicable law or agreed to in writing, software
// distributed under the License is distributed on an "AS IS" BASIS,
// WITHOUT WARRANTIES OR CONDITIONS OF ANY KIND, either express or implied.
// See the License for the specific language governing permissions and
// limitations under the License.

/**
 * @fileoverview
 * A partially tamed browser object model based on
 * <a href="http://www.w3.org/TR/DOM-Level-2-HTML/Overview.html"
 * >DOM-Level-2-HTML</a> and specifically, the
 * <a href="http://www.w3.org/TR/DOM-Level-2-HTML/ecma-script-binding.html"
 * >ECMAScript Language Bindings</a>.
 *
 * Caveats:<ul>
 * <li>This is not a full implementation.
 * <li>Security Review is pending.
 * <li><code>===</code> and <code>!==</code> on node lists will not
 *   behave the same as with untamed node lists.  Specifically, it is
 *   not always true that {@code nodeA.childNodes === nodeA.childNodes}.
 * <li>Properties backed by setters/getters like {@code HTMLElement.innerHTML}
 *   will not appear to uncajoled code as DOM nodes do, since they are
 *   implemented using cajita property handlers.
 * </ul>
 *
 * <p>
 * TODO(ihab.awad): Our implementation of getAttribute (and friends)
 * is such that standard DOM attributes which we disallow for security
 * reasons (like 'form:enctype') are placed in the "virtual"
 * attributes map (this.node___.attributes___). They appear to be
 * settable and gettable, but their values are ignored and do not have
 * the expected semantics per the DOM API. This is because we do not
 * have a column in html4-defs.js stating that an attribute is valid
 * but explicitly blacklisted. Alternatives would be to always throw
 * upon access to these attributes; to make them always appear to be
 * null; etc. Revisit this decision if needed.
 *
 * <p>
 * TODO(ihab.awad): Come up with a uniform convention (and helper functions,
 * etc.) for checking that a user-supplied callback is a valid Cajita function
 * or Valija Disfunction.

 *
 * @author mikesamuel@gmail.com
 * @requires console, document, window
 * @requires clearInterval, clearTimeout, setInterval, setTimeout
 * @requires ___, bridal, cajita, css, html, html4, unicode
 * @provides attachDocumentStub, plugin_dispatchEvent___
 * @overrides domitaModules
 */

var domitaModules;
if (!domitaModules) { domitaModules = {}; }

domitaModules.classUtils = function() {

  /**
   * Add setter and getter hooks so that the caja {@code node.innerHTML = '...'}
   * works as expected.
   */
  function exportFields(object, fields) {
    for (var i = fields.length; --i >= 0;) {
      var field = fields[i];
      var fieldUCamel = field.charAt(0).toUpperCase() + field.substring(1);
      var getterName = 'get' + fieldUCamel;
      var setterName = 'set' + fieldUCamel;
      var count = 0;
      if (object[getterName]) {
        ++count;
        ___.useGetHandler(
           object, field, object[getterName]);
      }
      if (object[setterName]) {
        ++count;
        ___.useSetHandler(
           object, field, object[setterName]);
      }
      if (!count) {
        throw new Error('Failed to export field ' + field + ' on ' + object);
      }
    }
  }

  /**
   * Apply a supplied list of getter and setter functions to a given object.
   *
   * @param object an object to be decorated with getters and setters
   * implementing some properties.
   *
   * @param handlers an object containing the handler functions in the form:
   *
   *     {
   *       <propName> : { get: <getHandlerFcn>, set: <setHandlerFcn> },
   *       <propName> : { get: <getHandlerFcn>, set: <setHandlerFcn> },
   *       ...
   *     }
   *
   * For each <propName> entry, the "get" field is required, but the "set"
   * field may be empty; this implies that <propName> is a read-only property.
   */
  function applyAccessors(object, handlers) {
    function propertyOnlyHasGetter(_) {
      throw new TypeError('setting a property that only has a getter');
    }

    cajita.forOwnKeys(handlers, 
                      ___.markFuncFreeze(function (propertyName, def) {
      var setter = def.set || propertyOnlyHasGetter;
      ___.useGetHandler(object, propertyName, def.get);
      ___.useSetHandler(object, propertyName, setter);
    }));
  }

  /**
   * Checks that a user-supplied callback is either a Cajita function or a
   * Valija Disfuction. Return silently if the callback is valid; throw an
   * exception if it is not valid.
   *
   * @param aCallback some user-supplied "function-like" callback.
   */
  function ensureValidCallback(aCallback) {

    // ????????
    // ___.asFunc(___.readPub(aListener, 'call'))

    if ('function' !== typeof aCallback
        // Allow disfunctions
        && !('object' === (typeof aCallback) && aCallback !== null
             && ___.canCallPub(aCallback, 'call'))) {
      throw new Error('Expected function not ' + typeof aCallback);
    }
  }

  return {
    exportFields: exportFields,
    ensureValidCallback: ensureValidCallback,
    applyAccessors: applyAccessors
  };
};

/** XMLHttpRequest or an equivalent on IE 6. */
domitaModules.XMLHttpRequestCtor = function (XMLHttpRequest, ActiveXObject) {
  if (XMLHttpRequest) {
    return XMLHttpRequest;
  } else if (ActiveXObject) {
    // The first time the ctor is called, find an ActiveX class supported by
    // this version of IE.
    var activeXClassId;
    return function ActiveXObjectForIE() {
      if (activeXClassId === void 0) {
        activeXClassId = null;
        /** Candidate Active X types. */
        var activeXClassIds = [
            'MSXML2.XMLHTTP.5.0', 'MSXML2.XMLHTTP.4.0',
            'MSXML2.XMLHTTP.3.0', 'MSXML2.XMLHTTP',
            'MICROSOFT.XMLHTTP.1.0', 'MICROSOFT.XMLHTTP.1',
            'MICROSOFT.XMLHTTP'];
        for (var i = 0, n = activeXClassIds.length; i < n; i++) {
          var candidate = activeXClassIds[i];
          try {
            void new ActiveXObject(candidate);
            activeXClassId = candidate;
            break;
          } catch (e) {
            // do nothing; try next choice
          }
        }
        activeXClassIds = null;
      }
      return new ActiveXObject(activeXClassId);
    };
  } else {
    throw new Error('ActiveXObject not available');
  }
};

domitaModules.TameXMLHttpRequest = function(
    xmlHttpRequestMaker,
    uriCallback) {
  var classUtils = domitaModules.classUtils();

  // See http://www.w3.org/TR/XMLHttpRequest/

  // TODO(ihab.awad): Improve implementation (interleaving, memory leaks)
  // per http://www.ilinsky.com/articles/XMLHttpRequest/

  function TameXMLHttpRequest() {
    this.xhr___ = new xmlHttpRequestMaker();
    classUtils.exportFields(
        this,
        ['onreadystatechange', 'readyState', 'responseText', 'responseXML',
         'status', 'statusText']);
  }
  TameXMLHttpRequest.prototype.setOnreadystatechange = function (handler) {
    // TODO(ihab.awad): Do we need more attributes of the event than 'target'?
    // May need to implement full "tame event" wrapper similar to DOM events.
    var self = this;
    this.xhr___.onreadystatechange = function(event) {
      var evt = { target: self };
      return ___.callPub(handler, 'call', [void 0, evt]);
    };
    // Store for later direct invocation if need be
    this.handler___ = handler;
  };
  TameXMLHttpRequest.prototype.getReadyState = function () {
    // The ready state should be a number
    return Number(this.xhr___.readyState);
  };
  TameXMLHttpRequest.prototype.open = function (
      method, URL, opt_async, opt_userName, opt_password) {
    method = String(method);
    // The XHR interface does not tell us the MIME type in advance, so we
    // must assume the broadest possible.
    var safeUri = uriCallback.rewrite(String(URL), "*/*");
    // If the uriCallback rejects the URL, we throw an exception, but we do not
    // put the URI in the exception so as not to put the caller at risk of some
    // code in its stack sniffing the URI.
    if (safeUri === void 0) { throw 'URI violates security policy'; }
    switch (arguments.length) {
    case 2:
      this.async___ = true;
      this.xhr___.open(method, safeUri);
      break;
    case 3:
      this.async___ = opt_async;
      this.xhr___.open(method, safeUri, Boolean(opt_async));
      break;
    case 4:
      this.async___ = opt_async;
      this.xhr___.open(
          method, safeUri, Boolean(opt_async), String(opt_userName));
      break;
    case 5:
      this.async___ = opt_async;
      this.xhr___.open(
          method, safeUri, Boolean(opt_async), String(opt_userName),
          String(opt_password));
      break;
    default:
      throw 'XMLHttpRequest cannot accept ' + arguments.length + ' arguments';
      break;
    }
  };
  TameXMLHttpRequest.prototype.setRequestHeader = function (label, value) {
    this.xhr___.setRequestHeader(String(label), String(value));
  };
  TameXMLHttpRequest.prototype.send = function(opt_data) {
    if (arguments.length === 0) {
      // TODO(ihab.awad): send()-ing an empty string because send() with no
      // args does not work on FF3, others?
      this.xhr___.send('');
    } else if (typeof opt_data === 'string') {
      this.xhr___.send(opt_data);
    } else /* if XML document */ {
      // TODO(ihab.awad): Expect tamed XML document; unwrap and send
      this.xhr___.send('');
    }

    // Firefox does not call the 'onreadystatechange' handler in
    // the case of a synchronous XHR. We simulate this behavior by
    // calling the handler explicitly.
    if (this.xhr___.overrideMimeType) {
      // This is Firefox
      if (!this.async___ && this.handler___) {
        var evt = { target: this };
        ___.callPub(this.handler___, 'call', [void 0, evt]);
      }
    }
  };
  TameXMLHttpRequest.prototype.abort = function () {
    this.xhr___.abort();
  };
  TameXMLHttpRequest.prototype.getAllResponseHeaders = function () {
    var result = this.xhr___.getAllResponseHeaders();
    return (result === undefined || result === null) ?
      result : String(result);
  };
  TameXMLHttpRequest.prototype.getResponseHeader = function (headerName) {
    var result = this.xhr___.getResponseHeader(String(headerName));
    return (result === undefined || result === null) ?
      result : String(result);
  };
  TameXMLHttpRequest.prototype.getResponseText = function () {
    var result = this.xhr___.responseText;
    return (result === undefined || result === null) ?
      result : String(result);
  };
  TameXMLHttpRequest.prototype.getResponseXML = function () {
    // TODO(ihab.awad): Implement a taming layer for XML. Requires generalizing
    // the HTML node hierarchy as well so we have a unified implementation.
    return {};
  };
  TameXMLHttpRequest.prototype.getStatus = function () {
    var result = this.xhr___.status;
    return (result === undefined || result === null) ?
      result : Number(result);
  };
  TameXMLHttpRequest.prototype.getStatusText = function () {
    var result = this.xhr___.statusText;
    return (result === undefined || result === null) ?
      result : String(result);
  };
  TameXMLHttpRequest.prototype.toString = function () {
    return 'Not a real XMLHttpRequest';
  };
  ___.markCtor(TameXMLHttpRequest, Object, 'TameXMLHttpRequest');
  ___.all2(___.grantTypedMethod, TameXMLHttpRequest.prototype,
           ['open', 'setRequestHeader', 'send', 'abort',
            'getAllResponseHeaders', 'getResponseHeader']);

  return TameXMLHttpRequest;
};

domitaModules.CssPropertiesCollection =
    function(cssPropertyNameCollection, anElement, css) {
  var canonicalStylePropertyNames = {};
  // Maps style property names, e.g. cssFloat, to property names, e.g. float.
  var cssPropertyNames = {};

  cajita.forOwnKeys(cssPropertyNameCollection,
                    ___.markFuncFreeze(function (cssPropertyName) {
    var baseStylePropertyName = cssPropertyName.replace(
        /-([a-z])/g, function (_, letter) { return letter.toUpperCase(); });
    var canonStylePropertyName = baseStylePropertyName;
    cssPropertyNames[baseStylePropertyName]
        = cssPropertyNames[canonStylePropertyName]
        = cssPropertyName;
    if (css.alternates.hasOwnProperty(canonStylePropertyName)) {
      var alts = css.alternates[canonStylePropertyName];
      for (var i = alts.length; --i >= 0;) {
        cssPropertyNames[alts[i]] = cssPropertyName;
        // Handle oddities like cssFloat/styleFloat.
        if (alts[i] in anElement.style
            && !(canonStylePropertyName in anElement.style)) {
          canonStylePropertyName = alts[i];
        }
      }
    }
    canonicalStylePropertyNames[cssPropertyName] = canonStylePropertyName;
  }));

  return {
    isCanonicalProp: function (p) {
      return cssPropertyNames.hasOwnProperty(p);
    },
    isCssProp: function (p) {
      return canonicalStylePropertyNames.hasOwnProperty(p);
    },
    getCanonicalPropFromCss: function (p) {
      return canonicalStylePropertyNames[p];
    },
    getCssPropFromCanonical: function(p) {
      return cssPropertyNames[p];
    }
  };
};

/**
 * Add a tamed document implementation to a Gadget's global scope.
 *
 * @param {string} idSuffix a string suffix appended to all node IDs.
 * @param {Object} uriCallback an object like <pre>{
 *       rewrite: function (uri, mimeType) { return safeUri }
 *     }</pre>.
 *     The rewrite function should be idempotent to allow rewritten HTML
 *     to be reinjected.
 * @param {Object} imports the gadget's global scope.
 * @param {Node} pseudoBodyNode an HTML node to act as the "body" of the
 *     virtual document provided to Cajoled code.
 * @param {Object} optPseudoWindowLocation a record containing the
 *     properties of the browser "window.location" object, which will
 *     be provided to the Cajoled code.
 */
var attachDocumentStub = (function () {
  // Array Remove - By John Resig (MIT Licensed)
  function arrayRemove(array, from, to) {
    var rest = array.slice((to || from) + 1 || array.length);
    array.length = from < 0 ? array.length + from : from;
    return array.push.apply(array, rest);
  }

  var tameNodeTrademark = cajita.Trademark('tameNode');
  var tameEventTrademark = cajita.Trademark('tameEvent');

  // Define a wrapper type for known safe HTML, and a trademarker.
  // This does not actually use the trademarking functions since trademarks
  // cannot be applied to strings.
  function Html(htmlFragment) { this.html___ = String(htmlFragment || ''); }
  Html.prototype.valueOf = Html.prototype.toString
      = function () { return this.html___; };
  function safeHtml(htmlFragment) {
    return (htmlFragment instanceof Html)
        ? htmlFragment.html___
        : html.escapeAttrib(String(htmlFragment || ''));
  }
  function blessHtml(htmlFragment) {
    return (htmlFragment instanceof Html)
        ? htmlFragment
        : new Html(htmlFragment);
  }

  var XML_SPACE = '\t\n\r ';

  var XML_NAME_PATTERN = new RegExp(
      '^[' + unicode.LETTER + '_:][' + unicode.LETTER + unicode.DIGIT + '.\\-_:'
      + unicode.COMBINING_CHAR + unicode.EXTENDER + ']*$');

  var XML_NMTOKEN_PATTERN = new RegExp(
      '^[' + unicode.LETTER + unicode.DIGIT + '.\\-_:'
      + unicode.COMBINING_CHAR + unicode.EXTENDER + ']+$');

  var XML_NMTOKENS_PATTERN = new RegExp(
      '^(?:[' + XML_SPACE + ']*[' + unicode.LETTER + unicode.DIGIT + '.\\-_:'
      + unicode.COMBINING_CHAR + unicode.EXTENDER + ']+)+[' + XML_SPACE + ']*$'
      );

  var JS_SPACE = '\t\n\r ';
  // An identifier that does not end with __.
  var JS_IDENT = '(?:[a-zA-Z_][a-zA-Z0-9$_]*[a-zA-Z0-9$]|[a-zA-Z])_?';
  var SIMPLE_HANDLER_PATTERN = new RegExp(
      '^[' + JS_SPACE + ']*'
      + '(return[' + JS_SPACE + ']+)?'  // Group 1 is present if it returns.
      + '(' + JS_IDENT + ')[' + JS_SPACE + ']*'  // Group 2 is a function name.
      // Which can be passed optionally this node, and optionally the event.
      + '\\((?:this'
        + '(?:[' + JS_SPACE + ']*,[' + JS_SPACE + ']*event)?'
        + '[' + JS_SPACE + ']*)?\\)'
      // And it can end with a semicolon.
      + '[' + JS_SPACE + ']*(?:;?[' + JS_SPACE + ']*)$');

  /**
   * Coerces the string to a valid XML Name.
   * @see http://www.w3.org/TR/2000/REC-xml-20001006#NT-Name
   */
  function isXmlName(s) {
    return XML_NAME_PATTERN.test(s);
  }

  /**
   * Coerces the string to valid XML Nmtokens
   * @see http://www.w3.org/TR/2000/REC-xml-20001006#NT-Nmtokens
   */
  function isXmlNmTokens(s) {
    return XML_NMTOKENS_PATTERN.test(s);
  }

  // Trim whitespace from the beginning and end of a CSS string.

  function trimCssSpaces(input) {
    return input.replace(/^[ \t\r\n\f]+|[ \t\r\n\f]+$/g, '');
  }

  /**
   * The plain text equivalent of a CSS string body.
   * @param {string} s the body of a CSS string literal w/o quotes
   *     or CSS identifier.
   * @return {string} plain text.
   * {@updoc
   * $ decodeCssString('')
   * # ''
   * $ decodeCssString('foo')
   * # 'foo'
   * $ decodeCssString('foo\\\nbar\\\r\nbaz\\\rboo\\\ffar')
   * # 'foobarbazboofar'
   * $ decodeCssString('foo\\000a bar\\000Abaz')
   * # 'foo' + '\n' + 'bar' + '\u0ABA' + 'z'
   * $ decodeCssString('foo\\\\bar\\\'baz')
   * # "foo\\bar'baz"
   * }
   */
  function decodeCssString(s) {
    // Decode a CSS String literal.
    // From http://www.w3.org/TR/CSS21/grammar.html
    //     string1    \"([^\n\r\f\\"]|\\{nl}|{escape})*\"
    //     unicode    \\{h}{1,6}(\r\n|[ \t\r\n\f])?
    //     escape     {unicode}|\\[^\r\n\f0-9a-f]
    //     s          [ \t\r\n\f]+
    //     nl         \n|\r\n|\r|\f
    return s.replace(
        /\\(?:(\r\n?|\n|\f)|([0-9a-f]{1,6})(?:\r\n?|[ \t\n\f])?|(.))/gi,
        function (_, nl, hex, esc) {
          return esc || (nl ? '' : String.fromCharCode(parseInt(hex, 16)));
        });
  }

  /**
   * Sanitize the 'style' attribute value of an HTML element.
   *
   * @param styleAttrValue the value of a 'style' attribute, which we
   * assume has already been checked by the caller to be a plain String.
   *
   * @return a sanitized version of the attribute value.
   */
  function sanitizeStyleAttrValue(styleAttrValue) {
    var sanitizedDeclarations = [];
    var declarations = styleAttrValue.split(/;/g);

    for (var i = 0; declarations && i < declarations.length; i++) {
      var parts = declarations[i].split(':');
      var property = trimCssSpaces(parts[0]).toLowerCase();
      var value = trimCssSpaces(parts.slice(1).join(":"));
      if (css.properties.hasOwnProperty(property)
          && css.properties[property].test(value + ' ')) {
        sanitizedDeclarations.push(property + ': ' + value);
      }
    }

    return sanitizedDeclarations.join(' ; ');
  }

  function mimeTypeForAttr(tagName, attribName) {
    if (attribName === 'src') {
      if (tagName === 'img') { return 'image/*'; }
      if (tagName === 'script') { return 'text/javascript'; }
    }
    return '*/*';
  }

  // TODO(ihab.awad): Does this work on IE, where console output
  // goes to a DOM node?
  function assert(cond) {
    if (!cond) {
      if (typeof console !== 'undefined') {
        console.error('domita assertion failed');
        console.trace();
      }
      throw new Error("Domita assertion failed");
    }
  }

  var classUtils = domitaModules.classUtils();

  var cssSealerUnsealerPair = cajita.makeSealerUnsealerPair();

  // Implementations of setTimeout, setInterval, clearTimeout, and
  // clearInterval that only allow simple functions as timeouts and
  // that treat timeout ids as capabilities.
  // This is safe even if accessed across frame since the same
  // trademark value is never used with more than one version of
  // setTimeout.
  var timeoutIdTrademark = cajita.Trademark('timeoutId');
  function tameSetTimeout(timeout, delayMillis) {
    // Existing browsers treat a timeout of null or undefined as a noop.
    var timeoutId;
    if (timeout) {
      if (typeof timeout === 'string') {
        throw new Error(
            'setTimeout called with a string.'
            + '  Please pass a function instead of a string of javascript');
      }
      timeoutId = setTimeout(
          function () { ___.callPub(timeout, 'call', [___.USELESS]); },
          delayMillis | 0);
    } else {
      // tameClearTimeout checks for NaN and handles it specially.
      timeoutId = NaN;
    }
    return ___.freeze(___.stamp(timeoutIdTrademark,
                                { timeoutId___: timeoutId }));
  }
  ___.markFuncFreeze(tameSetTimeout);
  function tameClearTimeout(timeoutId) {
    if (timeoutId === null || timeoutId === (void 0)) { return; }
    ___.guard(timeoutIdTrademark, timeoutId);
    var rawTimeoutId = timeoutId.timeoutId___;
    // Skip NaN values created for null timeouts above.
    if (rawTimeoutId === rawTimeoutId) { clearTimeout(rawTimeoutId); }
  }
  ___.markFuncFreeze(tameClearTimeout);
  var intervalIdTrademark = cajita.Trademark('intervalId');
  function tameSetInterval(interval, delayMillis) {
    // Existing browsers treat an interval of null or undefined as a noop.
    var intervalId;
    if (interval) {
      if (typeof interval === 'string') {
        throw new Error(
            'setInterval called with a string.'
            + '  Please pass a function instead of a string of javascript');
      }
      intervalId = setInterval(
          function () { ___.callPub(interval, 'call', [___.USELESS]); },
          delayMillis | 0);
    } else {
      intervalId = NaN;
    }
    return ___.freeze(___.stamp(intervalIdTrademark,
                                { intervalId___: intervalId }));
  }
  ___.markFuncFreeze(tameSetInterval);
  function tameClearInterval(intervalId) {
    if (intervalId === null || intervalId === (void 0)) { return; }
    ___.guard(intervalIdTrademark, intervalId);
    var rawIntervalId = intervalId.intervalId___;
    if (rawIntervalId === rawIntervalId) { clearInterval(rawIntervalId); }
  }
  ___.markFuncFreeze(tameClearInterval);

  function makeScrollable(element) {
    var overflow;
    if (element.currentStyle) {
      overflow = element.currentStyle.overflow;
    } else if (window.getComputedStyle) {
      overflow = window.getComputedStyle(element, void 0).overflow;
    } else {
      overflow = null;
    }
    switch (overflow && overflow.toLowerCase()) {
      case 'visible':
      case 'hidden':
        element.style.overflow = 'auto';
        break;
    }
  }

  /**
   * Moves the given pixel within the element's frame of reference as close to
   * the top-left-most pixel of the element's viewport as possible without
   * moving the viewport beyond the bounds of the content.
   * @param {number} x x-coord of a pixel in the element's frame of reference.
   * @param {number} y y-coord of a pixel in the element's frame of reference.
   */
  function tameScrollTo(element, x, y) {
    if (x !== +x || y !== +y || x < 0 || y < 0) {
      throw new Error('Cannot scroll to ' + x + ':' + typeof x + ','
                      + y + ' : ' + typeof y);
    }
    element.scrollLeft = x;
    element.scrollTop = y;
  }

  /**
   * Moves the origin of the given element's view-port by the given offset.
   * @param {number} dx a delta in pixels.
   * @param {number} dy a delta in pixels.
   */
  function tameScrollBy(element, dx, dy) {
    if (dx !== +dx || dy !== +dy) {
      throw new Error('Cannot scroll by ' + dx + ':' + typeof dx + ', '
                      + dy + ':' + typeof dy);
    }
    element.scrollLeft += dx;
    element.scrollTop += dy;
  }

  function guessPixelsFromCss(cssStr) {
    if (!cssStr) { return 0; }
    var m = cssStr.match(/^([0-9]+)/);
    return m ? +m[1] : 0;
  }

  function tameResizeTo(element, w, h) {
    if (w !== +w || h !== +h) {
      throw new Error('Cannot resize to ' + w + ':' + typeof w + ', '
                      + h + ':' + typeof h);
    }
    element.style.width = w + 'px';
    element.style.height = h + 'px';
  }

  function tameResizeBy(element, dw, dh) {
    if (dw !== +dw || dh !== +dh) {
      throw new Error('Cannot resize by ' + dw + ':' + typeof dw + ', '
                      + dh + ':' + typeof dh);
    }
    if (!dw && !dh) { return; }

    // scrollWidth is width + padding + border.
    // offsetWidth is width + padding + border, but excluding the non-visible
    // area.
    // clientWidth iw width + padding, and like offsetWidth, clips to the
    // viewport.
    // margin does not count in any of these calculations.
    //
    // scrollWidth/offsetWidth
    //   +------------+
    //   |            |
    //
    // +----------------+
    // |                | Margin-top
    // | +------------+ |
    // | |############| | Border-top
    // | |#+--------+#| |
    // | |#|        |#| | Padding-top
    // | |#| +----+ |#| |
    // | |#| |    | |#| | Height
    // | |#| |    | |#| |
    // | |#| +----+ |#| |
    // | |#|        |#| |
    // | |#+--------+#| |
    // | |############| |
    // | +------------+ |
    // |                |
    // +----------------+
    //
    //     |        |
    //     +--------+
    //     clientWidth (but excludes content outside viewport)

    var style = element.currentStyle;
    if (!style) {
      style = window.getComputedStyle(element, void 0);
    }

    // We guess the padding since it's not always expressed in px on IE
    var extraHeight = guessPixelsFromCss(style.paddingBottom)
        + guessPixelsFromCss(style.paddingTop);
    var extraWidth = guessPixelsFromCss(style.paddingLeft)
        + guessPixelsFromCss(style.paddingRight);

    var goalHeight = element.clientHeight + dh;
    var goalWidth = element.clientWidth + dw;

    var h = goalHeight - extraHeight;
    var w = goalWidth - extraWidth;

    if (dh) { element.style.height = Math.max(0, h) + 'px'; }
    if (dw) { element.style.width = Math.max(0, w) + 'px'; }

    // Correct if our guesses re padding and borders were wrong.
    // We may still not be able to resize if e.g. the deltas would take
    // a dimension negative.
    if (dh && element.clientHeight !== goalHeight) {
      var hError = element.clientHeight - goalHeight;
      element.style.height = Math.max(0, h - hError) + 'px';
    }
    if (dw && element.clientWidth !== goalWidth) {
      var wError = element.clientWidth - goalWidth;
      element.style.width = Math.max(0, w - wError) + 'px';
    }
  }

  // See above for a description of this function.
  function attachDocumentStub(
      idSuffix, uriCallback, imports, pseudoBodyNode, optPseudoWindowLocation) {
    if (arguments.length < 4) {
      throw new Error('arity mismatch: ' + arguments.length);
    }
    if (!optPseudoWindowLocation) {
        optPseudoWindowLocation = {};
    }
    var elementPolicies = {};
    elementPolicies.form = function (attribs) {
      // Forms must have a gated onsubmit handler or they must have an
      // external target.
      var sawHandler = false;
      for (var i = 0, n = attribs.length; i < n; i += 2) {
        if (attribs[i] === 'onsubmit') {
          sawHandler = true;
        }
      }
      if (!sawHandler) {
        attribs.push('onsubmit', 'return false');
      }
      return attribs;
    };
    elementPolicies.a = elementPolicies.area = function (attribs) {
      // Anchor tags must have a target.
      attribs.push('target', '_blank');
      return attribs;
    };

    var illegalSuffix = /__\s*$/;
    var illegalSuffixes = /__(?:\s|$)/;
    var idRefsTails = new RegExp(
      '([^' + XML_SPACE + ']+)([' + XML_SPACE + ']|$)', 'g');

    /** Sanitize HTML applying the appropriate transformations. */
    function sanitizeHtml(htmlText) {
      var out = [];
      htmlSanitizer(htmlText, out);
      return out.join('');
    }
    var htmlSanitizer = html.makeHtmlSanitizer(
        function sanitizeAttributes(tagName, attribs) {
          for (var i = 0; i < attribs.length; i += 2) {
            var attribName = attribs[i];
            var value = attribs[i + 1];
            var atype = null, attribKey;
            if ((attribKey = tagName + ':' + attribName,
                 html4.ATTRIBS.hasOwnProperty(attribKey))
                || (attribKey = '*:' + attribName,
                    html4.ATTRIBS.hasOwnProperty(attribKey))) {
              atype = html4.ATTRIBS[attribKey];
              value = rewriteAttribute(tagName, attribName, atype, value);
            } else {
              value = null;
            }
            if (value !== null && value !== void 0) {
              attribs[i + 1] = value;
            } else {
              attribs.splice(i, 2);
              i -= 2;
            }
          }
          var policy = elementPolicies[tagName];
          if (policy && elementPolicies.hasOwnProperty(tagName)) {
            return policy(attribs);
          }
          return attribs;
        });

    /**
     * Undoes some of the changes made by sanitizeHtml, e.g. stripping ID
     * prefixes.
     */
    function tameInnerHtml(htmlText) {
      var out = [];
      innerHtmlTamer(htmlText, out);
      return out.join('');
    }
    var innerHtmlTamer = html.makeSaxParser({
        startTag: function (tagName, attribs, out) {
          out.push('<', tagName);
          for (var i = 0; i < attribs.length; i += 2) {
            var attribName = attribs[i];
            if (attribName === 'target') { continue; }
            var attribKey;
            var atype;
            if ((attribKey = tagName + ':' + attribName,
                html4.ATTRIBS.hasOwnProperty(attribKey))
                || (attribKey = '*:' + attribName,
                    html4.ATTRIBS.hasOwnProperty(attribKey))) {
              atype = html4.ATTRIBS[attribKey];
            } else {
              return;
            }
            var value = attribs[i + 1];
            // TODO(felix8a): consolidate the un-rewriteAttribute code.
            switch (atype) {
              case html4.atype.ID:
              case html4.atype.IDREF:
                if (value.length <= idSuffix.length
                    || (idSuffix
                        !== value.substring(value.length - idSuffix.length))) {
                  continue;
                }
                value = value.substring(0, value.length - idSuffix.length);
                break;
              case html4.atype.IDREFS:
                value = value.replace(idRefsTails,
                    function(m0, m1, m2) {
                      if (idSuffix.length <= m1.length
                          && idSuffix
                             === m1.substring(m1.length - idSuffix.length)) {
                         m1 = m1.substring(0, m1.length - idSuffix.length);
                      }
                      return m1 + m2;
                    });
                break;
            }
            if (value !== null) {
              out.push(' ', attribName, '="', html.escapeAttrib(value), '"');
            }
          }
          out.push('>');
        },
        endTag: function (name, out) { out.push('</', name, '>'); },
        pcdata: function (text, out) { out.push(text); },
        rcdata: function (text, out) { out.push(text); },
        cdata: function (text, out) { out.push(text); }
      });

    /**
     * Returns a normalized attribute value, or null if the attribute should
     * be omitted.
     * <p>This function satisfies the attribute rewriter interface defined in
     * {@link html-sanitizer.js}.  As such, the parameters are keys into
     * data structures defined in {@link html4-defs.js}.
     *
     * @param {string} tagName a canonical tag name.
     * @param {string} attribName a canonical tag name.
     * @param type as defined in html4-defs.js.
     *
     * @return {string|null} null to indicate that the attribute should not
     *   be set.
     */
    function rewriteAttribute(tagName, attribName, type, value) {
      switch (type) {
        case html4.atype.CLASSES:
          value = String(value);
          if (value && !illegalSuffixes.test(value)) {
            return value;
          }
          return null;
        case html4.atype.GLOBAL_NAME:
        case html4.atype.ID:
        case html4.atype.IDREF:
          value = String(value);
          if (value && !illegalSuffix.test(value) && isXmlName(value)) {
            return value + idSuffix;
          }
          return null;
<<<<<<< HEAD
        case html4.atype.CLASSES:
          value = String(value);
          if (value && !illegalSuffix.test(value)) {
            return value;
          }
          return null;
        case html4.atype.GLOBAL_NAME:
=======
        case html4.atype.IDREFS:
          value = String(value);
          if (value && !illegalSuffixes.test(value) && isXmlNmTokens(value)) {
            return value.replace(idRefsTails,
                function(m0, m1, m2) { return m1 + idSuffix + m2; });
          }
          return null;
>>>>>>> 47f6f927
        case html4.atype.LOCAL_NAME:
          value = String(value);
          if (value && !illegalSuffix.test(value) && isXmlName(value)) {
            return value;
          }
          return null;
        case html4.atype.SCRIPT:
          value = String(value);
          // Translate a handler that calls a simple function like
          //   return foo(this, event)

          // TODO(mikesamuel): integrate cajita compiler to allow arbitrary
          // cajita in event handlers.
          var match = value.match(SIMPLE_HANDLER_PATTERN);
          if (!match) { return null; }
          var doesReturn = match[1];
          var fnName = match[2];
          var pluginId = ___.getId(imports);
          value = (doesReturn ? 'return ' : '') + 'plugin_dispatchEvent___('
              + 'this, event, ' + pluginId + ', "'
              + fnName + '");';
          if (attribName === 'onsubmit') {
            value = 'try { ' + value + ' } finally { return false; }';
          }
          return value;
        case html4.atype.URI:
          value = String(value);
          if (!uriCallback) { return null; }
          // TODO(mikesamuel): determine mime type properly.
          return uriCallback.rewrite(
              value, mimeTypeForAttr(tagName, attribName)) || null;
        case html4.atype.STYLE:
          if ('function' !== typeof value) {
            return sanitizeStyleAttrValue(String(value));
          }
          var cssPropertiesAndValues = cssSealerUnsealerPair.unseal(value);
          if (!cssPropertiesAndValues) { return null; }

          var css = [];
          for (var i = 0; i < cssPropertiesAndValues.length; i += 2) {
            var propName = cssPropertiesAndValues[i];
            var propValue = cssPropertiesAndValues[i + 1];
            // If the propertyName differs between DOM and CSS, there will
            // be a semicolon between the two.
            // E.g., 'background-color;backgroundColor'
            // See CssTemplate.toPropertyValueList.
            var semi = propName.indexOf(';');
            if (semi >= 0) { propName = propName.substring(0, semi); }
            css.push(propName + ' : ' + propValue);
          }
          return css.join(' ; ');
        case html4.atype.FRAME_TARGET:
          // Frames are ambient, so disallow reference.
          return null;
        default:
          return String(value);
      }
    }

    function makeCache() {
      var cache = cajita.newTable(false);
      cache.set(null, null);
      cache.set(void 0, null);
      return cache;
    }

    var editableTameNodeCache = makeCache();
    var readOnlyTameNodeCache = makeCache();

    /**
     * returns a tame DOM node.
     * @param {Node} node
     * @param {boolean} editable
     * @see <a href="http://www.w3.org/TR/DOM-Level-2-HTML/html.html"
     *       >DOM Level 2</a>
     */
    function defaultTameNode(node, editable) {
      if (node === null || node === void 0) { return null; }
      // TODO(mikesamuel): make sure it really is a DOM node

      var cache = editable ? editableTameNodeCache : readOnlyTameNodeCache;
      var tamed = cache.get(node);
      if (tamed !== void 0) {
        return tamed;
      }

      switch (node.nodeType) {
        case 1:  // Element
          var tagName = node.tagName.toLowerCase();
          switch (tagName) {
            case 'a':
              tamed = new TameAElement(node, editable);
              break;
            case 'form':
              tamed = new TameFormElement(node, editable);
              break;
            case 'select':
            case 'button':
            case 'option':
            case 'textarea':
            case 'input':
              tamed = new TameInputElement(node, editable);
              break;
            case 'img':
              tamed = new TameImageElement(node, editable);
              break;
            case 'script':
              tamed = new TameScriptElement(node, editable);
              break;
            case 'td':
            case 'tr':
            case 'thead':
            case 'tfoot':
            case 'tbody':
            case 'th':
              tamed = new TameTableCompElement(node, editable);
              break;
            case 'table':
              tamed = new TameTableElement(node, editable);
              break;
            default:
              if (!html4.ELEMENTS.hasOwnProperty(tagName)
                  || (html4.ELEMENTS[tagName] & html4.eflags.UNSAFE)) {
                // If an unrecognized or unsafe node, return a
                // placeholder that doesn't prevent tree navigation,
                // but that doesn't allow mutation or leak attribute
                // information.
                tamed = new TameOpaqueNode(node, editable);
              } else {
                tamed = new TameElement(node, editable, editable);
              }
              break;
          }
          break;
        case 2:  // Attr
          // Cannot generically wrap since we must have access to the
          // owner element
          throw 'Internal: Attr nodes cannot be generically wrapped';
          break;
        case 3:  // Text
          tamed = new TameTextNode(node, editable);
          break;
        case 8:  // Comment
          tamed = new TameCommentNode(node, editable);
          break;
        default:
          tamed = new TameOpaqueNode(node, editable);
          break;
      }

      if (node.nodeType === 1) {
        cache.set(node, tamed);
      }
      return tamed;
    }

    function tameRelatedNode(node, editable, tameNodeCtor) {
      if (node === null || node === void 0) { return null; }
      // catch errors because node might be from a different domain
      try {
        for (var ancestor = node; ancestor; ancestor = ancestor.parentNode) {
          // TODO(mikesamuel): replace with cursors so that subtrees are
          // delegable.
          // TODO: handle multiple classes.
          if (idClass === ancestor.className) {
            return tameNodeCtor(node, editable);
          }
        }
      } catch (e) {}
      return null;
    }

    /**
     * Returns a NodeList like object.
     */
    function tameNodeList(nodeList, editable, opt_tameNodeCtor, opt_keyAttrib) {
      var tamed = [];
      var node;

      // Work around NamedNodeMap bugs in IE, Opera, and Safari as discussed
      // at http://code.google.com/p/google-caja/issues/detail?id=935
      var limit = nodeList.length;
      if (limit !== +limit) { limit = 1/0; }
      for (var i = 0; i < limit && (node = nodeList[i]); ++i) {
        if (!opt_tameNodeCtor) {
          throw 'Internal: Nonempty tameNodeList() without a tameNodeCtor';
        }
        node = opt_tameNodeCtor(nodeList.item(i), editable);
        tamed[i] = node;
        // Make the node available via its name if doing so would not mask
        // any properties of tamed.
        var key = opt_keyAttrib && node.getAttribute(opt_keyAttrib);
        // TODO(mikesamuel): if key in tamed, we have an ambiguous match.
        // Include neither?  This may happen with radio buttons in a form's
        // elements list.
        if (key && !(key.charAt(key.length - 1) === '_' || (key in tamed)
                     || key === String(key & 0x7fffffff))) {
          tamed[key] = node;
        }
      }
      node = nodeList = null;

      tamed.item = ___.markFuncFreeze(function (k) {
        k &= 0x7fffffff;
        if (k !== k) { throw new Error(); }
        return tamed[k] || null;
      });
      // TODO(mikesamuel): if opt_keyAttrib, could implement getNamedItem
      return cajita.freeze(tamed);
    }

    function tameGetElementsByTagName(rootNode, tagName, editable) {
      tagName = String(tagName);
      if (tagName !== '*') {
        tagName = tagName.toLowerCase();
        if (!___.hasOwnProp(html4.ELEMENTS, tagName)
            || html4.ELEMENTS[tagName] & html4.ELEMENTS.UNSAFE) {
          // Allowing getElementsByTagName to work for opaque element types
          // would leak information about those elements.
          return new fakeNodeList([]);
        }
      }
      return tameNodeList(
          rootNode.getElementsByTagName(tagName), editable, defaultTameNode);
    }

    /**
     * Implements http://www.whatwg.org/specs/web-apps/current-work/#dom-document-getelementsbyclassname
     * using an existing implementation on browsers that have one.
     */
    function tameGetElementsByClassName(rootNode, className, editable) {
      className = String(className);

      // The quotes below are taken from the HTML5 draft referenced above.

      // "having obtained the classes by splitting a string on spaces"
      // Instead of using split, we use match with the global modifier so that
      // we don't have to remove leading and trailing spaces.
      var classes = className.match(/[^\t\n\f\r ]+/g);

      // Filter out classnames in the restricted namespace.
      for (var i = classes ? classes.length : 0; --i >= 0;) {
        var classi = classes[i];
        if (illegalSuffix.test(classi) || !isXmlNmTokens(classi)) {
          classes[i] = classes[classes.length - 1];
          --classes.length;
        }
      }

      if (!classes || classes.length === 0) {
        // "If there are no tokens specified in the argument, then the method
        //  must return an empty NodeList" [instead of all elements]
        // This means that
        //     htmlEl.ownerDocument.getElementsByClassName(htmlEl.className)
        // will return an HtmlCollection containing htmlElement iff
        // htmlEl.className contains a non-space character.
        return fakeNodeList([]);
      }

      // "unordered set of unique space-separated tokens representing classes"
      if (typeof rootNode.getElementsByClassName === 'function') {
        return tameNodeList(
            rootNode.getElementsByClassName(
                classes.join(' ')), editable, defaultTameNode);
      } else {
        // Add spaces around each class so that we can use indexOf later to find
        // a match.
        // This use of indexOf is strictly incorrect since
        // http://www.whatwg.org/specs/web-apps/current-work/#reflecting-content-attributes-in-dom-attributes
        // does not normalize spaces in unordered sets of unique space-separated
        // tokens.  This is not a problem since HTML5 compliant implementations
        // already have a getElementsByClassName implementation, and legacy
        // implementations do normalize according to comments on issue 935.

        // We assume standards mode, so the HTML5 requirement that
        //   "If the document is in quirks mode, then the comparisons for the
        //    classes must be done in an ASCII case-insensitive  manner,"
        // is not operative.
        var nClasses = classes.length;
        for (var i = nClasses; --i >= 0;) {
          classes[i] = ' ' + classes[i] + ' ';
        }

        // We comply with the requirement that the result is a list
        //   "containing all the elements in the document, in tree order,"
        // since the spec for getElementsByTagName has the same language.
        var candidates = rootNode.getElementsByTagName('*');
        var matches = [];
        var limit = candidates.length;
        if (limit !== +limit) { limit = 1/0; }  // See issue 935
        candidate_loop:
        for (var j = 0, candidate, k = -1;
             j < limit && (candidate = candidates[j]);
             ++j) {
          var candidateClass = ' ' + candidate.className + ' ';
          for (var i = nClasses; --i >= 0;) {
            if (-1 === candidateClass.indexOf(classes[i])) {
              continue candidate_loop;
            }
          }
          var tamed = defaultTameNode(candidate, editable);
          if (tamed) {
            matches[++k] = tamed;
          }
        }
        // "the method must return a live NodeList object"
        return fakeNodeList(matches);
      }
    }

    function makeEventHandlerWrapper(thisNode, listener) {
      classUtils.ensureValidCallback(listener);
      function wrapper(event) {
        return plugin_dispatchEvent___(
            thisNode, event, ___.getId(imports), listener);
      }
      return wrapper;
    }

    var NOT_EDITABLE = "Node not editable.";
    var INVALID_SUFFIX = "Property names may not end in '__'.";
    var UNSAFE_TAGNAME = "Unsafe tag name.";
    var UNKNOWN_TAGNAME = "Unknown tag name.";

    // Implementation of EventTarget::addEventListener
    function tameAddEventListener(name, listener, useCapture) {
      if (!this.editable___) { throw new Error(NOT_EDITABLE); }
      if (!this.wrappedListeners___) { this.wrappedListeners___ = []; }
      useCapture = Boolean(useCapture);
      var wrappedListener = makeEventHandlerWrapper(this.node___, listener);
      wrappedListener = bridal.addEventListener(
          this.node___, name, wrappedListener, useCapture);
      wrappedListener.originalListener___ = listener;
      this.wrappedListeners___.push(wrappedListener);
    }

    // Implementation of EventTarget::removeEventListener
    function tameRemoveEventListener(name, listener, useCapture) {
      if (!this.editable___) { throw new Error(NOT_EDITABLE); }
      if (!this.wrappedListeners___) { return; }
      var wrappedListener = null;
      for (var i = this.wrappedListeners___.length; --i >= 0;) {
        if (this.wrappedListeners___[i].originalListener___ === listener) {
          wrappedListener = this.wrappedListeners___[i];
          arrayRemove(this.wrappedListeners___, i, i);
          break;
        }
      }
      if (!wrappedListener) { return; }
      bridal.removeEventListener(
          this.node___, name, wrappedListener, useCapture);
    }

    // A map of tamed node classes, keyed by DOM Level 2 standard name, which
    // will be exposed to the client.
    var nodeClasses = {};

    function inertCtor(tamedCtor, someSuper, name) {
      return nodeClasses[name] = ___.extend(tamedCtor, someSuper, name);
    }

    var tameNodeFields = [
        'nodeType', 'nodeValue', 'nodeName', 'firstChild',
        'lastChild', 'nextSibling', 'previousSibling', 'parentNode',
        'ownerDocument', 'childNodes', 'attributes'];

    /**
     * Base class for a Node wrapper.  Do not create directly -- use the
     * tameNode factory instead.
     * @param {boolean} editable true if the node's value, attributes, children,
     *     or custom properties are mutable.
     * @constructor
     */
    function TameNode(editable) {
      this.editable___ = editable;
      ___.stamp(tameNodeTrademark, this, true);
      classUtils.exportFields(this, tameNodeFields);
    }
    inertCtor(TameNode, Object, 'Node');
    TameNode.prototype.getOwnerDocument = function () {
      // TODO(mikesamuel): upward navigation breaks capability discipline.
      if (!this.editable___ && tameDocument.editable___) {
        throw new Error(NOT_EDITABLE);
      }
      return tameDocument;
    };
    // abstract TameNode.prototype.getNodeType
    // abstract TameNode.prototype.getNodeName
    // abstract TameNode.prototype.getNodeValue
    // abstract TameNode.prototype.cloneNode
    // abstract TameNode.prototype.appendChild
    // abstract TameNode.prototype.insertBefore
    // abstract TameNode.prototype.removeChild
    // abstract TameNode.prototype.replaceChild
    // abstract TameNode.prototype.getFirstChild
    // abstract TameNode.prototype.getLastChild
    // abstract TameNode.prototype.getNextSibling
    // abstract TameNode.prototype.getPreviousSibling
    // abstract TameNode.prototype.getParentNode
    // abstract TameNode.prototype.getElementsByTagName
    // abstract TameNode.prototype.getElementsByClassName
    // abstract TameNode.prototype.getChildNodes
    // abstract TameNode.prototype.getAttributes
    var tameNodeMembers = [
        'getNodeType', 'getNodeValue', 'getNodeName', 'cloneNode',
        'appendChild', 'insertBefore', 'removeChild', 'replaceChild',
        'getFirstChild', 'getLastChild', 'getNextSibling', 'getPreviousSibling',
        'getElementsByClassName', 'getElementsByTagName',
        'getOwnerDocument',
        'dispatchEvent',
        'hasChildNodes'
        ];


    /**
     * A tame node that is backed by a real node.
     * @param {boolean} childrenEditable true iff the child list is mutable.
     * @constructor
     */
    function TameBackedNode(node, editable, childrenEditable) {
      if (!node) {
        throw new Error('Creating tame node with undefined native delegate');
      }
      this.node___ = node;
      this.childrenEditable___ = editable && childrenEditable;
      TameNode.call(this, editable);
    }
    ___.extend(TameBackedNode, TameNode);
    TameBackedNode.prototype.getNodeType = function () {
      return this.node___.nodeType;
    };
    TameBackedNode.prototype.getNodeName = function () {
      return this.node___.nodeName;
    };
    TameBackedNode.prototype.getNodeValue = function () {
      return this.node___.nodeValue;
    };
    TameBackedNode.prototype.cloneNode = function (deep) {
      var clone = bridal.cloneNode(this.node___, Boolean(deep));
      // From http://www.w3.org/TR/DOM-Level-2-Core/core.html#ID-3A0ED0A4
      //     "Note that cloning an immutable subtree results in a mutable copy"
      return defaultTameNode(clone, true);
    };
    TameBackedNode.prototype.appendChild = function (child) {
      // Child must be editable since appendChild can remove it from its parent.
      cajita.guard(tameNodeTrademark, child);
      if (!this.childrenEditable___ || !child.editable___) {
        throw new Error(NOT_EDITABLE);
      }
      this.node___.appendChild(child.node___);
    };
    TameBackedNode.prototype.insertBefore = function (toInsert, child) {
      cajita.guard(tameNodeTrademark, toInsert);
      if (child === void 0) { child = null; }
      if (child !== null) { cajita.guard(tameNodeTrademark, child); }
      if (!this.childrenEditable___ || !toInsert.editable___) {
        throw new Error(NOT_EDITABLE);
      }
      this.node___.insertBefore(
          toInsert.node___, child !== null ? child.node___ : null);
    };
    TameBackedNode.prototype.removeChild = function (child) {
      cajita.guard(tameNodeTrademark, child);
      if (!this.childrenEditable___ || !child.editable___) {
        throw new Error(NOT_EDITABLE);
      }
      this.node___.removeChild(child.node___);
    };
    TameBackedNode.prototype.replaceChild = function (child, replacement) {
      cajita.guard(tameNodeTrademark, child);
      cajita.guard(tameNodeTrademark, replacement);
      if (!this.childrenEditable___ || !replacement.editable___) {
        throw new Error(NOT_EDITABLE);
      }
      this.node___.replaceChild(child.node___, replacement.node___);
    };
    TameBackedNode.prototype.getFirstChild = function () {
      return defaultTameNode(this.node___.firstChild, this.childrenEditable___);
    };
    TameBackedNode.prototype.getLastChild = function () {
      return defaultTameNode(this.node___.lastChild, this.childrenEditable___);
    };
    TameBackedNode.prototype.getNextSibling = function () {
      // TODO(mikesamuel): replace with cursors so that subtrees are delegable
      return defaultTameNode(this.node___.nextSibling, this.editable___);
    };
    TameBackedNode.prototype.getPreviousSibling = function () {
      // TODO(mikesamuel): replace with cursors so that subtrees are delegable
      return defaultTameNode(this.node___.previousSibling, this.editable___);
    };
    TameBackedNode.prototype.getParentNode = function () {
      var parent = this.node___.parentNode;
      if (parent === tameDocument.body___) {
        if (tameDocument.editable___ && !this.editable___) {
          // FIXME: return a non-editable version of body.
          throw new Error(NOT_EDITABLE);
        }
        return tameDocument.getBody();
      }
      return tameRelatedNode(
          this.node___.parentNode, this.editable___, defaultTameNode);
    };
    TameBackedNode.prototype.getElementsByTagName = function (tagName) {
      return tameGetElementsByTagName(
          this.node___, tagName, this.childrenEditable___);
    };
    TameBackedNode.prototype.getElementsByClassName = function (className) {
      return tameGetElementsByClassName(
          this.node___, className, this.childrenEditable___);
    };
    TameBackedNode.prototype.getChildNodes = function () {
      return tameNodeList(
          this.node___.childNodes, this.childrenEditable___, defaultTameNode);
    };
    TameBackedNode.prototype.getAttributes = function () {
      var thisNode = this.node___;
      var tameNodeCtor = function(node, editable) {
        return new TameBackedAttributeNode(node, editable, thisNode);
      };
      return tameNodeList(
          this.node___.attributes, this.editable___, tameNodeCtor);
    };
    var endsWith__ = /__$/;
    // TODO(erights): Come up with some notion of a keeper chain so we can
    // say, "let every other keeper try to handle this first".
    TameBackedNode.prototype.handleRead___ = function (name) {
      name = String(name);
      if (endsWith__.test(name)) { return void 0; }
      var handlerName = name + '_getter___';
      if (this[handlerName]) {
        return this[handlerName]();
      }
      handlerName = handlerName.toLowerCase();
      if (this[handlerName]) {
        return this[handlerName]();
      }
      if (___.hasOwnProp(this.node___.properties___, name)) {
        return this.node___.properties___[name];
      } else {
        return void 0;
      }
    };
    TameBackedNode.prototype.handleCall___ = function (name, args) {
      name = String(name);
      if (endsWith__.test(name)) { throw new Error(INVALID_SUFFIX); }
      var handlerName = name + '_handler___';
      if (this[handlerName]) {
        return this[handlerName].call(this, args);
      }
      handlerName = handlerName.toLowerCase();
      if (this[handlerName]) {
        return this[handlerName].call(this, args);
      }
      if (___.hasOwnProp(this.node___.properties___, name)) {
        return this.node___.properties___[name].call(this, args);
      } else {
        throw new TypeError(name + ' is not a function.');
      }
    };
    TameBackedNode.prototype.handleSet___ = function (name, val) {
      name = String(name);
      if (endsWith__.test(name)) { throw new Error(INVALID_SUFFIX); }
      if (!this.editable___) { throw new Error(NOT_EDITABLE); }
      var handlerName = name + '_setter___';
      if (this[handlerName]) {
        return this[handlerName](val);
      }
      handlerName = handlerName.toLowerCase();
      if (this[handlerName]) {
        return this[handlerName](val);
      }
      if (!this.node___.properties___) {
        this.node___.properties___ = {};
      }
      this[name + '_canEnum___'] = true;
      return this.node___.properties___[name] = val;
    };
    TameBackedNode.prototype.handleDelete___ = function (name) {
      name = String(name);
      if (endsWith__.test(name)) { throw new Error(INVALID_SUFFIX); }
      if (!this.editable___) { throw new Error(NOT_EDITABLE); }
      var handlerName = name + '_deleter___';
      if (this[handlerName]) {
        return this[handlerName]();
      }
      handlerName = handlerName.toLowerCase();
      if (this[handlerName]) {
        return this[handlerName]();
      }
      if (this.node___.properties___) {
        return (
            delete this.node___.properties___[name]
            && delete this[name + '_canEnum___']);
      } else {
        return true;
      }
    };
    /**
     * @param {boolean} ownFlag ignored
     */
    TameBackedNode.prototype.handleEnum___ = function (ownFlag) {
      // TODO(metaweta): Add code to list all the other handled stuff we know
      // about.
      if (this.node___.properties___) {
        return cajita.allKeys(this.node___.properties___);
      }
      return [];
    };
    TameBackedNode.prototype.hasChildNodes = function () {
      return !!this.node___.hasChildNodes();
    };
    // http://www.w3.org/TR/DOM-Level-2-Events/events.html#Events-EventTarget :
    // "The EventTarget interface is implemented by all Nodes"
    TameBackedNode.prototype.dispatchEvent = function dispatchEvent(evt) {
      cajita.guard(tameEventTrademark, evt);
      bridal.dispatchEvent(this.node___, evt.event___);
    };
    ___.all2(___.grantTypedMethod, TameBackedNode.prototype, tameNodeMembers);
    if (document.documentElement.contains) {  // typeof is 'object' on IE
      TameBackedNode.prototype.contains = function (other) {
        cajita.guard(tameNodeTrademark, other);
        var otherNode = other.node___;
        return this.node___.contains(otherNode);
      };
    }
    if ('function' ===
        typeof document.documentElement.compareDocumentPosition) {
      /**
       * Speced in <a href="http://www.w3.org/TR/DOM-Level-3-Core/core.html#Node3-compareDocumentPosition">DOM-Level-3</a>.
       */
      TameBackedNode.prototype.compareDocumentPosition = function (other) {
        cajita.guard(tameNodeTrademark, other);
        var otherNode = other.node___;
        if (!otherNode) { return 0; }
        var bitmask = +this.node___.compareDocumentPosition(otherNode);
        // To avoid leaking information about the relative positioning of
        // different roots, if neither contains the other, then we mask out
        // the preceding/following bits.
        // 0x18 is (CONTAINS | CONTAINED)
        // 0x1f is all the bits documented at
        //     http://www.w3.org/TR/DOM-Level-3-Core/core.html#DocumentPosition
        //     except IMPLEMENTATION_SPECIFIC
        // 0x01 is DISCONNECTED
        /*
        if (!(bitmask & 0x18)) {
          // TODO: If they are not under the same virtual doc root, return
          // DOCUMENT_POSITION_DISCONNECTED instead of leaking information
          // about PRECEDING | FOLLOWING.
        }
        */
        // Firefox3 returns spurious PRECEDING and FOLLOWING bits for
        // disconnected trees.
        // https://bugzilla.mozilla.org/show_bug.cgi?id=486002
        if (bitmask & 1) {
          bitmask &= ~6;
        }
        return bitmask & 0x1f;
      };
      if (!___.hasOwnProp(TameBackedNode.prototype, 'contains')) {
        // http://www.quirksmode.org/blog/archives/2006/01/contains_for_mo.html
        TameBackedNode.prototype.contains = function (other) {
          var docPos = this.compareDocumentPosition(other);
          return !(!(docPos & 0x10) && docPos);
        };
      }
    }
    ___.all2(function (o, k) {
               if (___.hasOwnProp(o, k)) { ___.grantTypedMethod(o, k);  }
             }, TameBackedNode.prototype,
             ['contains', 'compareDocumentPosition']);

    /**
     * A fake node that is not backed by a real DOM node.
     * @constructor
     */
    function TamePseudoNode(editable) {
      TameNode.call(this, editable);
      this.properties___ = {};
    }
    ___.extend(TamePseudoNode, TameNode);
    TamePseudoNode.prototype.appendChild =
    TamePseudoNode.prototype.insertBefore =
    TamePseudoNode.prototype.removeChild =
    TamePseudoNode.prototype.replaceChild = function (child) {
      cajita.log("Node not editable; no action performed.");
    };
    TamePseudoNode.prototype.getFirstChild = function () {
      var children = this.getChildNodes();
      return children.length ? children[0] : null;
    };
    TamePseudoNode.prototype.getLastChild = function () {
      var children = this.getChildNodes();
      return children.length ? children[children.length - 1] : null;
    };
    TamePseudoNode.prototype.getNextSibling = function () {
      var parentNode = this.getParentNode();
      if (!parentNode) { return null; }
      var siblings = parentNode.getChildNodes();
      for (var i = siblings.length - 1; --i >= 0;) {
        if (siblings[i] === this) { return siblings[i + 1]; }
      }
      return null;
    };
    TamePseudoNode.prototype.getPreviousSibling = function () {
      var parentNode = this.getParentNode();
      if (!parentNode) { return null; }
      var siblings = parentNode.getChildNodes();
      for (var i = siblings.length; --i >= 1;) {
        if (siblings[i] === this) { return siblings[i - 1]; }
      }
      return null;
    };
    TamePseudoNode.prototype.handleRead___ = function (name) {
      name = String(name);
      if (endsWith__.test(name)) { return void 0; }
      var handlerName = name + '_getter___';
      if (this[handlerName]) {
        return this[handlerName]();
      }
      handlerName = handlerName.toLowerCase();
      if (this[handlerName]) {
        return this[handlerName]();
      }
      if (___.hasOwnProp(this.properties___, name)) {
        return this.properties___[name];
      } else {
        return void 0;
      }
    };
    TamePseudoNode.prototype.handleCall___ = function (name, args) {
      name = String(name);
      if (endsWith__.test(name)) { throw new Error(INVALID_SUFFIX); }
      var handlerName = name + '_handler___';
      if (this[handlerName]) {
        return this[handlerName].call(this, args);
      }
      handlerName = handlerName.toLowerCase();
      if (this[handlerName]) {
        return this[handlerName].call(this, args);
      }
      if (___.hasOwnProp(this.properties___, name)) {
        return this.properties___[name].call(this, args);
      } else {
        throw new TypeError(name + ' is not a function.');
      }
    };
    TamePseudoNode.prototype.handleSet___ = function (name, val) {
      name = String(name);
      if (endsWith__.test(name)) { throw new Error(INVALID_SUFFIX); }
      if (!this.editable___) { throw new Error(NOT_EDITABLE); }
      var handlerName = name + '_setter___';
      if (this[handlerName]) {
        return this[handlerName](val);
      }
      handlerName = handlerName.toLowerCase();
      if (this[handlerName]) {
        return this[handlerName](val);
      }
      if (!this.properties___) {
        this.properties___ = {};
      }
      this[name + '_canEnum___'] = true;
      return this.properties___[name] = val;
    };
    TamePseudoNode.prototype.handleDelete___ = function (name) {
      name = String(name);
      if (endsWith__.test(name)) { throw new Error(INVALID_SUFFIX); }
      if (!this.editable___) { throw new Error(NOT_EDITABLE); }
      var handlerName = name + '_deleter___';
      if (this[handlerName]) {
        return this[handlerName]();
      }
      handlerName = handlerName.toLowerCase();
      if (this[handlerName]) {
        return this[handlerName]();
      }
      if (this.properties___) {
        return (
            delete this.properties___[name]
            && delete this[name + '_canEnum___']);
      } else {
        return true;
      }
    };
    TamePseudoNode.prototype.handleEnum___ = function (ownFlag) {
      // TODO(metaweta): Add code to list all the other handled stuff we know
      // about.
      if (this.properties___) {
        return cajita.allKeys(this.properties___);
      }
      return [];
    };
    TamePseudoNode.prototype.hasChildNodes = function () {
      return this.getFirstChild() != null;
    };
    ___.all2(___.grantTypedMethod, TamePseudoNode.prototype, tameNodeMembers);

    var commonElementPropertyHandlers = {
      clientWidth: {
        get: function () { return this.getGeometryDelegate___().clientWidth; }
      },
      clientHeight: {
        get: function () { return this.getGeometryDelegate___().clientHeight; }
      },
      offsetLeft: {
        get: function () { return this.getGeometryDelegate___().offsetLeft; }
      },
      offsetTop: {
        get: function () { return this.getGeometryDelegate___().offsetTop; }
      },
      offsetWidth: {
        get: function () { return this.getGeometryDelegate___().offsetWidth; }
      },
      offsetHeight: {
        get: function () { return this.getGeometryDelegate___().offsetHeight; }
      },
      scrollLeft: {
        get: function () { return this.getGeometryDelegate___().scrollLeft; },
        set: function (x) {
          if (!this.editable___) { throw new Error(NOT_EDITABLE); }
          this.getGeometryDelegate___().scrollLeft = +x;
          return x;
        }
      },
      scrollTop: {
        get: function () { return this.getGeometryDelegate___().scrollTop; },
        set: function (y) {
          if (!this.editable___) { throw new Error(NOT_EDITABLE); }
          this.getGeometryDelegate___().scrollTop = +y;
          return y;
        }
      },
      scrollWidth: {
        get: function () { return this.getGeometryDelegate___().scrollWidth; }
      },
      scrollHeight: {
        get: function () { return this.getGeometryDelegate___().scrollHeight; }
      }
    };

    function TamePseudoElement(
        tagName, tameDoc, childNodesGetter, parentNodeGetter, innerHTMLGetter,
        geometryDelegate, editable) {
      TamePseudoNode.call(this, editable);
      this.tagName___ = tagName;
      this.tameDoc___ = tameDoc;
      this.childNodesGetter___ = childNodesGetter;
      this.parentNodeGetter___ = parentNodeGetter;
      this.innerHTMLGetter___ = innerHTMLGetter;
      this.geometryDelegate___ = geometryDelegate;
      classUtils.exportFields(this, ['tagName', 'innerHTML']);
      classUtils.applyAccessors(this, commonElementPropertyHandlers);
    }
    ___.extend(TamePseudoElement, TamePseudoNode);
    // TODO(mikesamuel): make nodeClasses work.
    TamePseudoElement.prototype.getNodeType = function () { return 1; };
    TamePseudoElement.prototype.getNodeName
        = function () { return this.tagName___; };
    TamePseudoElement.prototype.getTagName
        = function () { return this.tagName___; };
    TamePseudoElement.prototype.getNodeValue = function () { return null; };
    TamePseudoElement.prototype.getAttribute
        = function (attribName) { return null; };
    TamePseudoElement.prototype.setAttribute
        = function (attribName, value) { };
    TamePseudoElement.prototype.hasAttribute
        = function (attribName) { return false; };
    TamePseudoElement.prototype.removeAttribute
        = function (attribName) { };
    TamePseudoElement.prototype.getOwnerDocument
        = function () { return this.tameDoc___; };
    TamePseudoElement.prototype.getChildNodes
        = function () { return this.childNodesGetter___(); };
    TamePseudoElement.prototype.getAttributes
        = function () { return tameNodeList([], false, undefined); };
    TamePseudoElement.prototype.getParentNode
        = function () { return this.parentNodeGetter___(); };
    TamePseudoElement.prototype.getInnerHTML
        = function () { return this.innerHTMLGetter___(); };
    TamePseudoElement.prototype.getElementsByTagName = function (tagName) {
      tagName = String(tagName).toLowerCase();
      if (tagName === this.tagName___) {
        // Works since html, head, body, and title can't contain themselves.
        return fakeNodeList([]);
      }
      return this.getOwnerDocument().getElementsByTagName(tagName);
    };
    TamePseudoElement.prototype.getElementsByClassName = function (className) {
      return this.getOwnerDocument().getElementsByClassName(className);
    };
    TamePseudoElement.prototype.getBoundingClientRect = function () {
      return this.geometryDelegate___.getBoundingClientRect();
    };
    TamePseudoElement.prototype.getGeometryDelegate___ = function () {
      return this.geometryDelegate___;
    };
    TamePseudoElement.prototype.toString = function () {
      return '<' + this.tagName___ + '>';
    };
    ___.all2(___.grantTypedMethod, TamePseudoElement.prototype,
             ['getTagName', 'getAttribute', 'setAttribute',
              'hasAttribute', 'removeAttribute',
              'getBoundingClientRect', 'getElementsByTagName']);

    function TameOpaqueNode(node, editable) {
      TameBackedNode.call(this, node, editable, editable);
    }
    ___.extend(TameOpaqueNode, TameBackedNode);
    TameOpaqueNode.prototype.getNodeValue
        = TameBackedNode.prototype.getNodeValue;
    TameOpaqueNode.prototype.getNodeType
        = TameBackedNode.prototype.getNodeType;
    TameOpaqueNode.prototype.getNodeName
        = TameBackedNode.prototype.getNodeName;
    TameOpaqueNode.prototype.getNextSibling
        = TameBackedNode.prototype.getNextSibling;
    TameOpaqueNode.prototype.getPreviousSibling
        = TameBackedNode.prototype.getPreviousSibling;
    TameOpaqueNode.prototype.getFirstChild
        = TameBackedNode.prototype.getFirstChild;
    TameOpaqueNode.prototype.getLastChild
        = TameBackedNode.prototype.getLastChild;
    TameOpaqueNode.prototype.getParentNode
        = TameBackedNode.prototype.getParentNode;
    TameOpaqueNode.prototype.getChildNodes
        = TameBackedNode.prototype.getChildNodes;
    TameOpaqueNode.prototype.getAttributes
        = function () { return tameNodeList([], false, undefined); };
    for (var i = tameNodeMembers.length; --i >= 0;) {
      var k = tameNodeMembers[i];
      if (!TameOpaqueNode.prototype.hasOwnProperty(k)) {
        TameOpaqueNode.prototype[k] = ___.markFuncFreeze(function () {
          throw new Error('Node is opaque');
        });
      }
    }
    ___.all2(___.grantTypedMethod, TameOpaqueNode.prototype, tameNodeMembers);

    function TameTextNode(node, editable) {
      assert(node.nodeType === 3);

      // The below should not be strictly necessary since childrenEditable for
      // TameScriptElements is always false, but it protects against tameNode
      // being called naively on a text node from container code.
      var pn = node.parentNode;
      if (editable && pn) {
        if (1 === pn.nodeType
            && (html4.ELEMENTS[pn.tagName.toLowerCase()]
                & html4.eflags.UNSAFE)) {
          // Do not allow mutation of text inside script elements.
          // See the testScriptLoading testcase for examples of exploits.
          editable = false;
        }
      }

      TameBackedNode.call(this, node, editable, editable);
      classUtils.exportFields(this, ['nodeValue', 'data']);
    }
    inertCtor(TameTextNode, TameBackedNode, 'Text');
    TameTextNode.prototype.setNodeValue = function (value) {
      if (!this.editable___) { throw new Error(NOT_EDITABLE); }
      this.node___.nodeValue = String(value || '');
      return value;
    };
    TameTextNode.prototype.getData = TameTextNode.prototype.getNodeValue;
    TameTextNode.prototype.setData = TameTextNode.prototype.setNodeValue;
    TameTextNode.prototype.toString = function () {
      return '#text';
    };
    ___.all2(___.grantTypedMethod, TameTextNode.prototype,
             ['setNodeValue', 'getData', 'setData']);

    function TameCommentNode(node, editable) {
      assert(node.nodeType === 8);
      TameBackedNode.call(this, node, editable, editable);
    }
    inertCtor(TameCommentNode, TameBackedNode, 'CommentNode');
    TameCommentNode.prototype.toString = function () {
      return '#comment';
    };

    function getAttributeType(tagName, attribName) {
      var attribKey;
      attribKey = tagName + ':' + attribName;
      if (html4.ATTRIBS.hasOwnProperty(attribKey)) {
        return html4.ATTRIBS[attribKey];
      }
      attribKey = '*:' + attribName;
      if (html4.ATTRIBS.hasOwnProperty(attribKey)) {
        return html4.ATTRIBS[attribKey];
      }
      return void 0;
    }

    /**
     * Plays the role of an Attr node for TameElement objects.
     */
    function TameBackedAttributeNode(node, editable, ownerElement) {
      TameBackedNode.call(this, node, editable);
      this.ownerElement___ = ownerElement;
      classUtils.exportFields(this,
          ['name', 'specified', 'value', 'ownerElement']);
    }
    inertCtor(TameBackedAttributeNode, TameBackedNode, 'Attr');
    TameBackedAttributeNode.prototype.getNodeName =
    TameBackedAttributeNode.prototype.getName =
        function () { return String(this.node___.name); };
    TameBackedAttributeNode.prototype.getSpecified =
        function () { return !!this.node___.specified; };
    TameBackedAttributeNode.prototype.getNodeValue =
    TameBackedAttributeNode.prototype.getValue = function () {
      return defaultTameNode(this.ownerElement___, this.editable___)
          .getAttribute(this.getName());
    };
    TameBackedAttributeNode.prototype.setNodeValue =
    TameBackedAttributeNode.prototype.setValue = function (value) {
      return defaultTameNode(this.ownerElement___, this.editable___)
          .setAttribute(this.getName(), value);
    };
    TameBackedAttributeNode.prototype.getOwnerElement = function () {
      return defaultTameNode(this.ownerElement___, this.editable___);
    };
    TameBackedAttributeNode.prototype.getNodeType = function () { return 2; };
    TameBackedAttributeNode.prototype.cloneNode = function (deep) {
      var clone = bridal.cloneNode(this.node___, Boolean(deep));
      // From http://www.w3.org/TR/DOM-Level-2-Core/core.html#ID-3A0ED0A4
      //     "Note that cloning an immutable subtree results in a mutable copy"
      return new TameBackedAttributeNode(clone, true, this.ownerElement____);
    };
    TameBackedAttributeNode.prototype.appendChild =
    TameBackedAttributeNode.prototype.insertBefore =
    TameBackedAttributeNode.prototype.removeChild =
    TameBackedAttributeNode.prototype.replaceChild =
    TameBackedAttributeNode.prototype.getFirstChild =
    TameBackedAttributeNode.prototype.getLastChild =
    TameBackedAttributeNode.prototype.getNextSibling =
    TameBackedAttributeNode.prototype.getPreviousSibling =
    TameBackedAttributeNode.prototype.getParentNode =
    TameBackedAttributeNode.prototype.getElementsByTagName =
    TameBackedAttributeNode.prototype.getElementsByClassName =
    TameBackedAttributeNode.prototype.getChildNodes =
    TameBackedAttributeNode.prototype.getAttributes = function () {
      throw new Error ("Not implemented.");
    };
    TameBackedAttributeNode.prototype.toString = function () {
      return '[Fake attribute node]';
    };

    // Register set handlers for onclick, onmouseover, etc.
    function registerElementScriptAttributeHandlers(aTameElement) {
      var attrNameRe = /:(.*)/;
      for (var html4Attrib in html4.ATTRIBS) {
        if (html4.atype.SCRIPT === html4.ATTRIBS[html4Attrib]) {
          (function (attribName) {
            ___.useSetHandler(
                aTameElement,
                attribName,
                function eventHandlerSetter(listener) {
                  if (!this.editable___) { throw new Error(NOT_EDITABLE); }
                  if (!listener) {  // Clear the current handler
                    this.node___[attribName] = null;
                  } else {
                    // This handler cannot be copied from one node to another
                    // which is why getters are not yet supported.
                    this.node___[attribName] = makeEventHandlerWrapper(
                        this.node___, listener);
                  }
                  return listener;
                });
           })(html4Attrib.match(attrNameRe)[1]);
        }
      }
    }

    function TameElement(node, editable, childrenEditable) {
      assert(node.nodeType === 1);
      TameBackedNode.call(this, node, editable, childrenEditable);
      classUtils.exportFields(
          this,
          ['className', 'id', 'innerHTML', 'tagName', 'style',
           'offsetParent', 'title', 'dir']);
      classUtils.applyAccessors(this, commonElementPropertyHandlers);
      registerElementScriptAttributeHandlers(this);
    }
    nodeClasses.Element = inertCtor(TameElement, TameBackedNode, 'HTMLElement');
    TameElement.prototype.getId = function () {
      return this.getAttribute('id') || '';
    };
    TameElement.prototype.setId = function (newId) {
      return this.setAttribute('id', newId);
    };
    TameElement.prototype.getAttribute = function (attribName) {
      attribName = String(attribName).toLowerCase();
      var tagName = this.node___.tagName.toLowerCase();
      var atype = getAttributeType(tagName, attribName);
      if (atype === void 0) {
        // Unrecognized attribute; use virtual map
        if (this.node___.attributes___) {
          return this.node___.attributes___[attribName] || null;
        }
        return null;
      }
      var value = bridal.getAttribute(this.node___, attribName);
      if ('string' !== typeof value) { return value; }
      switch (atype) {
        case html4.atype.ID:
        case html4.atype.IDREF:
          if (!value) { return null; }
          var n = idSuffix.length;
          var len = value.length;
          var end = len - n;
          if (end > 0 && idSuffix === value.substring(end, len)) {
            return value.substring(0, end);
          }
          return null;
        case html4.atype.IDREFS:
          if (!value) { return null; }
          value = value.replace(idRefsTails,
              function(m0, m1, m2) {
                if (idSuffix.length <= m1.length
                    && idSuffix
                       === m1.substring(m1.length - idSuffix.length)) {
                  return m1.substring(0, m1.length - idSuffix.length) + m2;
                } else {
                  return m2;
                }
              });
          return value;
        default:
          if ('' === value) {
            // IE creates attribute nodes for any attribute in the HTML schema
            // so even when they are deleted, there will be a value, usually
            // the empty string.
            var attr = bridal.getAttributeNode(this.node___, attribName);
            if (attr && !attr.specified) { return null; }
          }
          return value;
      }
    };
    TameElement.prototype.getAttributeNode = function (name) {
      var hostDomNode = bridal.getAttributeNode(this.node___, name);
      if (hostDomNode === null) { return null; }
      return new TameBackedAttributeNode(
          hostDomNode, this.editable___, this.node___);
    };
    TameElement.prototype.hasAttribute = function (attribName) {
      attribName = String(attribName).toLowerCase();
      var tagName = this.node___.tagName.toLowerCase();
      var atype = getAttributeType(tagName, attribName);
      if (atype === void 0) {
        // Unrecognized attribute; use virtual map
        return !!(
            this.node___.attributes___ &&
            ___.hasOwnProp(this.node___.attributes___, attribName));
      } else {
        return bridal.hasAttribute(this.node___, attribName);
      }
    };
    TameElement.prototype.setAttribute = function (attribName, value) {
      if (!this.editable___) { throw new Error(NOT_EDITABLE); }
      attribName = String(attribName).toLowerCase();
      var tagName = this.node___.tagName.toLowerCase();
      var atype = getAttributeType(tagName, attribName);
      if (atype === void 0) {
        // Unrecognized attribute; use virtual map
        if (!this.node___.attributes___) { this.node___.attributes___ = {}; }
        this.node___.attributes___[attribName] = String(value);
      } else {
        var sanitizedValue = rewriteAttribute(
            tagName, attribName, atype, value);
        if (sanitizedValue !== null) {
          bridal.setAttribute(this.node___, attribName, sanitizedValue);
        }
      }
      return value;
    };
    TameElement.prototype.removeAttribute = function (attribName) {
      if (!this.editable___) { throw new Error(NOT_EDITABLE); }
      attribName = String(attribName).toLowerCase();
      var tagName = this.node___.tagName.toLowerCase();
      var atype = getAttributeType(tagName, attribName);
      if (atype === void 0) {
        // Unrecognized attribute; use virtual map
        if (this.node___.attributes___) {
          delete this.node___.attributes___[attribName];
        }
      } else {
        this.node___.removeAttribute(attribName);
      }
    };
    TameElement.prototype.getBoundingClientRect = function () {
      var elRect = bridal.getBoundingClientRect(this.node___);
      var vbody = bridal.getBoundingClientRect(this.getOwnerDocument().body___);
      var vbodyLeft = vbody.left, vbodyTop = vbody.top;
      return ({
                top: elRect.top - vbodyTop,
                left: elRect.left - vbodyLeft,
                right: elRect.right - vbodyLeft,
                bottom: elRect.bottom - vbodyTop
              });
    };
    TameElement.prototype.getClassName = function () {
      return this.getAttribute('class') || '';
    };
    TameElement.prototype.setClassName = function (classes) {
      if (!this.editable___) { throw new Error(NOT_EDITABLE); }
      return this.setAttribute('class', String(classes));
    };
    TameElement.prototype.getTitle = function () {
      return this.getAttribute('title') || '';
    };
    TameElement.prototype.setTitle = function (classes) {
      if (!this.editable___) { throw new Error(NOT_EDITABLE); }
      return this.setAttribute('title', String(classes));
    };
    TameElement.prototype.getDir = function () {
      return this.getAttribute('dir') || '';
    };
    TameElement.prototype.setDir = function (classes) {
      if (!this.editable___) { throw new Error(NOT_EDITABLE); }
      return this.setAttribute('dir', String(classes));
    };
    TameElement.prototype.getTagName = TameBackedNode.prototype.getNodeName;
    TameElement.prototype.getInnerHTML = function () {
      var tagName = this.node___.tagName.toLowerCase();
      if (!html4.ELEMENTS.hasOwnProperty(tagName)) {
        return '';  // unknown node
      }
      var flags = html4.ELEMENTS[tagName];
      var innerHtml = this.node___.innerHTML;
      if (flags & html4.eflags.CDATA) {
        innerHtml = html.escapeAttrib(innerHtml);
      } else if (flags & html4.eflags.RCDATA) {
        // Make sure we return PCDATA.
        // For RCDATA we only need to escape & if they're not part of an entity.
        innerHtml = html.normalizeRCData(innerHtml);
      } else {
        // If we blessed the resulting HTML, then this would round trip better
        // but it would still not survive appending, and it would propagate
        // event handlers where the setter of innerHTML does not expect it to.
        innerHtml = tameInnerHtml(innerHtml);
      }
      return innerHtml;
    };
    TameElement.prototype.setInnerHTML = function (htmlFragment) {
      if (!this.editable___) { throw new Error(NOT_EDITABLE); }
      var tagName = this.node___.tagName.toLowerCase();
      if (!html4.ELEMENTS.hasOwnProperty(tagName)) { throw new Error(); }
      var flags = html4.ELEMENTS[tagName];
      if (flags & html4.eflags.UNSAFE) { throw new Error(); }
      var sanitizedHtml;
      if (flags & html4.eflags.RCDATA) {
        sanitizedHtml = html.normalizeRCData(String(htmlFragment || ''));
      } else {
        sanitizedHtml = (htmlFragment instanceof Html
                        ? safeHtml(htmlFragment)
                        : sanitizeHtml(String(htmlFragment || '')));
      }
      this.node___.innerHTML = sanitizedHtml;
      return htmlFragment;
    };
    TameElement.prototype.setStyle = function (style) {
      this.setAttribute('style', style);
      return this.getStyle();
    };
    TameElement.prototype.getStyle = function () {
      return new TameStyle(this.node___.style, this.editable___);
    };
    TameElement.prototype.updateStyle = function (style) {
      if (!this.editable___) { throw new Error(NOT_EDITABLE); }
      var cssPropertiesAndValues = cssSealerUnsealerPair.unseal(style);
      if (!cssPropertiesAndValues) { throw new Error(); }

      var styleNode = this.node___.style;
      for (var i = 0; i < cssPropertiesAndValues.length; i += 2) {
        var propName = cssPropertiesAndValues[i];
        var propValue = cssPropertiesAndValues[i + 1];
        // If the propertyName differs between DOM and CSS, there will
        // be a semicolon between the two.
        // E.g., 'background-color;backgroundColor'
        // See CssTemplate.toPropertyValueList.
        var semi = propName.indexOf(';');
        if (semi >= 0) { propName = propName.substring(semi + 1); }
        styleNode[propName] = propValue;
      }
    };

    TameElement.prototype.getOffsetParent = function () {
      return tameRelatedNode(
          this.node___.offsetParent, this.editable___, defaultTameNode);
    };
    TameElement.prototype.getGeometryDelegate___ = function () {
      return this.node___;
    };
    TameElement.prototype.toString = function () {
      return '<' + this.node___.tagName + '>';
    };
    TameElement.prototype.addEventListener = tameAddEventListener;
    TameElement.prototype.removeEventListener = tameRemoveEventListener;
    ___.all2(
       ___.grantTypedMethod, TameElement.prototype,
       ['addEventListener', 'removeEventListener',
        'getAttribute', 'setAttribute',
        'removeAttribute', 'hasAttribute',
        'getAttributeNode',
        'getBoundingClientRect',
        'getClassName', 'setClassName', 'getId', 'setId',
        'getInnerHTML', 'setInnerHTML', 'updateStyle', 'getStyle', 'setStyle',
        'getTagName']);

    function TameAElement(node, editable) {
      TameElement.call(this, node, editable, editable);
      classUtils.exportFields(this, ['href']);
    }
    inertCtor(TameAElement, TameElement, 'HTMLAnchorElement');
    TameAElement.prototype.focus = function () {
      this.node___.focus();
    };
    TameAElement.prototype.getHref = function () {
      return this.node___.href;
    };
    TameAElement.prototype.setHref = function (href) {
      this.setAttribute('href', href);
      return href;
    };
    ___.all2(___.grantTypedMethod, TameAElement.prototype,
             ['getHref', 'setHref', 'focus']);

    // http://www.w3.org/TR/DOM-Level-2-HTML/html.html#ID-40002357
    function TameFormElement(node, editable) {
      TameElement.call(this, node, editable, editable);
      this.length = node.length;
      classUtils.exportFields(
          this,
          ['action', 'elements', 'enctype', 'method', 'target']);
    }
    inertCtor(TameFormElement, TameElement, 'HTMLFormElement');
    TameFormElement.prototype.submit = function () {
      return this.node___.submit();
    };
    TameFormElement.prototype.reset = function () {
      return this.node___.reset();
    };
    TameFormElement.prototype.getAction = function () {
      return this.getAttribute('action') || '';
    };
    TameFormElement.prototype.setAction = function (newVal) {
      if (!this.editable___) { throw new Error(NOT_EDITABLE); }
      return this.setAttribute('action', String(newVal));
    };
    TameFormElement.prototype.getElements = function () {
      return tameNodeList(
          this.node___.elements, this.editable___, defaultTameNode, 'name');
    };
    TameFormElement.prototype.getEnctype = function () {
      return this.getAttribute('enctype') || '';
    };
    TameFormElement.prototype.setEnctype = function (newVal) {
      if (!this.editable___) { throw new Error(NOT_EDITABLE); }
      return this.setAttribute('enctype', String(newVal));
    };
    TameFormElement.prototype.getMethod = function () {
      return this.getAttribute('method') || '';
    };
    TameFormElement.prototype.setMethod = function (newVal) {
      if (!this.editable___) { throw new Error(NOT_EDITABLE); }
      return this.setAttribute('method', String(newVal));
    };
    TameFormElement.prototype.getTarget = function () {
      return this.getAttribute('target') || '';
    };
    TameFormElement.prototype.setTarget = function (newVal) {
      if (!this.editable___) { throw new Error(NOT_EDITABLE); }
      return this.setAttribute('target', String(newVal));
    };
    TameFormElement.prototype.reset = function () {
      if (!this.editable___) { throw new Error(NOT_EDITABLE); }
      this.node___.reset();
    };
    TameFormElement.prototype.submit = function () {
      if (!this.editable___) { throw new Error(NOT_EDITABLE); }
      this.node___.submit();
    };
    ___.all2(___.grantTypedMethod, TameFormElement.prototype,
             ['getElements', 'reset', 'submit']);


    function TameInputElement(node, editable) {
      TameElement.call(this, node, editable, editable);
      classUtils.exportFields(
          this,
          ['form', 'value', 'defaultValue',
           'checked', 'disabled', 'readOnly',
           'options', 'selected', 'selectedIndex',
           'name', 'accessKey', 'tabIndex', 'text',
           'defaultChecked', 'defaultSelected', 'maxLength',
           'size', 'type', 'index', 'label',
           'multiple', 'cols', 'rows']);
    }
    inertCtor(TameInputElement, TameElement, 'HTMLInputElement');
    TameInputElement.prototype.getChecked = function () {
      return this.node___.checked;
    };
    TameInputElement.prototype.setChecked = function (checked) {
      if (!this.editable___) { throw new Error(NOT_EDITABLE); }
      return (this.node___.checked = !!checked);
    };
    TameInputElement.prototype.getValue = function () {
      // For <option> elements, Firefox returns a value even when no value
      // attribute is present, using the contained text, but IE does not.
      var value = this.node___.value;
      return value === null || value === void 0 ? null : String(value);
    };
    TameInputElement.prototype.setValue = function (newValue) {
      if (!this.editable___) { throw new Error(NOT_EDITABLE); }
      this.node___.value = (
          newValue === null || newValue === void 0 ? '' : '' + newValue);
      return newValue;
    };
    TameInputElement.prototype.getDefaultValue = function () {
      var value = this.node___.defaultValue;
      return value === null || value === void 0 ? null : String(value);
    };
    TameInputElement.prototype.setDefaultValue = function (newValue) {
      if (!this.editable___) { throw new Error(NOT_EDITABLE); }
      this.node___.defaultValue = (
          newValue === null || newValue === void 0 ? '' : '' + newValue);
      return newValue;
    };
    TameInputElement.prototype.focus = function () {
      this.node___.focus();
    };
    TameInputElement.prototype.blur = function () {
      this.node___.blur();
    };
    TameInputElement.prototype.select = function () {
      this.node___.select();
    };
    TameInputElement.prototype.getForm = function () {
      return tameRelatedNode(
          this.node___.form, this.editable___, defaultTameNode);
    };
    TameInputElement.prototype.getDisabled = function () {
      return this.node___.disabled;
    };
    TameInputElement.prototype.setDisabled = function (newValue) {
      if (!this.editable___) { throw new Error(NOT_EDITABLE); }
      this.node___.disabled = newValue;
      return newValue;
    };
    TameInputElement.prototype.getReadOnly = function () {
      return this.node___.readOnly;
    };
    TameInputElement.prototype.setReadOnly = function (newValue) {
      if (!this.editable___) { throw new Error(NOT_EDITABLE); }
      this.node___.readOnly = newValue;
      return newValue;
    };
    TameInputElement.prototype.getOptions = function () {
      return tameNodeList(
          this.node___.options, this.editable___, defaultTameNode, 'name');
    };
    TameInputElement.prototype.getDefaultSelected = function () {
      return this.node___.defaultSelected;
    };
    TameInputElement.prototype.setDefaultSelected = function (newValue) {
      if (!this.editable___) { throw new Error(NOT_EDITABLE); }
      this.node___.defaultSelected = !!newValue;
      return newValue;
    };
    TameInputElement.prototype.getSelected = function () {
      return this.node___.selected;
    };
    TameInputElement.prototype.setSelected = function (newValue) {
      if (!this.editable___) { throw new Error(NOT_EDITABLE); }
      this.node___.selected = newValue;
      return newValue;
    };
    TameInputElement.prototype.getSelectedIndex = function () {
      return this.node___.selectedIndex;
    };
    TameInputElement.prototype.setSelectedIndex = function (newValue) {
      if (!this.editable___) { throw new Error(NOT_EDITABLE); }
      this.node___.selectedIndex = (newValue | 0);
      return newValue;
    };
    TameInputElement.prototype.getName = function () {
      return this.node___.name;
    };
    TameInputElement.prototype.setName = function (newValue) {
      if (!this.editable___) { throw new Error(NOT_EDITABLE); }
      this.node___.name = newValue;
      return newValue;
    };
    TameInputElement.prototype.getAccessKey = function () {
      return this.node___.accessKey;
    };
    TameInputElement.prototype.setAccessKey = function (newValue) {
      if (!this.editable___) { throw new Error(NOT_EDITABLE); }
      this.node___.accessKey = newValue;
      return newValue;
    };
    TameInputElement.prototype.getTabIndex = function () {
      return this.node___.tabIndex;
    };
    TameInputElement.prototype.getText = function () {
        return String(this.node___.text);
    };
    TameInputElement.prototype.setTabIndex = function (newValue) {
      if (!this.editable___) { throw new Error(NOT_EDITABLE); }
      this.node___.tabIndex = newValue;
      return newValue;
    };
    TameInputElement.prototype.getDefaultChecked = function () {
      return this.node___.defaultChecked;
    };
    TameInputElement.prototype.setDefaultChecked = function (newValue) {
      if (!this.editable___) { throw new Error(NOT_EDITABLE); }
      this.node___.defaultChecked = newValue;
      return newValue;
    };
    TameInputElement.prototype.getMaxLength = function () {
      return this.node___.maxLength;
    };
    TameInputElement.prototype.setMaxLength = function (newValue) {
      if (!this.editable___) { throw new Error(NOT_EDITABLE); }
      this.node___.maxLength = newValue;
      return newValue;
    };
    TameInputElement.prototype.getSize = function () {
      return this.node___.size;
    };
    TameInputElement.prototype.setSize = function (newValue) {
      if (!this.editable___) { throw new Error(NOT_EDITABLE); }
      this.node___.size = newValue;
      return newValue;
    };
    TameInputElement.prototype.getType = function () {
      return String(this.node___.type);
    };
    TameInputElement.prototype.setType = function (newValue) {
      if (!this.editable___) { throw new Error(NOT_EDITABLE); }
      this.node___.type = newValue;
      return newValue;
    };
    TameInputElement.prototype.getIndex = function () {
      return this.node___.index;
    };
    TameInputElement.prototype.setIndex = function (newValue) {
      if (!this.editable___) { throw new Error(NOT_EDITABLE); }
      this.node___.index = newValue;
      return newValue;
    };
    TameInputElement.prototype.getLabel = function () {
      return this.node___.label;
    };
    TameInputElement.prototype.setLabel = function (newValue) {
      if (!this.editable___) { throw new Error(NOT_EDITABLE); }
      this.node___.label = newValue;
      return newValue;
    };
    TameInputElement.prototype.getMultiple = function () {
      return this.node___.multiple;
    };
    TameInputElement.prototype.setMultiple = function (newValue) {
      if (!this.editable___) { throw new Error(NOT_EDITABLE); }
      this.node___.multiple = newValue;
      return newValue;
    };
    TameInputElement.prototype.getCols = function () {
      return this.node___.cols;
    };
    TameInputElement.prototype.setCols = function (newValue) {
      if (!this.editable___) { throw new Error(NOT_EDITABLE); }
      this.node___.cols = newValue;
      return newValue;
    };
    TameInputElement.prototype.getRows = function () {
      return this.node___.rows;
    };
    TameInputElement.prototype.setRows = function (newValue) {
      if (!this.editable___) { throw new Error(NOT_EDITABLE); }
      this.node___.rows = newValue;
      return newValue;
    };
    ___.all2(___.grantTypedMethod, TameInputElement.prototype,
             ['getValue', 'setValue', 'focus', 'blur',
               'getForm', 'getType', 'select']);


    function TameImageElement(node, editable) {
      TameElement.call(this, node, editable, editable);
      classUtils.exportFields(this, ['src', 'alt']);
    }
    inertCtor(TameImageElement, TameElement, 'HTMLImageElement');
    TameImageElement.prototype.getSrc = function () {
      return this.node___.src;
    };
    TameImageElement.prototype.setSrc = function (src) {
      this.setAttribute('src', src);
      return src;
    };
    TameImageElement.prototype.getAlt = function () {
      return this.node___.alt;
    };
    TameImageElement.prototype.setAlt = function (alt) {
      if (!this.editable___) { throw new Error(NOT_EDITABLE); }
      this.node___.alt = String(alt);
      return alt;
    };
    ___.all2(___.grantTypedMethod, TameImageElement.prototype,
             ['getSrc', 'setSrc', 'getAlt', 'setAlt']);

    /**
     * A script element wrapper that allows setting of a src that has been
     * rewritten by a URL policy, but not modifying of textual content.
     */
    function TameScriptElement(node, editable) {
      // Make the child list immutable so that text content can't be added
      // or removed.
      TameElement.call(this, node, editable, false);
      classUtils.exportFields(this, ['src']);
    }
    inertCtor(TameScriptElement, TameElement, 'HTMLScriptElement');
    TameScriptElement.prototype.getSrc = function () {
      return this.node___.src;
    };
    TameScriptElement.prototype.setSrc = function (src) {
      this.setAttribute('src', src);
      return src;
    };


    function TameTableCompElement(node, editable) {
      TameElement.call(this, node, editable, editable);
      classUtils.exportFields(
          this,
          ['colSpan','cells','rowSpan','rows','rowIndex','align',
           'vAlign','nowrap','sectionRowIndex']);
    }
    ___.extend(TameTableCompElement, TameElement);
    TameTableCompElement.prototype.getColSpan = function () {
      return this.node___.colSpan;
    };
    TameTableCompElement.prototype.setColSpan = function (newValue) {
      if (!this.editable___) { throw new Error(NOT_EDITABLE); }
      this.node___.colSpan = newValue;
      return newValue;
    };
    TameTableCompElement.prototype.getCells = function () {
      return tameNodeList(
          this.node___.cells, this.editable___, defaultTameNode);
    };
    TameTableCompElement.prototype.getRowSpan = function () {
      return this.node___.rowSpan;
    };
    TameTableCompElement.prototype.setRowSpan = function (newValue) {
      if (!this.editable___) { throw new Error(NOT_EDITABLE); }
      this.node___.rowSpan = newValue;
      return newValue;
    };
    TameTableCompElement.prototype.getRows = function () {
      return tameNodeList(this.node___.rows, this.editable___, defaultTameNode);
    };
    TameTableCompElement.prototype.getRowIndex = function () {
      return this.node___.rowIndex;
    };
    TameTableCompElement.prototype.getSectionRowIndex = function () {
      return this.node___.sectionRowIndex;
    };
    TameTableCompElement.prototype.getAlign = function () {
      return this.node___.align;
    };
    TameTableCompElement.prototype.setAlign = function (newValue) {
      if (!this.editable___) { throw new Error(NOT_EDITABLE); }
      this.node___.align = newValue;
      return newValue;
    };
    TameTableCompElement.prototype.getVAlign = function () {
      return this.node___.vAlign;
    };
    TameTableCompElement.prototype.setVAlign = function (newValue) {
      if (!this.editable___) { throw new Error(NOT_EDITABLE); }
      this.node___.vAlign = newValue;
      return newValue;
    };
    TameTableCompElement.prototype.getNowrap = function () {
      return this.node___.nowrap;
    };
    TameTableCompElement.prototype.setNowrap = function (newValue) {
      if (!this.editable___) { throw new Error(NOT_EDITABLE); }
      this.node___.nowrap = newValue;
      return newValue;
    };


    function TameTableElement(node, editable) {
      TameTableCompElement.call(this, node, editable);
      classUtils.exportFields(this, ['tBodies','tHead','tFoot']);
    }
    inertCtor(TameTableElement, TameTableCompElement, 'HTMLTableElement');
    TameTableElement.prototype.getTBodies = function () {
      return tameNodeList(
          this.node___.tBodies, this.editable___, defaultTameNode);
    };
    TameTableElement.prototype.getTHead = function () {
      return defaultTameNode(this.node___.tHead, this.editable___);
    };
    TameTableElement.prototype.getTFoot = function () {
      return defaultTameNode(this.node___.tFoot, this.editable___);
    };
    TameTableElement.prototype.createTHead = function () {
      if (!this.editable___) { throw new Error(NOT_EDITABLE); }
      return defaultTameNode(this.node___.createTHead(), this.editable___);
    };
    TameTableElement.prototype.deleteTHead = function () {
      if (!this.editable___) { throw new Error(NOT_EDITABLE); }
      this.node___.deleteTHead();
    };
    TameTableElement.prototype.createTFoot = function () {
      if (!this.editable___) { throw new Error(NOT_EDITABLE); }
      return defaultTameNode(this.node___.createTFoot(), this.editable___);
    };
    TameTableElement.prototype.deleteTFoot = function () {
      if (!this.editable___) { throw new Error(NOT_EDITABLE); }
      this.node___.deleteTFoot();
    };
    ___.all2(___.grantTypedMethod, TameTableElement.prototype,
             ['createTHead', 'deleteTHead','createTFoot', 'deleteTFoot']);

    function tameEvent(event) {
      if (event.tamed___) { return event.tamed___; }
      return event.tamed___ = new TameEvent(event);
    }

    function TameEvent(event) {
      assert(!!event);
      this.event___ = event;
      ___.stamp(tameEventTrademark, this, true);
      classUtils.exportFields(
          this,
          ['type', 'target', 'pageX', 'pageY', 'altKey',
           'ctrlKey', 'metaKey', 'shiftKey', 'button',
           'screenX', 'screenY',
           'currentTarget', 'relatedTarget',
           'fromElement', 'toElement',
           'srcElement',
           'clientX', 'clientY', 'keyCode', 'which']);
    }
    inertCtor(TameEvent, Object, 'Event');
    TameEvent.prototype.getType = function () {
      return bridal.untameEventType(String(this.event___.type));
    };
    TameEvent.prototype.getTarget = function () {
      var event = this.event___;
      return tameRelatedNode(
          event.target || event.srcElement, true, defaultTameNode);
    };
    TameEvent.prototype.getSrcElement = function () {
      return tameRelatedNode(this.event___.srcElement, true, defaultTameNode);
    };
    TameEvent.prototype.getCurrentTarget = function () {
      var e = this.event___;
      return tameRelatedNode(e.currentTarget, true, defaultTameNode);
    };
    TameEvent.prototype.getRelatedTarget = function () {
      var e = this.event___;
      var t = e.relatedTarget;
      if (!t) {
        if (e.type === 'mouseout') {
          t = e.toElement;
        } else if (e.type === 'mouseover') {
          t = e.fromElement;
        }
      }
      return tameRelatedNode(t, true, defaultTameNode);
    };
    TameEvent.prototype.getFromElement = function () {
      return tameRelatedNode(this.event___.fromElement, true, defaultTameNode);
    };
    TameEvent.prototype.getToElement = function () {
      return tameRelatedNode(this.event___.toElement, true, defaultTameNode);
    };
    TameEvent.prototype.getPageX = function () {
      return Number(this.event___.pageX);
    };
    TameEvent.prototype.getPageY = function () {
      return Number(this.event___.pageY);
    };
    TameEvent.prototype.stopPropagation = function () {
      // TODO(mikesamuel): make sure event doesn't propagate to dispatched
      // events for this gadget only.
      // But don't allow it to stop propagation to the container.
      if (this.event___.stopPropagation) {
        this.event___.stopPropagation();
      } else {
        this.event___.cancelBubble = true;
      }
    };
    TameEvent.prototype.preventDefault = function () {
      // TODO(mikesamuel): make sure event doesn't propagate to dispatched
      // events for this gadget only.
      // But don't allow it to stop propagation to the container.
      if (this.event___.preventDefault) {
        this.event___.preventDefault();
      } else {
        this.event___.returnValue = false;
      }
    };
    TameEvent.prototype.getAltKey = function () {
      return Boolean(this.event___.altKey);
    };
    TameEvent.prototype.getCtrlKey = function () {
      return Boolean(this.event___.ctrlKey);
    };
    TameEvent.prototype.getMetaKey = function () {
      return Boolean(this.event___.metaKey);
    };
    TameEvent.prototype.getShiftKey = function () {
      return Boolean(this.event___.shiftKey);
    };
    TameEvent.prototype.getButton = function () {
      var e = this.event___;
      return e.button && Number(e.button);
    };
    TameEvent.prototype.getClientX = function () {
      return Number(this.event___.clientX);
    };
    TameEvent.prototype.getClientY = function () {
      return Number(this.event___.clientY);
    };
    TameEvent.prototype.getScreenX = function () {
      return Number(this.event___.screenX);
    };
    TameEvent.prototype.getScreenY = function () {
      return Number(this.event___.screenY);
    };
    TameEvent.prototype.getWhich = function () {
      var w = this.event___.which;
      return w && Number(w);
    };
    TameEvent.prototype.getKeyCode = function () {
      var kc = this.event___.keyCode;
      return kc && Number(kc);
    };
    TameEvent.prototype.toString = function () { return '[Fake Event]'; };
    ___.all2(___.grantTypedMethod, TameEvent.prototype,
             ['getType', 'getTarget', 'getPageX', 'getPageY', 'stopPropagation',
              'getAltKey', 'getCtrlKey', 'getMetaKey', 'getShiftKey',
              'getButton', 'getClientX', 'getClientY',
              'getScreenX', 'getScreenY',
              'getRelatedTarget',
              'getFromElement', 'getToElement',
              'getSrcElement',
              'preventDefault',
              'getKeyCode', 'getWhich']);

    function TameCustomHTMLEvent(event) {
      TameEvent.call(this, event);
      this.properties___ = {};
    }
    ___.extend(TameCustomHTMLEvent, TameEvent);
    TameCustomHTMLEvent.prototype.initEvent
        = function (type, bubbles, cancelable) {
      bridal.initEvent(this.event___, type, bubbles, cancelable);
    };
    TameCustomHTMLEvent.prototype.handleRead___ = function (name) {
      name = String(name);
      if (endsWith__.test(name)) { return void 0; }
      var handlerName = name + '_getter___';
      if (this[handlerName]) {
        return this[handlerName]();
      }
      handlerName = handlerName.toLowerCase();
      if (this[handlerName]) {
        return this[handlerName]();
      }
      if (___.hasOwnProp(this.event___.properties___, name)) {
        return this.event___.properties___[name];
      } else {
        return void 0;
      }
    };
    TameCustomHTMLEvent.prototype.handleCall___ = function (name, args) {
      name = String(name);
      if (endsWith__.test(name)) { throw new Error(INVALID_SUFFIX); }
      var handlerName = name + '_handler___';
      if (this[handlerName]) {
        return this[handlerName].call(this, args);
      }
      handlerName = handlerName.toLowerCase();
      if (this[handlerName]) {
        return this[handlerName].call(this, args);
      }
      if (___.hasOwnProp(this.event___.properties___, name)) {
        return this.event___.properties___[name].call(this, args);
      } else {
        throw new TypeError(name + ' is not a function.');
      }
    };
    TameCustomHTMLEvent.prototype.handleSet___ = function (name, val) {
      name = String(name);
      if (endsWith__.test(name)) { throw new Error(INVALID_SUFFIX); }
      var handlerName = name + '_setter___';
      if (this[handlerName]) {
        return this[handlerName](val);
      }
      handlerName = handlerName.toLowerCase();
      if (this[handlerName]) {
        return this[handlerName](val);
      }
      if (!this.event___.properties___) {
        this.event___.properties___ = {};
      }
      this[name + '_canEnum___'] = true;
      return this.event___.properties___[name] = val;
    };
    TameCustomHTMLEvent.prototype.handleDelete___ = function (name) {
      name = String(name);
      if (endsWith__.test(name)) { throw new Error(INVALID_SUFFIX); }
      var handlerName = name + '_deleter___';
      if (this[handlerName]) {
        return this[handlerName]();
      }
      handlerName = handlerName.toLowerCase();
      if (this[handlerName]) {
        return this[handlerName]();
      }
      if (this.event___.properties___) {
        return (
            delete this.event___.properties___[name]
            && delete this[name + '_canEnum___']);
      } else {
        return true;
      }
    };
    TameCustomHTMLEvent.prototype.handleEnum___ = function (ownFlag) {
      // TODO(metaweta): Add code to list all the other handled stuff we know
      // about.
      if (this.event___.properties___) {
        return cajita.allKeys(this.event___.properties___);
      }
      return [];
    };
    TameCustomHTMLEvent.prototype.toString = function () {
      return '[Fake CustomEvent]';
    };
    ___.grantTypedMethod(TameCustomHTMLEvent.prototype, 'initEvent');

    /**
     * Return a fake node list containing tamed nodes.
     * @param {Array.<TameNode>} array of tamed nodes.
     * @return an array that duck types to a node list.
     */
    function fakeNodeList(array) {
      array.item = ___.markFuncFreeze(function(i) { return array[i]; });
      return cajita.freeze(array);
    }

    function TameHTMLDocument(doc, body, domain, editable) {
      TamePseudoNode.call(this, editable);
      this.doc___ = doc;
      this.body___ = body;
      this.domain___ = domain;
      this.onLoadListeners___ = [];
      var tameDoc = this;

      var tameBody = defaultTameNode(body, editable);
      this.tameBody___ = tameBody;
      // TODO(mikesamuel): create a proper class for BODY, HEAD, and HTML along
      // with all the other specialized node types.
      var tameBodyElement = new TamePseudoElement(
          'BODY',
          this,
          function () {
            return tameNodeList(body.childNodes, editable, defaultTameNode);
          },
          function () { return tameHtmlElement; },
          function () { return tameInnerHtml(body.innerHTML); },
          tameBody,
          editable);
      cajita.forOwnKeys(
          { appendChild: 0, removeChild: 0, insertBefore: 0, replaceChild: 0 },
          ___.markFuncFreeze(function (k) {
            tameBodyElement[k] = tameBody[k].bind(tameBody);
            ___.grantFunc(tameBodyElement, k);
          }));

      var title = doc.createTextNode(body.getAttribute('title') || '');
      var tameTitleElement = new TamePseudoElement(
          'TITLE',
          this,
          function () { return [defaultTameNode(title, false)]; },
          function () { return tameHeadElement; },
          function () { return html.escapeAttrib(title.nodeValue); },
          null,
          editable);
      var tameHeadElement = new TamePseudoElement(
          'HEAD',
          this,
          function () { return [tameTitleElement]; },
          function () { return tameHtmlElement; },
          function () {
            return '<title>' + tameTitleElement.getInnerHTML() + '</title>';
          },
          null,
          editable);
      var tameHtmlElement = new TamePseudoElement(
          'HTML',
          this,
          function () { return [tameHeadElement, tameBodyElement]; },
          function () { return tameDoc; },
          function () {
            return ('<head>' + tameHeadElement.getInnerHTML()
                    + '<\/head><body>'
                    + tameBodyElement.getInnerHTML() + '<\/body>');
          },
          tameBody,
          editable);
      if (body.contains) {  // typeof is 'object' on IE
        tameHtmlElement.contains = function (other) {
          cajita.guard(tameNodeTrademark, other);
          var otherNode = other.node___;
          return body.contains(otherNode);
        };
        ___.grantFunc(tameHtmlElement, 'contains');
      }
      if ('function' === typeof body.compareDocumentPosition) {
        /**
         * Speced in <a href="http://www.w3.org/TR/DOM-Level-3-Core/core.html#Node3-compareDocumentPosition">DOM-Level-3</a>.
         */
        tameHtmlElement.compareDocumentPosition = function (other) {
          cajita.guard(tameNodeTrademark, other);
          var otherNode = other.node___;
          if (!otherNode) { return 0; }
          var bitmask = +body.compareDocumentPosition(otherNode);
          // To avoid leaking information about the relative positioning of
          // different roots, if neither contains the other, then we mask out
          // the preceding/following bits.
          // 0x18 is (CONTAINS | CONTAINED).
          // 0x1f is all the bits documented at
          // http://www.w3.org/TR/DOM-Level-3-Core/core.html#DocumentPosition
          // except IMPLEMENTATION_SPECIFIC.
          // 0x01 is DISCONNECTED.
          /*
          if (!(bitmask & 0x18)) {
            // TODO: If they are not under the same virtual doc root, return
            // DOCUMENT_POSITION_DISCONNECTED instead of leaking information
            // about PRECEEDED | FOLLOWING.
          }
          */
          return bitmask & 0x1f;
        };
        if (!___.hasOwnProp(tameHtmlElement, 'contains')) {
          // http://www.quirksmode.org/blog/archives/2006/01/contains_for_mo.html
          tameHtmlElement.contains = (function (other) {
            var docPos = this.compareDocumentPosition(other);
            return !(!(docPos & 0x10) && docPos);
          }).bind(tameHtmlElement);
          ___.grantFunc(tameHtmlElement, 'contains');
        }
        ___.grantFunc(tameHtmlElement, 'compareDocumentPosition');
      }
      this.documentElement___ = tameHtmlElement;
      classUtils.exportFields(
          this, ['documentElement', 'body', 'title', 'domain']);
    }
    inertCtor(TameHTMLDocument, TamePseudoNode, 'HTMLDocument');
    TameHTMLDocument.prototype.getNodeType = function () { return 9; };
    TameHTMLDocument.prototype.getNodeName
        = function () { return '#document'; };
    TameHTMLDocument.prototype.getNodeValue = function () { return null; };
    TameHTMLDocument.prototype.getChildNodes
        = function () { return [this.documentElement___]; };
    TameHTMLDocument.prototype.getAttributes = function () { return []; };
    TameHTMLDocument.prototype.getParentNode = function () { return null; };
    TameHTMLDocument.prototype.getElementsByTagName = function (tagName) {
      tagName = String(tagName).toLowerCase();
      switch (tagName) {
        case 'body': return fakeNodeList([ this.getBody() ]);
        case 'head': return fakeNodeList([ this.getHead() ]);
        case 'title': return fakeNodeList([ this.getTitle() ]);
        case 'html': return fakeNodeList([ this.getDocumentElement() ]);
        default:
          return tameGetElementsByTagName(
              this.body___, tagName, this.editable___);
      }
    };
    TameHTMLDocument.prototype.getDocumentElement = function () {
      return this.documentElement___;
    };
    TameHTMLDocument.prototype.getBody = function () {
      return this.documentElement___.getLastChild();
    };
    TameHTMLDocument.prototype.getHead = function () {
      return this.documentElement___.getFirstChild();
    };
    TameHTMLDocument.prototype.getTitle = function () {
      return this.getHead().getFirstChild();
    };
    TameHTMLDocument.prototype.getDomain = function () {
      return this.domain___;
    };
    TameHTMLDocument.prototype.getElementsByClassName = function (className) {
      return tameGetElementsByClassName(
          this.body___, className, this.editable___);
    };
    TameHTMLDocument.prototype.addEventListener =
        function (name, listener, useCapture) {
          return this.tameBody___.addEventListener(name, listener, useCapture);
        };
    TameHTMLDocument.prototype.removeEventListener =
        function (name, listener, useCapture) {
          return this.tameBody___.removeEventListener(
              name, listener, useCapture);
        };
    TameHTMLDocument.prototype.createComment = function (text) {
      return new TameCommentNode(this.doc___.createComment(" "), true);
    };
    TameHTMLDocument.prototype.createDocumentFragment = function () {
      return new TameBackedNode(this.doc___.createDocumentFragment(),
                                this.editable___);
    };
    TameHTMLDocument.prototype.createElement = function (tagName) {
      if (!this.editable___) { throw new Error(NOT_EDITABLE); }
      tagName = String(tagName).toLowerCase();
      if (!html4.ELEMENTS.hasOwnProperty(tagName)) {
        throw new Error(UNKNOWN_TAGNAME + "[" + tagName + "]");
      }
      var flags = html4.ELEMENTS[tagName];
      // Script exemption allows dynamic loading of proxied scripts.
      if ((flags & html4.eflags.UNSAFE) && !(flags & html4.eflags.SCRIPT)) {
        cajita.log(UNSAFE_TAGNAME + "[" + tagName + "]: no action performed");
        return null;
      }
      var newEl = this.doc___.createElement(tagName);
      if (elementPolicies.hasOwnProperty(tagName)) {
        var attribs = elementPolicies[tagName]([]);
        if (attribs) {
          for (var i = 0; i < attribs.length; i += 2) {
            bridal.setAttribute(newEl, attribs[i], attribs[i + 1]);
          }
        }
      }
      return defaultTameNode(newEl, true);
    };
    TameHTMLDocument.prototype.createTextNode = function (text) {
      if (!this.editable___) { throw new Error(NOT_EDITABLE); }
      return defaultTameNode(this.doc___.createTextNode(
          text !== null && text !== void 0 ? '' + text : ''), true);
    };
    TameHTMLDocument.prototype.getElementById = function (id) {
      id += idSuffix;
      var node = this.doc___.getElementById(id);
      return defaultTameNode(node, this.editable___);
    };
    TameHTMLDocument.prototype.toString = function () {
      return '[Fake Document]';
    };
    TameHTMLDocument.prototype.write = function (text) {
      // TODO(mikesamuel): Needs implementation
      cajita.log('Called document.write() with: ' + text);
    };
    // http://www.w3.org/TR/DOM-Level-2-Events/events.html
    // #Events-DocumentEvent-createEvent
    TameHTMLDocument.prototype.createEvent = function (type) {
      type = String(type);
      if (type !== 'HTMLEvents') {
        // See https://developer.mozilla.org/en/DOM/document.createEvent#Notes
        // for a long list of event ypes.
        // See http://www.w3.org/TR/DOM-Level-2-Events/events.html
        // #Events-eventgroupings
        // for the DOM2 list.
        throw new Error('Unrecognized event type ' + type);
      }
      var document = this.doc___;
      var rawEvent;
      if (document.createEvent) {
        rawEvent = document.createEvent(type);
      } else {
        rawEvent = document.createEventObject();
        rawEvent.eventType = 'ondataavailable';
      }
      var tamedEvent = new TameCustomHTMLEvent(rawEvent);
      rawEvent.tamed___ = tamedEvent;
      return tamedEvent;
    };
    TameHTMLDocument.prototype.getOwnerDocument = function () {
      return null;
    };
    // Called by the html-emitter when the virtual document has been loaded.
    TameHTMLDocument.prototype.signalLoaded___ = function () {
      var listeners = this.onLoadListeners___;
      this.onLoadListeners___ = [];
      for (var i = 0, n = listeners.length; i < n; ++i) {
        (function (listener) {
          setTimeout(
              function () { ___.callPub(listener, 'call', [___.USELESS]); },
              0);
        })(listeners[i]);
      }
    };

    ___.all2(___.grantTypedMethod, TameHTMLDocument.prototype,
             ['addEventListener', 'removeEventListener',
              'createComment', 'createDocumentFragment',
              'createElement', 'createEvent', 'createTextNode',
              'getElementById', 'getElementsByClassName',
              'getElementsByTagName',
              'write']);


    imports.tameNode___ = defaultTameNode;
    imports.TameHTMLDocument___ = TameHTMLDocument;  // Exposed for testing
    imports.tameEvent___ = tameEvent;
    imports.blessHtml___ = blessHtml;
    imports.blessCss___ = function (var_args) {
      var arr = [];
      for (var i = 0, n = arguments.length; i < n; ++i) {
        arr[i] = arguments[i];
      }
      return cssSealerUnsealerPair.seal(arr);
    };
    imports.htmlAttr___ = function (s) {
      return html.escapeAttrib(String(s || ''));
    };
    imports.html___ = safeHtml;
    imports.rewriteUri___ = function (uri, mimeType) {
      var s = rewriteAttribute(null, null, html4.atype.URI, uri);
      if (!s) { throw new Error(); }
      return s;
    };
    imports.suffix___ = function (nmtokens) {
      var p = String(nmtokens).replace(/^\s+|\s+$/g, '').split(/\s+/g);
      var out = [];
      for (var i = 0; i < p.length; ++i) {
        var nmtoken = rewriteAttribute(null, null, html4.atype.ID, p[i]);
        if (!nmtoken) { throw new Error(nmtokens); }
        out.push(nmtoken);
      }
      return out.join(' ');
    };
    imports.ident___ = function (nmtokens) {
      var p = String(nmtokens).replace(/^\s+|\s+$/g, '').split(/\s+/g);
      var out = [];
      for (var i = 0; i < p.length; ++i) {
        var nmtoken = rewriteAttribute(null, null, html4.atype.CLASSES, p[i]);
        if (!nmtoken) { throw new Error(nmtokens); }
        out.push(nmtoken);
      }
      return out.join(' ');
    };

    var allCssProperties = domitaModules.CssPropertiesCollection(
        css.properties, document.documentElement, css);
    var historyInsensitiveCssProperties = domitaModules.CssPropertiesCollection(
        css.HISTORY_INSENSITIVE_STYLE_WHITELIST, document.documentElement, css);

    function TameStyle(style, editable) {
      this.style___ = style;
      this.editable___ = editable;
    }
    inertCtor(TameStyle, Object, 'Style');
    TameStyle.prototype.readByCanonicalName___ = function(canonName) {
      return String(this.style___[canonName] || '');
    };
    TameStyle.prototype.writeByCanonicalName___ = function(canonName, val) {
      this.style___[canonName] = val;
    };
    TameStyle.prototype.allowProperty___ = function (cssPropertyName) {
      return allCssProperties.isCssProp(cssPropertyName);
    };
    TameStyle.prototype.handleRead___ = function (stylePropertyName) {
      var self = this;
      if (String(stylePropertyName) === 'getPropertyValue') {
        return ___.markFuncFreeze(function(args) {
          return TameStyle.prototype.getPropertyValue.call(self, args);
        });
      }
      if (!this.style___
          || !allCssProperties.isCanonicalProp(stylePropertyName)) {
        return void 0;
      }
      var cssPropertyName =
          allCssProperties.getCssPropFromCanonical(stylePropertyName);
      if (!this.allowProperty___(cssPropertyName)) { return void 0; }
      var canonName = allCssProperties.getCanonicalPropFromCss(cssPropertyName);
      return this.readByCanonicalName___(canonName);      
    };
    TameStyle.prototype.handleCall___ = function(name, args) {
      if (String(name) === 'getPropertyValue') {
        return TameStyle.prototype.getPropertyValue.call(this, args);
      }
      throw 'Cannot handle method ' + String(name);
    };
    TameStyle.prototype.getPropertyValue = function (cssPropertyName) {
      cssPropertyName = String(cssPropertyName || '').toLowerCase();
      if (!this.allowProperty___(cssPropertyName)) { return ''; }
      var canonName = allCssProperties.getCanonicalPropFromCss(cssPropertyName);
      return this.readByCanonicalName___(canonName);
    };
    TameStyle.prototype.handleSet___ = function (stylePropertyName, value) {
      if (!this.editable___) { throw new Error('style not editable'); }
      if (!allCssProperties.isCanonicalProp(stylePropertyName)) {
        throw new Error('Unknown CSS property name ' + stylePropertyName);
      }
      var cssPropertyName =
          allCssProperties.getCssPropFromCanonical(stylePropertyName);
      if (!this.allowProperty___(cssPropertyName)) { return void 0; }
      var pattern = css.properties[cssPropertyName];
      if (!pattern) { throw new Error('style not editable'); }
      var val = '' + (value || '');
      // CssPropertyPatterns.java only allows styles of the form
      // url("...").  See the BUILTINS definition for the "uri" symbol.
      val = val.replace(
          /\burl\s*\(\s*\"([^\"]*)\"\s*\)/gi,
          function (_, url) {
            var decodedUrl = decodeCssString(url);
            var rewrittenUrl = uriCallback
                ? uriCallback.rewrite(decodedUrl, 'image/*')
                : null;
            if (!rewrittenUrl) {
              rewrittenUrl = 'about:blank';
            }
            return 'url("'
                + rewrittenUrl.replace(
                    /[\"\'\{\}\(\):\\]/g,
                    function (ch) {
                      return '\\' + ch.charCodeAt(0).toString(16) + ' ';
                    })
                + '")';
          });
      if (val && !pattern.test(val + ' ')) {
        throw new Error('bad value `' + val + '` for CSS property '
                        + stylePropertyName);
      }
      var canonName = allCssProperties.getCanonicalPropFromCss(cssPropertyName);
      this.writeByCanonicalName___(canonName, val);
      return value;
    };
    TameStyle.prototype.toString = function () { return '[Fake Style]'; };

    function isNestedInAnchor(rawElement) {
      for ( ; rawElement && rawElement != pseudoBodyNode;
           rawElement = rawElement.parentNode) {
        if (rawElement.tagName.toLowerCase() === 'a') { return true; }
      }
      return false;
    }

    function TameComputedStyle(rawElement, pseudoElement) {
      TameStyle.call(
          this,
          bridal.getComputedStyle(rawElement, pseudoElement),
          false);
      this.rawElement___ = rawElement;
      this.pseudoElement___ = pseudoElement;
    }
    ___.extend(TameComputedStyle, TameStyle);
    TameComputedStyle.prototype.readByCanonicalName___ = function(canonName) {
      var canReturnDirectValue =
          historyInsensitiveCssProperties.isCanonicalProp(canonName)
          || !isNestedInAnchor(this.rawElement___);
      if (canReturnDirectValue) {
        return TameStyle.prototype.readByCanonicalName___.call(this, canonName);
      } else {
        return new TameComputedStyle(pseudoBodyNode, this.pseudoElement___)
            .readByCanonicalName___(canonName);
      }
    };
    TameComputedStyle.prototype.writeByCanonicalName___ = function(canonName) {
      throw 'Computed styles not editable: This code should be unreachable';
    };
    TameComputedStyle.prototype.toString = function () {
      return '[Fake Computed Style]';
    };

    // Note: nodeClasses.XMLHttpRequest is a ctor that *can* be directly
    // called by cajoled code, so we do not use inertCtor().
    nodeClasses.XMLHttpRequest = domitaModules.TameXMLHttpRequest(
        domitaModules.XMLHttpRequestCtor(
            window.XMLHttpRequest,
            window.ActiveXObject),
        uriCallback);

    /**
     * given a number, outputs the equivalent css text.
     * @param {number} num
     * @return {string} an CSS representation of a number suitable for both html
     *    attribs and plain text.
     */
    imports.cssNumber___ = function (num) {
      if ('number' === typeof num && isFinite(num) && !isNaN(num)) {
        return '' + num;
      }
      throw new Error(num);
    };
    /**
     * given a number as 24 bits of RRGGBB, outputs a properly formatted CSS
     * color.
     * @param {number} num
     * @return {string} a CSS representation of num suitable for both html
     *    attribs and plain text.
     */
    imports.cssColor___ = function (color) {
      // TODO: maybe whitelist the color names defined for CSS if the arg is a
      // string.
      if ('number' !== typeof color || (color != (color | 0))) {
        throw new Error(color);
      }
      var hex = '0123456789abcdef';
      return '#' + hex.charAt((color >> 20) & 0xf)
          + hex.charAt((color >> 16) & 0xf)
          + hex.charAt((color >> 12) & 0xf)
          + hex.charAt((color >> 8) & 0xf)
          + hex.charAt((color >> 4) & 0xf)
          + hex.charAt(color & 0xf);
    };
    imports.cssUri___ = function (uri, mimeType) {
      var s = rewriteAttribute(null, null, html4.atype.URI, uri);
      if (!s) { throw new Error(); }
      return s;
    };

    /**
     * Create a CSS stylesheet with the given text and append it to the DOM.
     * @param {string} cssText a well-formed stylesheet production.
     */
    imports.emitCss___ = function (cssText) {
      this.getCssContainer___().appendChild(
          bridal.createStylesheet(document, cssText));
    };
    /** The node to which gadget stylesheets should be added. */
    imports.getCssContainer___ = function () {
      return document.getElementsByTagName('head')[0];
    };

    if (!/^-/.test(idSuffix)) {
      throw new Error('id suffix "' + idSuffix + '" must start with "-"');
    }
    var idClass = idSuffix.substring(1);
    /** A per-gadget class used to separate style rules. */
    imports.getIdClass___ = function () {
      return idClass;
    };

    // TODO(mikesamuel): remove these, and only expose them via window once
    // Valija works
    imports.setTimeout = tameSetTimeout;
    imports.setInterval = tameSetInterval;
    imports.clearTimeout = tameClearTimeout;
    imports.clearInterval = tameClearInterval;

    var tameDocument = new TameHTMLDocument(
        document,
        pseudoBodyNode,
        String(optPseudoWindowLocation.hostname || 'nosuchhost.fake'),
        true);
    imports.document = tameDocument;

    // TODO(mikesamuel): figure out a mechanism by which the container can
    // specify the gadget's apparent URL.
    // See http://www.whatwg.org/specs/web-apps/current-work/multipage/history.html#location0
    var tameLocation = ___.primFreeze({
      toString: ___.markFuncFreeze(function () { return tameLocation.href; }),
      href: String(optPseudoWindowLocation.href || 'http://nosuchhost.fake/'),
      hash: String(optPseudoWindowLocation.hash || ''),
      host: String(optPseudoWindowLocation.host || 'nosuchhost.fake'),
      hostname: String(optPseudoWindowLocation.hostname || 'nosuchhost.fake'),
      pathname: String(optPseudoWindowLocation.pathname || '/'),
      port: String(optPseudoWindowLocation.port || ''),
      protocol: String(optPseudoWindowLocation.protocol || 'http:'),
      search: String(optPseudoWindowLocation.search || '')
      });

    // See spec at http://www.whatwg.org/specs/web-apps/current-work/multipage/browsers.html#navigator
    // We don't attempt to hide or abstract userAgent details since
    // they are discoverable via side-channels we don't control.
    var tameNavigator = ___.primFreeze({
      appName: String(window.navigator.appName),
      appVersion: String(window.navigator.appVersion),
      platform: String(window.navigator.platform),
      // userAgent should equal the string sent in the User-Agent HTTP header.
      userAgent: String(window.navigator.userAgent),
      // Custom attribute indicating Caja is active.
      cajaVersion: '1.0'
      });

    /**
     * Set of allowed pseudo elements as described at
     * http://www.w3.org/TR/CSS2/selector.html#q20
     */
    var PSEUDO_ELEMENT_WHITELIST = {
      // after and before disallowed since they can leak information about
      // arbitrary ancestor nodes.
      'first-letter': true,
      'first-line': true
    };

    /**
     * See http://www.whatwg.org/specs/web-apps/current-work/multipage/browsers.html#window for the full API.
     */
    function TameWindow() {
      this.properties___ = {};
    }

    /**
     * An <a href=
     * href=http://www.w3.org/TR/DOM-Level-2-Views/views.html#Views-AbstractView
     * >AbstractView</a> implementation that exposes styling, positioning, and
     * sizing information about the current document's pseudo-body.
     * <p>
     * The AbstractView spec specifies very little in its IDL description, but
     * mozilla defines it thusly:<blockquote>
     *   document.defaultView is generally a reference to the window object
     *   for the document, however that is not defined in the specification
     *   and can't be relied upon for all host environments, particularly as
     *   not all browsers implement it.
     * </blockquote>
     * <p>
     * We can't provide access to the tamed window directly from document
     * since it is the global scope of valija code, and so access to another
     * module's tamed window provides an unbounded amount of authority.
     * <p>
     * Instead, we expose styling, positioning, and sizing properties
     * via this class.  All of this authority is already available from the
     * document.
     */
    function TameDefaultView() {
      // TODO(mikesamuel): Implement in terms of
      //     http://www.w3.org/TR/cssom-view/#the-windowview-interface
      // TODO: expose a read-only version of the document
      this.document = tameDocument;
      // Exposing an editable default view that pointed to a read-only
      // tameDocument via document.defaultView would allow escalation of
      // authority.
      assert(tameDocument.editable___);
      ___.grantRead(this, 'document');
    }

    cajita.forOwnKeys({
      document: tameDocument,
      location: tameLocation,
      navigator: tameNavigator,
      setTimeout: tameSetTimeout,
      setInterval: tameSetInterval,
      clearTimeout: tameClearTimeout,
      clearInterval: tameClearInterval,
      addEventListener: ___.markFuncFreeze(
          function (name, listener, useCapture) {
            if (name === 'load') {
              classUtils.ensureValidCallback(listener);
              tameDocument.onLoadListeners___.push(listener);
            }
          }),
      removeEventListener: ___.markFuncFreeze(
          function (name, listener, useCapture) {
            var listeners = tameDocument.onLoadListeners___;
            var k = 0;
            for (var i = 0, n = listeners.length; i < n; ++i) {
              listeners[i - k] = listeners[i];
              if (listeners[i] === listener) {
                ++k;
              }
            }
            listeners.length -= k;
          }),
      dispathEvent: ___.markFuncFreeze(function (evt) {
        // TODO(ihab.awad): Implement
      })
    }, ___.markFuncFreeze(function (propertyName, value) {
      TameWindow.prototype[propertyName] = value;
      ___.grantRead(TameWindow.prototype, propertyName);
    }));
    cajita.forOwnKeys({
      scrollBy: ___.markFuncFreeze(
          function (dx, dy) {
            // The window is always auto scrollable, so make the apparent window
            // body scrollable if the gadget tries to scroll it.
            if (dx || dy) { makeScrollable(tameDocument.body___); }
            tameScrollBy(tameDocument.body___, dx, dy);
          }),
      scrollTo: ___.markFuncFreeze(
          function (x, y) {
            // The window is always auto scrollable, so make the apparent window
            // body scrollable if the gadget tries to scroll it.
            makeScrollable(tameDocument.body___);
            tameScrollTo(tameDocument.body___, x, y);
          }),
      resizeTo: ___.markFuncFreeze(
          function (w, h) {
            tameResizeTo(tameDocument.body___, w, h);
          }),
      resizeBy: ___.markFuncFreeze(
          function (dw, dh) {
            tameResizeBy(tameDocument.body___, dw, dh);
          }),
      /** A partial implementation of getComputedStyle. */
      getComputedStyle: ___.markFuncFreeze(
          // Pseudo elements are suffixes like :first-line which constrain to
          // a portion of the element's content as defined at
          // http://www.w3.org/TR/CSS2/selector.html#q20
          function (tameElement, pseudoElement) {
            cajita.guard(tameNodeTrademark, tameElement);
            // Coerce all nullish values to undefined, since that is the value
            // for unspecified parameters.
            // Per bug 973: pseudoElement should be null according to the
            // spec, but mozilla docs contradict this.
            // From https://developer.mozilla.org/En/DOM:window.getComputedStyle
            //     pseudoElt is a string specifying the pseudo-element to match.
            //     Should be an empty string for regular elements.
            pseudoElement = (pseudoElement === null || pseudoElement === void 0
                             || '' === pseudoElement)
                ? void 0 : String(pseudoElement).toLowerCase();
            if (pseudoElement !== void 0
                && !PSEUDO_ELEMENT_WHITELIST.hasOwnProperty(pseudoElement)) {
              throw new Error('Bad pseudo element ' + pseudoElement);
            }
            // No need to check editable since computed styles are readonly.
            return new TameComputedStyle(
                tameElement.node___,
                pseudoElement);
          })

      // NOT PROVIDED
      // event: a global on IE.  We always define it in scopes that can handle
      //        events.
      // opera: defined only on Opera.
    }, ___.markFuncFreeze(function (propertyName, value) {
      TameWindow.prototype[propertyName] = value;
      ___.grantRead(TameWindow.prototype, propertyName);
      TameDefaultView.prototype[propertyName] = value;
      ___.grantRead(TameDefaultView.prototype, propertyName);
    }));
    TameWindow.prototype.handleRead___ = function (name) {
      name = String(name);
      if (endsWith__.test(name)) { return void 0; }
      var handlerName = name + '_getter___';
      if (this[handlerName]) {
        return this[handlerName]();
      }
      handlerName = handlerName.toLowerCase();
      if (this[handlerName]) {
        return this[handlerName]();
      }
      if (___.hasOwnProp(this, name)) {
        return this[name];
      } else {
        return void 0;
      }
    };
    TameWindow.prototype.handleSet___ = function (name, val) {
      name = String(name);
      if (endsWith__.test(name)) { throw new Error(INVALID_SUFFIX); }
      var handlerName = name + '_setter___';
      if (this[handlerName]) {
        return this[handlerName](val);
      }
      handlerName = handlerName.toLowerCase();
      if (this[handlerName]) {
        return this[handlerName](val);
      }
      this[name + '_canEnum___'] = true;
      this[name + '_canRead___'] = true;
      return this[name] = val;
    };
    TameWindow.prototype.handleDelete___ = function (name) {
      name = String(name);
      if (endsWith__.test(name)) { throw new Error(INVALID_SUFFIX); }
      var handlerName = name + '_deleter___';
      if (this[handlerName]) {
        return this[handlerName]();
      }
      handlerName = handlerName.toLowerCase();
      if (this[handlerName]) {
        return this[handlerName]();
      }
      return (
          delete this[name]
          && delete this[name + '_canEnum___']
          && delete this[name + '_canRead___']);
    };
    TameWindow.prototype.handleEnum___ = function (ownFlag) {
      // TODO(metaweta): Add code to list all the other handled stuff we know
      // about.
      return cajita.allKeys(this);
    };

    var tameWindow = new TameWindow();
    var tameDefaultView = new TameDefaultView(tameDocument.editable___);

    function propertyOnlyHasGetter(_) {
      throw new TypeError('setting a property that only has a getter');
    }
    cajita.forOwnKeys({
      // We define all the window positional properties relative to
      // the fake body element to maintain the illusion that the fake
      // document is completely defined by the nodes under the fake body.
      clientLeft: {
        get: function () { return tameDocument.body___.clientLeft; }
      },
      clientTop: {
        get: function () { return tameDocument.body___.clientTop; }
      },
      clientHeight: {
        get: function () { return tameDocument.body___.clientHeight; }
      },
      clientWidth: {
        get: function () { return tameDocument.body___.clientWidth; }
      },
      offsetLeft: {
        get: function () { return tameDocument.body___.offsetLeft; }
      },
      offsetTop: {
        get: function () { return tameDocument.body___.offsetTop; }
      },
      offsetHeight: {
        get: function () { return tameDocument.body___.offsetHeight; }
      },
      offsetWidth: {
        get: function () { return tameDocument.body___.offsetWidth; }
      },
      // page{X,Y}Offset appear only as members of window, not on all elements
      // but http://www.howtocreate.co.uk/tutorials/javascript/browserwindow
      // says that they are identical to the scrollTop/Left on all browsers but
      // old versions of Safari.
      pageXOffset: {
        get: function () { return tameDocument.body___.scrollLeft; }
      },
      pageYOffset: {
        get: function () { return tameDocument.body___.scrollTop; }
      },
      scrollLeft: {
        get: function () { return tameDocument.body___.scrollLeft; },
        set: function (x) { tameDocument.body___.scrollLeft = +x; return x; }
      },
      scrollTop: {
        get: function () { return tameDocument.body___.scrollTop; },
        set: function (y) { tameDocument.body___.scrollTop = +y; return y; }
      },
      scrollHeight: {
        get: function () { return tameDocument.body___.scrollHeight; }
      },
      scrollWidth: {
        get: function () { return tameDocument.body___.scrollWidth; }
      }
    }, ___.markFuncFreeze(function (propertyName, def) {
      var setter = def.set || propertyOnlyHasGetter;
      // TODO(mikesamuel): define on prototype.
      ___.useGetHandler(tameWindow, propertyName, def.get);
      ___.useSetHandler(tameWindow, propertyName, setter);
      ___.useGetHandler(tameDefaultView, propertyName, def.get);
      ___.useSetHandler(tameDefaultView, propertyName, setter);
      var tameBody = tameDocument.getBody();
      ___.useGetHandler(tameBody, propertyName, def.get);
      ___.useSetHandler(tameBody, propertyName, setter);
      var tameDocEl = tameDocument.getDocumentElement();
      ___.useGetHandler(tameDocEl, propertyName, def.get);
      ___.useSetHandler(tameDocEl, propertyName, setter);
    }));

    cajita.forOwnKeys({
      innerHeight: function () { return tameDocument.body___.clientHeight; },
      innerWidth: function () { return tameDocument.body___.clientWidth; },
      outerHeight: function () { return tameDocument.body___.clientHeight; },
      outerWidth: function () { return tameDocument.body___.clientWidth; }
    }, ___.markFuncFreeze(function (propertyName, handler) {
      // TODO(mikesamuel): define on prototype.
      ___.useGetHandler(tameWindow, propertyName, handler);
      ___.useGetHandler(tameDefaultView, propertyName, handler);
    }));

    // Attach reflexive properties to 'window' object
    var windowProps = ['top', 'self', 'opener', 'parent', 'window'];
    var wpLen = windowProps.length;
    for (var i = 0; i < wpLen; ++i) {
      var prop = windowProps[i];
      tameWindow[prop] = tameWindow;
      ___.grantRead(tameWindow, prop);
    }

    if (tameDocument.editable___) {
      tameDocument.defaultView = tameDefaultView;
      ___.grantRead(tameDocument, 'defaultView');
    }

    // Iterate over all node classes, assigning them to the Window object
    // under their DOM Level 2 standard name.
    cajita.forOwnKeys(nodeClasses, ___.markFuncFreeze(function(name, ctor) {
      ___.primFreeze(ctor);
      tameWindow[name] = ctor;
      ___.grantRead(tameWindow, name);
    }));

    // TODO(ihab.awad): Build a more sophisticated virtual class hierarchy by
    // creating a table of actual subclasses and instantiating tame nodes by
    // table lookups. This will allow the client code to see a truly consistent
    // DOM class hierarchy.
    var defaultNodeClasses = [
      'HTMLAppletElement',
      'HTMLAreaElement',
      'HTMLBaseElement',
      'HTMLBaseFontElement',
      'HTMLBodyElement',
      'HTMLBRElement',
      'HTMLButtonElement',
      'HTMLDirectoryElement',
      'HTMLDivElement',
      'HTMLDListElement',
      'HTMLFieldSetElement',
      'HTMLFontElement',
      'HTMLFrameElement',
      'HTMLFrameSetElement',
      'HTMLHeadElement',
      'HTMLHeadingElement',
      'HTMLHRElement',
      'HTMLHtmlElement',
      'HTMLIFrameElement',
      'HTMLIsIndexElement',
      'HTMLLabelElement',
      'HTMLLegendElement',
      'HTMLLIElement',
      'HTMLLinkElement',
      'HTMLMapElement',
      'HTMLMenuElement',
      'HTMLMetaElement',
      'HTMLModElement',
      'HTMLObjectElement',
      'HTMLOListElement',
      'HTMLOptGroupElement',
      'HTMLOptionElement',
      'HTMLParagraphElement',
      'HTMLParamElement',
      'HTMLPreElement',
      'HTMLQuoteElement',
      'HTMLScriptElement',
      'HTMLSelectElement',
      'HTMLStyleElement',
      'HTMLTableCaptionElement',
      'HTMLTableCellElement',
      'HTMLTableColElement',
      'HTMLTableElement',
      'HTMLTableRowElement',
      'HTMLTableSectionElement',
      'HTMLTextAreaElement',
      'HTMLTitleElement',
      'HTMLUListElement'
    ];

    var defaultNodeClassCtor = nodeClasses.Element;
    for (var i = 0; i < defaultNodeClasses.length; i++) {
      tameWindow[defaultNodeClasses[i]] = defaultNodeClassCtor;
      ___.grantRead(tameWindow, defaultNodeClasses[i]);
    }

    var outers = imports.outers;
    if (___.isJSONContainer(outers)) {
      // For Valija, attach use the window object as outers.
      cajita.forOwnKeys(outers, ___.markFuncFreeze(function(k, v) {
        if (!(k in tameWindow)) {
          tameWindow[k] = v;
          ___.grantRead(tameWindow, k);
        }
      }));
      imports.outers = tameWindow;
    } else {
      imports.window = tameWindow;
    }
  }

  return attachDocumentStub;
})();

/**
 * Function called from rewritten event handlers to dispatch an event safely.
 */
function plugin_dispatchEvent___(thisNode, event, pluginId, handler) {
  event = (event || window.event);
  var sig = String(handler).match(/^function\b[^\)]*\)/);
  cajita.log(
      'Dispatch ' + (event && event.type) +
      'event thisNode=' + thisNode + ', ' +
      'event=' + event + ', ' +
      'pluginId=' + pluginId + ', ' +
      'handler=' + (sig ? sig[0] : handler));
  var imports = ___.getImports(pluginId);
  switch (typeof handler) {
    case 'string':
      handler = imports[handler];
      break;
    case 'function': case 'object':
      break;
    default:
      throw new Error(
          'Expected function as event handler, not ' + typeof handler);
  }
  if (___.startCallerStack) { ___.startCallerStack(); }
  imports.isProcessingEvent___ = true;
  try {
    return ___.callPub(
        handler, 'call',
        [___.USELESS,
         imports.tameEvent___(event),
         imports.tameNode___(thisNode, true)
         ]);
  } catch (ex) {
    if (ex && ex.cajitaStack___ && 'undefined' !== (typeof console)) {
      console.error('Event dispatch %s: %s',
          handler, ___.unsealCallerStack(ex.cajitaStack___).join('\n'));
    }
    throw ex;
  } finally {
    imports.isProcessingEvent___ = false;
  }
}<|MERGE_RESOLUTION|>--- conflicted
+++ resolved
@@ -898,15 +898,6 @@
             return value + idSuffix;
           }
           return null;
-<<<<<<< HEAD
-        case html4.atype.CLASSES:
-          value = String(value);
-          if (value && !illegalSuffix.test(value)) {
-            return value;
-          }
-          return null;
-        case html4.atype.GLOBAL_NAME:
-=======
         case html4.atype.IDREFS:
           value = String(value);
           if (value && !illegalSuffixes.test(value) && isXmlNmTokens(value)) {
@@ -914,7 +905,6 @@
                 function(m0, m1, m2) { return m1 + idSuffix + m2; });
           }
           return null;
->>>>>>> 47f6f927
         case html4.atype.LOCAL_NAME:
           value = String(value);
           if (value && !illegalSuffix.test(value) && isXmlName(value)) {
