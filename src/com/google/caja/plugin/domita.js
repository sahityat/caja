// Copyright (C) 2008 Google Inc.
//
// Licensed under the Apache License, Version 2.0 (the "License");
// you may not use this file except in compliance with the License.
// You may obtain a copy of the License at
//
//      http://www.apache.org/licenses/LICENSE-2.0
//
// Unless required by applicable law or agreed to in writing, software
// distributed under the License is distributed on an "AS IS" BASIS,
// WITHOUT WARRANTIES OR CONDITIONS OF ANY KIND, either express or implied.
// See the License for the specific language governing permissions and
// limitations under the License.

/**
 * @fileoverview
 * A partially tamed browser object model based on
 * <a href="http://www.w3.org/TR/DOM-Level-2-HTML/Overview.html"
 * >DOM-Level-2-HTML</a> and specifically, the
 * <a href="http://www.w3.org/TR/DOM-Level-2-HTML/ecma-script-binding.html"
 * >ECMAScript Language Bindings</a>.
 *
 * Caveats:<ul>
 * <li>This is not a full implementation.
 * <li>Security Review is pending.
 * <li><code>===</code> and <code>!==</code> on node lists will not
 *   behave the same as with untamed node lists.  Specifically, it is
 *   not always true that {@code nodeA.childNodes === nodeA.childNodes}.
 * <li>Properties backed by setters/getters like {@code HTMLElement.innerHTML}
 *   will not appear to uncajoled code as DOM nodes do, since they are
 *   implemented using cajita property handlers.
 * </ul>
 *
 * <p>
 * TODO(ihab.awad): Our implementation of getAttribute (and friends)
 * is such that standard DOM attributes which we disallow for security
 * reasons (like 'form:enctype') are placed in the "virtual"
 * attributes map (this.node___.attributes___). They appear to be
 * settable and gettable, but their values are ignored and do not have
 * the expected semantics per the DOM API. This is because we do not
 * have a column in html4-defs.js stating that an attribute is valid
 * but explicitly blacklisted. Alternatives would be to always throw
 * upon access to these attributes; to make them always appear to be
 * null; etc. Revisit this decision if needed.
 *
 * <p>
 * TODO(ihab.awad): Come up with a uniform convention (and helper functions,
 * etc.) for checking that a user-supplied callback is a valid Cajita function
 * or Valija Disfunction.

 *
 * @author mikesamuel@gmail.com
 * @requires console, document, window
 * @requires clearInterval, clearTimeout, setInterval, setTimeout
 * @requires ___, bridal, cajita, css, html, html4, unicode
 * @provides attachDocumentStub, plugin_dispatchEvent___
 * @overrides domitaModules
 */

var domitaModules;
if (!domitaModules) { domitaModules = {}; }

domitaModules.classUtils = function() {

  /**
   * Add setter and getter hooks so that the caja {@code node.innerHTML = '...'}
   * works as expected.
   */
  function exportFields(object, fields) {
    for (var i = fields.length; --i >= 0;) {
      var field = fields[i];
      var fieldUCamel = field.charAt(0).toUpperCase() + field.substring(1);
      var getterName = 'get' + fieldUCamel;
      var setterName = 'set' + fieldUCamel;
      var count = 0;
      if (object[getterName]) {
        ++count;
        ___.useGetHandler(
           object, field, object[getterName]);
      }
      if (object[setterName]) {
        ++count;
        ___.useSetHandler(
           object, field, object[setterName]);
      }
      if (!count) {
        throw new Error('Failed to export field ' + field + ' on ' + object);
      }
    }
  }

  /**
   * Apply a supplied list of getter and setter functions to a given object.
   *
   * @param object an object to be decorated with getters and setters
   * implementing some properties.
   *
   * @param handlers an object containing the handler functions in the form:
   *
   *     {
   *       <propName> : { get: <getHandlerFcn>, set: <setHandlerFcn> },
   *       <propName> : { get: <getHandlerFcn>, set: <setHandlerFcn> },
   *       ...
   *     }
   *
   * For each <propName> entry, the "get" field is required, but the "set"
   * field may be empty; this implies that <propName> is a read-only property.
   */
  function applyAccessors(object, handlers) {
    function propertyOnlyHasGetter(_) {
      throw new TypeError('setting a property that only has a getter');
    }

    cajita.forOwnKeys(handlers, 
                      ___.markFuncFreeze(function (propertyName, def) {
      var setter = def.set || propertyOnlyHasGetter;
      ___.useGetHandler(object, propertyName, def.get);
      ___.useSetHandler(object, propertyName, setter);
    }));
  }

  /**
   * Checks that a user-supplied callback is either a Cajita function or a
   * Valija Disfuction. Return silently if the callback is valid; throw an
   * exception if it is not valid.
   *
   * @param aCallback some user-supplied "function-like" callback.
   */
  function ensureValidCallback(aCallback) {

    // ????????
    // ___.asFunc(___.readPub(aListener, 'call'))

    if ('function' !== typeof aCallback
        // Allow disfunctions
        && !('object' === (typeof aCallback) && aCallback !== null
             && ___.canCallPub(aCallback, 'call'))) {
      throw new Error('Expected function not ' + typeof aCallback);
    }
  }

  return {
    exportFields: exportFields,
    ensureValidCallback: ensureValidCallback,
    applyAccessors: applyAccessors
  };
};

/** XMLHttpRequest or an equivalent on IE 6. */
domitaModules.XMLHttpRequestCtor = function (XMLHttpRequest, ActiveXObject) {
  if (XMLHttpRequest) {
    return XMLHttpRequest;
  } else if (ActiveXObject) {
    // The first time the ctor is called, find an ActiveX class supported by
    // this version of IE.
    var activeXClassId;
    return function ActiveXObjectForIE() {
      if (activeXClassId === void 0) {
        activeXClassId = null;
        /** Candidate Active X types. */
        var activeXClassIds = [
            'MSXML2.XMLHTTP.5.0', 'MSXML2.XMLHTTP.4.0',
            'MSXML2.XMLHTTP.3.0', 'MSXML2.XMLHTTP',
            'MICROSOFT.XMLHTTP.1.0', 'MICROSOFT.XMLHTTP.1',
            'MICROSOFT.XMLHTTP'];
        for (var i = 0, n = activeXClassIds.length; i < n; i++) {
          var candidate = activeXClassIds[i];
          try {
            void new ActiveXObject(candidate);
            activeXClassId = candidate;
            break;
          } catch (e) {
            // do nothing; try next choice
          }
        }
        activeXClassIds = null;
      }
      return new ActiveXObject(activeXClassId);
    };
  } else {
    throw new Error('ActiveXObject not available');
  }
};

domitaModules.TameXMLHttpRequest = function(
    xmlHttpRequestMaker,
    uriCallback) {
  var classUtils = domitaModules.classUtils();

  // See http://www.w3.org/TR/XMLHttpRequest/

  // TODO(ihab.awad): Improve implementation (interleaving, memory leaks)
  // per http://www.ilinsky.com/articles/XMLHttpRequest/

  function TameXMLHttpRequest() {
    this.xhr___ = new xmlHttpRequestMaker();
    classUtils.exportFields(
        this,
        ['onreadystatechange', 'readyState', 'responseText', 'responseXML',
         'status', 'statusText']);
  }
  TameXMLHttpRequest.prototype.setOnreadystatechange = function (handler) {
    // TODO(ihab.awad): Do we need more attributes of the event than 'target'?
    // May need to implement full "tame event" wrapper similar to DOM events.
    var self = this;
    this.xhr___.onreadystatechange = function(event) {
      var evt = { target: self };
      return ___.callPub(handler, 'call', [void 0, evt]);
    };
    // Store for later direct invocation if need be
    this.handler___ = handler;
  };
  TameXMLHttpRequest.prototype.getReadyState = function () {
    // The ready state should be a number
    return Number(this.xhr___.readyState);
  };
  TameXMLHttpRequest.prototype.open = function (
      method, URL, opt_async, opt_userName, opt_password) {
    method = String(method);
    // The XHR interface does not tell us the MIME type in advance, so we
    // must assume the broadest possible.
    var safeUri = uriCallback.rewrite(String(URL), "*/*");
    // If the uriCallback rejects the URL, we throw an exception, but we do not
    // put the URI in the exception so as not to put the caller at risk of some
    // code in its stack sniffing the URI.
    if (safeUri === void 0) { throw 'URI violates security policy'; }
    switch (arguments.length) {
    case 2:
      this.async___ = true;
      this.xhr___.open(method, safeUri);
      break;
    case 3:
      this.async___ = opt_async;
      this.xhr___.open(method, safeUri, Boolean(opt_async));
      break;
    case 4:
      this.async___ = opt_async;
      this.xhr___.open(
          method, safeUri, Boolean(opt_async), String(opt_userName));
      break;
    case 5:
      this.async___ = opt_async;
      this.xhr___.open(
          method, safeUri, Boolean(opt_async), String(opt_userName),
          String(opt_password));
      break;
    default:
      throw 'XMLHttpRequest cannot accept ' + arguments.length + ' arguments';
      break;
    }
  };
  TameXMLHttpRequest.prototype.setRequestHeader = function (label, value) {
    this.xhr___.setRequestHeader(String(label), String(value));
  };
  TameXMLHttpRequest.prototype.send = function(opt_data) {
    if (arguments.length === 0) {
      // TODO(ihab.awad): send()-ing an empty string because send() with no
      // args does not work on FF3, others?
      this.xhr___.send('');
    } else if (typeof opt_data === 'string') {
      this.xhr___.send(opt_data);
    } else /* if XML document */ {
      // TODO(ihab.awad): Expect tamed XML document; unwrap and send
      this.xhr___.send('');
    }

    // Firefox does not call the 'onreadystatechange' handler in
    // the case of a synchronous XHR. We simulate this behavior by
    // calling the handler explicitly.
    if (this.xhr___.overrideMimeType) {
      // This is Firefox
      if (!this.async___ && this.handler___) {
        var evt = { target: this };
        ___.callPub(this.handler___, 'call', [void 0, evt]);
      }
    }
  };
  TameXMLHttpRequest.prototype.abort = function () {
    this.xhr___.abort();
  };
  TameXMLHttpRequest.prototype.getAllResponseHeaders = function () {
    var result = this.xhr___.getAllResponseHeaders();
    return (result === undefined || result === null) ?
      result : String(result);
  };
  TameXMLHttpRequest.prototype.getResponseHeader = function (headerName) {
    var result = this.xhr___.getResponseHeader(String(headerName));
    return (result === undefined || result === null) ?
      result : String(result);
  };
  TameXMLHttpRequest.prototype.getResponseText = function () {
    var result = this.xhr___.responseText;
    return (result === undefined || result === null) ?
      result : String(result);
  };
  TameXMLHttpRequest.prototype.getResponseXML = function () {
    // TODO(ihab.awad): Implement a taming layer for XML. Requires generalizing
    // the HTML node hierarchy as well so we have a unified implementation.
    return {};
  };
  TameXMLHttpRequest.prototype.getStatus = function () {
    var result = this.xhr___.status;
    return (result === undefined || result === null) ?
      result : Number(result);
  };
  TameXMLHttpRequest.prototype.getStatusText = function () {
    var result = this.xhr___.statusText;
    return (result === undefined || result === null) ?
      result : String(result);
  };
  TameXMLHttpRequest.prototype.toString = function () {
    return 'Not a real XMLHttpRequest';
  };
  ___.markCtor(TameXMLHttpRequest, Object, 'TameXMLHttpRequest');
  ___.all2(___.grantTypedMethod, TameXMLHttpRequest.prototype,
           ['open', 'setRequestHeader', 'send', 'abort',
            'getAllResponseHeaders', 'getResponseHeader']);

  return TameXMLHttpRequest;
};

domitaModules.CssPropertiesCollection =
    function(cssPropertyNameCollection, anElement, css) {
  var canonicalStylePropertyNames = {};
  // Maps style property names, e.g. cssFloat, to property names, e.g. float.
  var cssPropertyNames = {};

  cajita.forOwnKeys(cssPropertyNameCollection,
                    ___.markFuncFreeze(function (cssPropertyName) {
    var baseStylePropertyName = cssPropertyName.replace(
        /-([a-z])/g, function (_, letter) { return letter.toUpperCase(); });
    var canonStylePropertyName = baseStylePropertyName;
    cssPropertyNames[baseStylePropertyName]
        = cssPropertyNames[canonStylePropertyName]
        = cssPropertyName;
    if (css.alternates.hasOwnProperty(canonStylePropertyName)) {
      var alts = css.alternates[canonStylePropertyName];
      for (var i = alts.length; --i >= 0;) {
        cssPropertyNames[alts[i]] = cssPropertyName;
        // Handle oddities like cssFloat/styleFloat.
        if (alts[i] in anElement.style
            && !(canonStylePropertyName in anElement.style)) {
          canonStylePropertyName = alts[i];
        }
      }
    }
    canonicalStylePropertyNames[cssPropertyName] = canonStylePropertyName;
  }));

  return {
    isCanonicalProp: function (p) {
      return cssPropertyNames.hasOwnProperty(p);
    },
    isCssProp: function (p) {
      return canonicalStylePropertyNames.hasOwnProperty(p);
    },
    getCanonicalPropFromCss: function (p) {
      return canonicalStylePropertyNames[p];
    },
    getCssPropFromCanonical: function(p) {
      return cssPropertyNames[p];
    }
  };
};

/**
 * Add a tamed document implementation to a Gadget's global scope.
 *
 * @param {string} idSuffix a string suffix appended to all node IDs.
 * @param {Object} uriCallback an object like <pre>{
 *       rewrite: function (uri, mimeType) { return safeUri }
 *     }</pre>.
 *     The rewrite function should be idempotent to allow rewritten HTML
 *     to be reinjected.
 * @param {Object} imports the gadget's global scope.
 * @param {Node} pseudoBodyNode an HTML node to act as the "body" of the
 *     virtual document provided to Cajoled code.
 * @param {Object} optPseudoWindowLocation a record containing the
 *     properties of the browser "window.location" object, which will
 *     be provided to the Cajoled code.
 */
var attachDocumentStub = (function () {
  // Array Remove - By John Resig (MIT Licensed)
  function arrayRemove(array, from, to) {
    var rest = array.slice((to || from) + 1 || array.length);
    array.length = from < 0 ? array.length + from : from;
    return array.push.apply(array, rest);
  }

  var tameNodeTrademark = cajita.Trademark('tameNode');
  var tameEventTrademark = cajita.Trademark('tameEvent');

  // Define a wrapper type for known safe HTML, and a trademarker.
  // This does not actually use the trademarking functions since trademarks
  // cannot be applied to strings.
  function Html(htmlFragment) { this.html___ = String(htmlFragment || ''); }
  Html.prototype.valueOf = Html.prototype.toString
      = function () { return this.html___; };
  function safeHtml(htmlFragment) {
    return (htmlFragment instanceof Html)
        ? htmlFragment.html___
        : html.escapeAttrib(String(htmlFragment || ''));
  }
  function blessHtml(htmlFragment) {
    return (htmlFragment instanceof Html)
        ? htmlFragment
        : new Html(htmlFragment);
  }

  var XML_SPACE = '\t\n\r ';

  var XML_NAME_PATTERN = new RegExp(
      '^[' + unicode.LETTER + '_:][' + unicode.LETTER + unicode.DIGIT + '.\\-_:'
      + unicode.COMBINING_CHAR + unicode.EXTENDER + ']*$');

  var XML_NMTOKEN_PATTERN = new RegExp(
      '^[' + unicode.LETTER + unicode.DIGIT + '.\\-_:'
      + unicode.COMBINING_CHAR + unicode.EXTENDER + ']+$');

  var XML_NMTOKENS_PATTERN = new RegExp(
      '^(?:[' + XML_SPACE + ']*[' + unicode.LETTER + unicode.DIGIT + '.\\-_:'
      + unicode.COMBINING_CHAR + unicode.EXTENDER + ']+)+[' + XML_SPACE + ']*$'
      );

  var JS_SPACE = '\t\n\r ';
  // An identifier that does not end with __.
  var JS_IDENT = '(?:[a-zA-Z_][a-zA-Z0-9$_]*[a-zA-Z0-9$]|[a-zA-Z])_?';
  var SIMPLE_HANDLER_PATTERN = new RegExp(
      '^[' + JS_SPACE + ']*'
      + '(return[' + JS_SPACE + ']+)?'  // Group 1 is present if it returns.
      + '(' + JS_IDENT + ')[' + JS_SPACE + ']*'  // Group 2 is a function name.
      // Which can be passed optionally this node, and optionally the event.
      + '\\((?:this'
        + '(?:[' + JS_SPACE + ']*,[' + JS_SPACE + ']*event)?'
        + '[' + JS_SPACE + ']*)?\\)'
      // And it can end with a semicolon.
      + '[' + JS_SPACE + ']*(?:;?[' + JS_SPACE + ']*)$');

  /**
   * Coerces the string to a valid XML Name.
   * @see http://www.w3.org/TR/2000/REC-xml-20001006#NT-Name
   */
  function isXmlName(s) {
    return XML_NAME_PATTERN.test(s);
  }

  /**
   * Coerces the string to valid XML Nmtokens
   * @see http://www.w3.org/TR/2000/REC-xml-20001006#NT-Nmtokens
   */
  function isXmlNmTokens(s) {
    return XML_NMTOKENS_PATTERN.test(s);
  }

  // Trim whitespace from the beginning and end of a CSS string.

  function trimCssSpaces(input) {
    return input.replace(/^[ \t\r\n\f]+|[ \t\r\n\f]+$/g, '');
  }

  /**
   * The plain text equivalent of a CSS string body.
   * @param {string} s the body of a CSS string literal w/o quotes
   *     or CSS identifier.
   * @return {string} plain text.
   * {@updoc
   * $ decodeCssString('')
   * # ''
   * $ decodeCssString('foo')
   * # 'foo'
   * $ decodeCssString('foo\\\nbar\\\r\nbaz\\\rboo\\\ffar')
   * # 'foobarbazboofar'
   * $ decodeCssString('foo\\000a bar\\000Abaz')
   * # 'foo' + '\n' + 'bar' + '\u0ABA' + 'z'
   * $ decodeCssString('foo\\\\bar\\\'baz')
   * # "foo\\bar'baz"
   * }
   */
  function decodeCssString(s) {
    // Decode a CSS String literal.
    // From http://www.w3.org/TR/CSS21/grammar.html
    //     string1    \"([^\n\r\f\\"]|\\{nl}|{escape})*\"
    //     unicode    \\{h}{1,6}(\r\n|[ \t\r\n\f])?
    //     escape     {unicode}|\\[^\r\n\f0-9a-f]
    //     s          [ \t\r\n\f]+
    //     nl         \n|\r\n|\r|\f
    return s.replace(
        /\\(?:(\r\n?|\n|\f)|([0-9a-f]{1,6})(?:\r\n?|[ \t\n\f])?|(.))/gi,
        function (_, nl, hex, esc) {
          return esc || (nl ? '' : String.fromCharCode(parseInt(hex, 16)));
        });
  }

  /**
   * Sanitize the 'style' attribute value of an HTML element.
   *
   * @param styleAttrValue the value of a 'style' attribute, which we
   * assume has already been checked by the caller to be a plain String.
   *
   * @return a sanitized version of the attribute value.
   */
  function sanitizeStyleAttrValue(styleAttrValue) {
    var sanitizedDeclarations = [];
    var declarations = styleAttrValue.split(/;/g);

    for (var i = 0; declarations && i < declarations.length; i++) {
      var parts = declarations[i].split(':');
      var property = trimCssSpaces(parts[0]).toLowerCase();
      var value = trimCssSpaces(parts.slice(1).join(":"));
      if (css.properties.hasOwnProperty(property)
          && css.properties[property].test(value + ' ')) {
        sanitizedDeclarations.push(property + ': ' + value);
      }
    }

    return sanitizedDeclarations.join(' ; ');
  }

  function mimeTypeForAttr(tagName, attribName) {
    if (attribName === 'src') {
      if (tagName === 'img') { return 'image/*'; }
      if (tagName === 'script') { return 'text/javascript'; }
    }
    return '*/*';
  }

  // TODO(ihab.awad): Does this work on IE, where console output
  // goes to a DOM node?
  function assert(cond) {
    if (!cond) {
      if (typeof console !== 'undefined') {
        console.error('domita assertion failed');
        console.trace();
      }
      throw new Error("Domita assertion failed");
    }
  }

  var classUtils = domitaModules.classUtils();

  var cssSealerUnsealerPair = cajita.makeSealerUnsealerPair();

  // Implementations of setTimeout, setInterval, clearTimeout, and
  // clearInterval that only allow simple functions as timeouts and
  // that treat timeout ids as capabilities.
  // This is safe even if accessed across frame since the same
  // trademark value is never used with more than one version of
  // setTimeout.
  var timeoutIdTrademark = cajita.Trademark('timeoutId');
  function tameSetTimeout(timeout, delayMillis) {
    // Existing browsers treat a timeout of null or undefined as a noop.
    var timeoutId;
    if (timeout) {
      if (typeof timeout === 'string') {
        throw new Error(
            'setTimeout called with a string.'
            + '  Please pass a function instead of a string of javascript');
      }
      timeoutId = setTimeout(
          function () { ___.callPub(timeout, 'call', [___.USELESS]); },
          delayMillis | 0);
    } else {
      // tameClearTimeout checks for NaN and handles it specially.
      timeoutId = NaN;
    }
    return ___.freeze(___.stamp(timeoutIdTrademark,
                                { timeoutId___: timeoutId }));
  }
  ___.markFuncFreeze(tameSetTimeout);
  function tameClearTimeout(timeoutId) {
    if (timeoutId === null || timeoutId === (void 0)) { return; }
    ___.guard(timeoutIdTrademark, timeoutId);
    var rawTimeoutId = timeoutId.timeoutId___;
    // Skip NaN values created for null timeouts above.
    if (rawTimeoutId === rawTimeoutId) { clearTimeout(rawTimeoutId); }
  }
  ___.markFuncFreeze(tameClearTimeout);
  var intervalIdTrademark = cajita.Trademark('intervalId');
  function tameSetInterval(interval, delayMillis) {
    // Existing browsers treat an interval of null or undefined as a noop.
    var intervalId;
    if (interval) {
      if (typeof interval === 'string') {
        throw new Error(
            'setInterval called with a string.'
            + '  Please pass a function instead of a string of javascript');
      }
      intervalId = setInterval(
          function () { ___.callPub(interval, 'call', [___.USELESS]); },
          delayMillis | 0);
    } else {
      intervalId = NaN;
    }
    return ___.freeze(___.stamp(intervalIdTrademark,
                                { intervalId___: intervalId }));
  }
  ___.markFuncFreeze(tameSetInterval);
  function tameClearInterval(intervalId) {
    if (intervalId === null || intervalId === (void 0)) { return; }
    ___.guard(intervalIdTrademark, intervalId);
    var rawIntervalId = intervalId.intervalId___;
    if (rawIntervalId === rawIntervalId) { clearInterval(rawIntervalId); }
  }
  ___.markFuncFreeze(tameClearInterval);

  function makeScrollable(element) {
    var overflow;
    if (element.currentStyle) {
      overflow = element.currentStyle.overflow;
    } else if (window.getComputedStyle) {
      overflow = window.getComputedStyle(element, void 0).overflow;
    } else {
      overflow = null;
    }
    switch (overflow && overflow.toLowerCase()) {
      case 'visible':
      case 'hidden':
        element.style.overflow = 'auto';
        break;
    }
  }

  /**
   * Moves the given pixel within the element's frame of reference as close to
   * the top-left-most pixel of the element's viewport as possible without
   * moving the viewport beyond the bounds of the content.
   * @param {number} x x-coord of a pixel in the element's frame of reference.
   * @param {number} y y-coord of a pixel in the element's frame of reference.
   */
  function tameScrollTo(element, x, y) {
    if (x !== +x || y !== +y || x < 0 || y < 0) {
      throw new Error('Cannot scroll to ' + x + ':' + typeof x + ','
                      + y + ' : ' + typeof y);
    }
    element.scrollLeft = x;
    element.scrollTop = y;
  }

  /**
   * Moves the origin of the given element's view-port by the given offset.
   * @param {number} dx a delta in pixels.
   * @param {number} dy a delta in pixels.
   */
  function tameScrollBy(element, dx, dy) {
    if (dx !== +dx || dy !== +dy) {
      throw new Error('Cannot scroll by ' + dx + ':' + typeof dx + ', '
                      + dy + ':' + typeof dy);
    }
    element.scrollLeft += dx;
    element.scrollTop += dy;
  }

  function guessPixelsFromCss(cssStr) {
    if (!cssStr) { return 0; }
    var m = cssStr.match(/^([0-9]+)/);
    return m ? +m[1] : 0;
  }

  function tameResizeTo(element, w, h) {
    if (w !== +w || h !== +h) {
      throw new Error('Cannot resize to ' + w + ':' + typeof w + ', '
                      + h + ':' + typeof h);
    }
    element.style.width = w + 'px';
    element.style.height = h + 'px';
  }

  function tameResizeBy(element, dw, dh) {
    if (dw !== +dw || dh !== +dh) {
      throw new Error('Cannot resize by ' + dw + ':' + typeof dw + ', '
                      + dh + ':' + typeof dh);
    }
    if (!dw && !dh) { return; }

    // scrollWidth is width + padding + border.
    // offsetWidth is width + padding + border, but excluding the non-visible
    // area.
    // clientWidth iw width + padding, and like offsetWidth, clips to the
    // viewport.
    // margin does not count in any of these calculations.
    //
    // scrollWidth/offsetWidth
    //   +------------+
    //   |            |
    //
    // +----------------+
    // |                | Margin-top
    // | +------------+ |
    // | |############| | Border-top
    // | |#+--------+#| |
    // | |#|        |#| | Padding-top
    // | |#| +----+ |#| |
    // | |#| |    | |#| | Height
    // | |#| |    | |#| |
    // | |#| +----+ |#| |
    // | |#|        |#| |
    // | |#+--------+#| |
    // | |############| |
    // | +------------+ |
    // |                |
    // +----------------+
    //
    //     |        |
    //     +--------+
    //     clientWidth (but excludes content outside viewport)

    var style = element.currentStyle;
    if (!style) {
      style = window.getComputedStyle(element, void 0);
    }

    // We guess the padding since it's not always expressed in px on IE
    var extraHeight = guessPixelsFromCss(style.paddingBottom)
        + guessPixelsFromCss(style.paddingTop);
    var extraWidth = guessPixelsFromCss(style.paddingLeft)
        + guessPixelsFromCss(style.paddingRight);

    var goalHeight = element.clientHeight + dh;
    var goalWidth = element.clientWidth + dw;

    var h = goalHeight - extraHeight;
    var w = goalWidth - extraWidth;

    if (dh) { element.style.height = Math.max(0, h) + 'px'; }
    if (dw) { element.style.width = Math.max(0, w) + 'px'; }

    // Correct if our guesses re padding and borders were wrong.
    // We may still not be able to resize if e.g. the deltas would take
    // a dimension negative.
    if (dh && element.clientHeight !== goalHeight) {
      var hError = element.clientHeight - goalHeight;
      element.style.height = Math.max(0, h - hError) + 'px';
    }
    if (dw && element.clientWidth !== goalWidth) {
      var wError = element.clientWidth - goalWidth;
      element.style.width = Math.max(0, w - wError) + 'px';
    }
  }

  // See above for a description of this function.
  function attachDocumentStub(
      idSuffix, uriCallback, imports, pseudoBodyNode, optPseudoWindowLocation) {
    if (arguments.length < 4) {
      throw new Error('arity mismatch: ' + arguments.length);
    }
    if (!optPseudoWindowLocation) {
        optPseudoWindowLocation = {};
    }
    var elementPolicies = {};
    elementPolicies.form = function (attribs) {
      // Forms must have a gated onsubmit handler or they must have an
      // external target.
      var sawHandler = false;
      for (var i = 0, n = attribs.length; i < n; i += 2) {
        if (attribs[i] === 'onsubmit') {
          sawHandler = true;
        }
      }
      if (!sawHandler) {
        attribs.push('onsubmit', 'return false');
      }
      return attribs;
    };
    elementPolicies.a = elementPolicies.area = function (attribs) {
      // Anchor tags must have a target.
      attribs.push('target', '_blank');
      return attribs;
    };

    var illegalSuffix = /__\s*$/;
    var illegalSuffixes = /__(?:\s|$)/;
    var idRefsTails = new RegExp(
      '([^' + XML_SPACE + ']+)([' + XML_SPACE + ']|$)', 'g');

    /** Sanitize HTML applying the appropriate transformations. */
    function sanitizeHtml(htmlText) {
      var out = [];
      htmlSanitizer(htmlText, out);
      return out.join('');
    }
    var htmlSanitizer = html.makeHtmlSanitizer(
        function sanitizeAttributes(tagName, attribs) {
          for (var i = 0; i < attribs.length; i += 2) {
            var attribName = attribs[i];
            var value = attribs[i + 1];
            var atype = null, attribKey;
            if ((attribKey = tagName + ':' + attribName,
                 html4.ATTRIBS.hasOwnProperty(attribKey))
                || (attribKey = '*:' + attribName,
                    html4.ATTRIBS.hasOwnProperty(attribKey))) {
              atype = html4.ATTRIBS[attribKey];
              value = rewriteAttribute(tagName, attribName, atype, value);
            } else {
              value = null;
            }
            if (value !== null && value !== void 0) {
              attribs[i + 1] = value;
            } else {
              attribs.splice(i, 2);
              i -= 2;
            }
          }
          var policy = elementPolicies[tagName];
          if (policy && elementPolicies.hasOwnProperty(tagName)) {
            return policy(attribs);
          }
          return attribs;
        });

    /**
     * Undoes some of the changes made by sanitizeHtml, e.g. stripping ID
     * prefixes.
     */
    function tameInnerHtml(htmlText) {
      var out = [];
      innerHtmlTamer(htmlText, out);
      return out.join('');
    }
    var innerHtmlTamer = html.makeSaxParser({
        startTag: function (tagName, attribs, out) {
          out.push('<', tagName);
          for (var i = 0; i < attribs.length; i += 2) {
            var attribName = attribs[i];
            if (attribName === 'target') { continue; }
            var attribKey;
            var atype;
            if ((attribKey = tagName + ':' + attribName,
                html4.ATTRIBS.hasOwnProperty(attribKey))
                || (attribKey = '*:' + attribName,
                    html4.ATTRIBS.hasOwnProperty(attribKey))) {
              atype = html4.ATTRIBS[attribKey];
            } else {
              return;
            }
            var value = attribs[i + 1];
            // TODO(felix8a): consolidate the un-rewriteAttribute code.
            switch (atype) {
              case html4.atype.ID:
              case html4.atype.IDREF:
                if (value.length <= idSuffix.length
                    || (idSuffix
                        !== value.substring(value.length - idSuffix.length))) {
                  continue;
                }
                value = value.substring(0, value.length - idSuffix.length);
                break;
              case html4.atype.IDREFS:
                value = value.replace(idRefsTails,
                    function(m0, m1, m2) {
                      if (idSuffix.length <= m1.length
                          && idSuffix
                             === m1.substring(m1.length - idSuffix.length)) {
                         m1 = m1.substring(0, m1.length - idSuffix.length);
                      }
                      return m1 + m2;
                    });
                break;
            }
            if (value !== null) {
              out.push(' ', attribName, '="', html.escapeAttrib(value), '"');
            }
          }
          out.push('>');
        },
        endTag: function (name, out) { out.push('</', name, '>'); },
        pcdata: function (text, out) { out.push(text); },
        rcdata: function (text, out) { out.push(text); },
        cdata: function (text, out) { out.push(text); }
      });

    /**
     * Returns a normalized attribute value, or null if the attribute should
     * be omitted.
     * <p>This function satisfies the attribute rewriter interface defined in
     * {@link html-sanitizer.js}.  As such, the parameters are keys into
     * data structures defined in {@link html4-defs.js}.
     *
     * @param {string} tagName a canonical tag name.
     * @param {string} attribName a canonical tag name.
     * @param type as defined in html4-defs.js.
     *
     * @return {string|null} null to indicate that the attribute should not
     *   be set.
     */
    function rewriteAttribute(tagName, attribName, type, value) {
      switch (type) {
        case html4.atype.CLASSES:
          value = String(value);
<<<<<<< HEAD
          if (value && !illegalSuffixes.test(value)) {
=======
          if (!illegalSuffixes.test(value)) {
>>>>>>> f2a7941f
            return value;
          }
          return null;
        case html4.atype.GLOBAL_NAME:
        case html4.atype.ID:
        case html4.atype.IDREF:
          value = String(value);
          if (value && !illegalSuffix.test(value) && isXmlName(value)) {
            return value + idSuffix;
          }
          return null;
        case html4.atype.IDREFS:
          value = String(value);
          if (value && !illegalSuffixes.test(value) && isXmlNmTokens(value)) {
            return value.replace(idRefsTails,
                function(m0, m1, m2) { return m1 + idSuffix + m2; });
          }
          return null;
        case html4.atype.LOCAL_NAME:
          value = String(value);
          if (value && !illegalSuffix.test(value) && isXmlName(value)) {
            return value;
          }
          return null;
        case html4.atype.SCRIPT:
          value = String(value);
          // Translate a handler that calls a simple function like
          //   return foo(this, event)

          // TODO(mikesamuel): integrate cajita compiler to allow arbitrary
          // cajita in event handlers.
          var match = value.match(SIMPLE_HANDLER_PATTERN);
          if (!match) { return null; }
          var doesReturn = match[1];
          var fnName = match[2];
          var pluginId = ___.getId(imports);
          value = (doesReturn ? 'return ' : '') + 'plugin_dispatchEvent___('
              + 'this, event, ' + pluginId + ', "'
              + fnName + '");';
          if (attribName === 'onsubmit') {
            value = 'try { ' + value + ' } finally { return false; }';
          }
          return value;
        case html4.atype.URI:
          value = String(value);
          if (!uriCallback) { return null; }
          // TODO(mikesamuel): determine mime type properly.
          return uriCallback.rewrite(
              value, mimeTypeForAttr(tagName, attribName)) || null;
        case html4.atype.STYLE:
          if ('function' !== typeof value) {
            return sanitizeStyleAttrValue(String(value));
          }
          var cssPropertiesAndValues = cssSealerUnsealerPair.unseal(value);
          if (!cssPropertiesAndValues) { return null; }

          var css = [];
          for (var i = 0; i < cssPropertiesAndValues.length; i += 2) {
            var propName = cssPropertiesAndValues[i];
            var propValue = cssPropertiesAndValues[i + 1];
            // If the propertyName differs between DOM and CSS, there will
            // be a semicolon between the two.
            // E.g., 'background-color;backgroundColor'
            // See CssTemplate.toPropertyValueList.
            var semi = propName.indexOf(';');
            if (semi >= 0) { propName = propName.substring(0, semi); }
            css.push(propName + ' : ' + propValue);
          }
          return css.join(' ; ');
        case html4.atype.FRAME_TARGET:
          // Frames are ambient, so disallow reference.
          return null;
        default:
          return String(value);
      }
    }

    function makeCache() {
      var cache = cajita.newTable(false);
      cache.set(null, null);
      cache.set(void 0, null);
      return cache;
    }

    var editableTameNodeCache = makeCache();
    var readOnlyTameNodeCache = makeCache();

    /**
     * returns a tame DOM node.
     * @param {Node} node
     * @param {boolean} editable
     * @see <a href="http://www.w3.org/TR/DOM-Level-2-HTML/html.html"
     *       >DOM Level 2</a>
     */
    function defaultTameNode(node, editable) {
      if (node === null || node === void 0) { return null; }
      // TODO(mikesamuel): make sure it really is a DOM node

      var cache = editable ? editableTameNodeCache : readOnlyTameNodeCache;
      var tamed = cache.get(node);
      if (tamed !== void 0) {
        return tamed;
      }

      switch (node.nodeType) {
        case 1:  // Element
          var tagName = node.tagName.toLowerCase();
          switch (tagName) {
            case 'a':
              tamed = new TameAElement(node, editable);
              break;
            case 'form':
              tamed = new TameFormElement(node, editable);
              break;
            case 'select':
            case 'button':
            case 'option':
            case 'textarea':
            case 'input':
              tamed = new TameInputElement(node, editable);
              break;
            case 'img':
              tamed = new TameImageElement(node, editable);
              break;
            case 'script':
              tamed = new TameScriptElement(node, editable);
              break;
            case 'td':
            case 'tr':
            case 'thead':
            case 'tfoot':
            case 'tbody':
            case 'th':
              tamed = new TameTableCompElement(node, editable);
              break;
            case 'table':
              tamed = new TameTableElement(node, editable);
              break;
            default:
              if (!html4.ELEMENTS.hasOwnProperty(tagName)
                  || (html4.ELEMENTS[tagName] & html4.eflags.UNSAFE)) {
                // If an unrecognized or unsafe node, return a
                // placeholder that doesn't prevent tree navigation,
                // but that doesn't allow mutation or leak attribute
                // information.
                tamed = new TameOpaqueNode(node, editable);
              } else {
                tamed = new TameElement(node, editable, editable);
              }
              break;
          }
          break;
        case 2:  // Attr
          // Cannot generically wrap since we must have access to the
          // owner element
          throw 'Internal: Attr nodes cannot be generically wrapped';
          break;
        case 3:  // Text
          tamed = new TameTextNode(node, editable);
          break;
        case 8:  // Comment
          tamed = new TameCommentNode(node, editable);
          break;
        default:
          tamed = new TameOpaqueNode(node, editable);
          break;
      }

      if (node.nodeType === 1) {
        cache.set(node, tamed);
      }
      return tamed;
    }

    function tameRelatedNode(node, editable, tameNodeCtor) {
      if (node === null || node === void 0) { return null; }
      // catch errors because node might be from a different domain
      try {
        for (var ancestor = node; ancestor; ancestor = ancestor.parentNode) {
          // TODO(mikesamuel): replace with cursors so that subtrees are
          // delegable.
          // TODO: handle multiple classes.
          if (idClass === ancestor.className) {
            return tameNodeCtor(node, editable);
          }
        }
      } catch (e) {}
      return null;
    }

    /**
     * Returns a NodeList like object.
     */
    function tameNodeList(nodeList, editable, opt_tameNodeCtor, opt_keyAttrib) {
      var tamed = [];
      var node;

      // Work around NamedNodeMap bugs in IE, Opera, and Safari as discussed
      // at http://code.google.com/p/google-caja/issues/detail?id=935
      var limit = nodeList.length;
      if (limit !== +limit) { limit = 1/0; }
      for (var i = 0; i < limit && (node = nodeList[i]); ++i) {
        if (!opt_tameNodeCtor) {
          throw 'Internal: Nonempty tameNodeList() without a tameNodeCtor';
        }
        node = opt_tameNodeCtor(nodeList.item(i), editable);
        tamed[i] = node;
        // Make the node available via its name if doing so would not mask
        // any properties of tamed.
        var key = opt_keyAttrib && node.getAttribute(opt_keyAttrib);
        // TODO(mikesamuel): if key in tamed, we have an ambiguous match.
        // Include neither?  This may happen with radio buttons in a form's
        // elements list.
        if (key && !(key.charAt(key.length - 1) === '_' || (key in tamed)
                     || key === String(key & 0x7fffffff))) {
          tamed[key] = node;
        }
      }
      node = nodeList = null;

      tamed.item = ___.markFuncFreeze(function (k) {
        k &= 0x7fffffff;
        if (k !== k) { throw new Error(); }
        return tamed[k] || null;
      });
      // TODO(mikesamuel): if opt_keyAttrib, could implement getNamedItem
      return cajita.freeze(tamed);
    }

    function tameGetElementsByTagName(rootNode, tagName, editable) {
      tagName = String(tagName);
      if (tagName !== '*') {
        tagName = tagName.toLowerCase();
        if (!___.hasOwnProp(html4.ELEMENTS, tagName)
            || html4.ELEMENTS[tagName] & html4.ELEMENTS.UNSAFE) {
          // Allowing getElementsByTagName to work for opaque element types
          // would leak information about those elements.
          return new fakeNodeList([]);
        }
      }
      return tameNodeList(
          rootNode.getElementsByTagName(tagName), editable, defaultTameNode);
    }

    /**
     * Implements http://www.whatwg.org/specs/web-apps/current-work/#dom-document-getelementsbyclassname
     * using an existing implementation on browsers that have one.
     */
    function tameGetElementsByClassName(rootNode, className, editable) {
      className = String(className);

      // The quotes below are taken from the HTML5 draft referenced above.

      // "having obtained the classes by splitting a string on spaces"
      // Instead of using split, we use match with the global modifier so that
      // we don't have to remove leading and trailing spaces.
      var classes = className.match(/[^\t\n\f\r ]+/g);

      // Filter out classnames in the restricted namespace.
      for (var i = classes ? classes.length : 0; --i >= 0;) {
        var classi = classes[i];
        if (illegalSuffix.test(classi) || !isXmlNmTokens(classi)) {
          classes[i] = classes[classes.length - 1];
          --classes.length;
        }
      }

      if (!classes || classes.length === 0) {
        // "If there are no tokens specified in the argument, then the method
        //  must return an empty NodeList" [instead of all elements]
        // This means that
        //     htmlEl.ownerDocument.getElementsByClassName(htmlEl.className)
        // will return an HtmlCollection containing htmlElement iff
        // htmlEl.className contains a non-space character.
        return fakeNodeList([]);
      }

      // "unordered set of unique space-separated tokens representing classes"
      if (typeof rootNode.getElementsByClassName === 'function') {
        return tameNodeList(
            rootNode.getElementsByClassName(
                classes.join(' ')), editable, defaultTameNode);
      } else {
        // Add spaces around each class so that we can use indexOf later to find
        // a match.
        // This use of indexOf is strictly incorrect since
        // http://www.whatwg.org/specs/web-apps/current-work/#reflecting-content-attributes-in-dom-attributes
        // does not normalize spaces in unordered sets of unique space-separated
        // tokens.  This is not a problem since HTML5 compliant implementations
        // already have a getElementsByClassName implementation, and legacy
        // implementations do normalize according to comments on issue 935.

        // We assume standards mode, so the HTML5 requirement that
        //   "If the document is in quirks mode, then the comparisons for the
        //    classes must be done in an ASCII case-insensitive  manner,"
        // is not operative.
        var nClasses = classes.length;
        for (var i = nClasses; --i >= 0;) {
          classes[i] = ' ' + classes[i] + ' ';
        }

        // We comply with the requirement that the result is a list
        //   "containing all the elements in the document, in tree order,"
        // since the spec for getElementsByTagName has the same language.
        var candidates = rootNode.getElementsByTagName('*');
        var matches = [];
        var limit = candidates.length;
        if (limit !== +limit) { limit = 1/0; }  // See issue 935
        candidate_loop:
        for (var j = 0, candidate, k = -1;
             j < limit && (candidate = candidates[j]);
             ++j) {
          var candidateClass = ' ' + candidate.className + ' ';
          for (var i = nClasses; --i >= 0;) {
            if (-1 === candidateClass.indexOf(classes[i])) {
              continue candidate_loop;
            }
          }
          var tamed = defaultTameNode(candidate, editable);
          if (tamed) {
            matches[++k] = tamed;
          }
        }
        // "the method must return a live NodeList object"
        return fakeNodeList(matches);
      }
    }

    function makeEventHandlerWrapper(thisNode, listener) {
      classUtils.ensureValidCallback(listener);
      function wrapper(event) {
        return plugin_dispatchEvent___(
            thisNode, event, ___.getId(imports), listener);
      }
      return wrapper;
    }

    var NOT_EDITABLE = "Node not editable.";
    var INVALID_SUFFIX = "Property names may not end in '__'.";
    var UNSAFE_TAGNAME = "Unsafe tag name.";
    var UNKNOWN_TAGNAME = "Unknown tag name.";

    // Implementation of EventTarget::addEventListener
    function tameAddEventListener(name, listener, useCapture) {
      if (!this.editable___) { throw new Error(NOT_EDITABLE); }
      if (!this.wrappedListeners___) { this.wrappedListeners___ = []; }
      useCapture = Boolean(useCapture);
      var wrappedListener = makeEventHandlerWrapper(this.node___, listener);
      wrappedListener = bridal.addEventListener(
          this.node___, name, wrappedListener, useCapture);
      wrappedListener.originalListener___ = listener;
      this.wrappedListeners___.push(wrappedListener);
    }

    // Implementation of EventTarget::removeEventListener
    function tameRemoveEventListener(name, listener, useCapture) {
      if (!this.editable___) { throw new Error(NOT_EDITABLE); }
      if (!this.wrappedListeners___) { return; }
      var wrappedListener = null;
      for (var i = this.wrappedListeners___.length; --i >= 0;) {
        if (this.wrappedListeners___[i].originalListener___ === listener) {
          wrappedListener = this.wrappedListeners___[i];
          arrayRemove(this.wrappedListeners___, i, i);
          break;
        }
      }
      if (!wrappedListener) { return; }
      bridal.removeEventListener(
          this.node___, name, wrappedListener, useCapture);
    }

    // A map of tamed node classes, keyed by DOM Level 2 standard name, which
    // will be exposed to the client.
    var nodeClasses = {};

    function inertCtor(tamedCtor, someSuper, name) {
      return nodeClasses[name] = ___.extend(tamedCtor, someSuper, name);
    }

    var tameNodeFields = [
        'nodeType', 'nodeValue', 'nodeName', 'firstChild',
        'lastChild', 'nextSibling', 'previousSibling', 'parentNode',
        'ownerDocument', 'childNodes', 'attributes'];

    /**
     * Base class for a Node wrapper.  Do not create directly -- use the
     * tameNode factory instead.
     * @param {boolean} editable true if the node's value, attributes, children,
     *     or custom properties are mutable.
     * @constructor
     */
    function TameNode(editable) {
      this.editable___ = editable;
      ___.stamp(tameNodeTrademark, this, true);
      classUtils.exportFields(this, tameNodeFields);
    }
    inertCtor(TameNode, Object, 'Node');
    TameNode.prototype.getOwnerDocument = function () {
      // TODO(mikesamuel): upward navigation breaks capability discipline.
      if (!this.editable___ && tameDocument.editable___) {
        throw new Error(NOT_EDITABLE);
      }
      return tameDocument;
    };
    // abstract TameNode.prototype.getNodeType
    // abstract TameNode.prototype.getNodeName
    // abstract TameNode.prototype.getNodeValue
    // abstract TameNode.prototype.cloneNode
    // abstract TameNode.prototype.appendChild
    // abstract TameNode.prototype.insertBefore
    // abstract TameNode.prototype.removeChild
    // abstract TameNode.prototype.replaceChild
    // abstract TameNode.prototype.getFirstChild
    // abstract TameNode.prototype.getLastChild
    // abstract TameNode.prototype.getNextSibling
    // abstract TameNode.prototype.getPreviousSibling
    // abstract TameNode.prototype.getParentNode
    // abstract TameNode.prototype.getElementsByTagName
    // abstract TameNode.prototype.getElementsByClassName
    // abstract TameNode.prototype.getChildNodes
    // abstract TameNode.prototype.getAttributes
    var tameNodeMembers = [
        'getNodeType', 'getNodeValue', 'getNodeName', 'cloneNode',
        'appendChild', 'insertBefore', 'removeChild', 'replaceChild',
        'getFirstChild', 'getLastChild', 'getNextSibling', 'getPreviousSibling',
        'getElementsByClassName', 'getElementsByTagName',
        'getOwnerDocument',
        'dispatchEvent',
        'hasChildNodes'
        ];


    /**
     * A tame node that is backed by a real node.
     * @param {boolean} childrenEditable true iff the child list is mutable.
     * @constructor
     */
    function TameBackedNode(node, editable, childrenEditable) {
      if (!node) {
        throw new Error('Creating tame node with undefined native delegate');
      }
      this.node___ = node;
      this.childrenEditable___ = editable && childrenEditable;
      TameNode.call(this, editable);
    }
    ___.extend(TameBackedNode, TameNode);
    TameBackedNode.prototype.getNodeType = function () {
      return this.node___.nodeType;
    };
    TameBackedNode.prototype.getNodeName = function () {
      return this.node___.nodeName;
    };
    TameBackedNode.prototype.getNodeValue = function () {
      return this.node___.nodeValue;
    };
    TameBackedNode.prototype.cloneNode = function (deep) {
      var clone = bridal.cloneNode(this.node___, Boolean(deep));
      // From http://www.w3.org/TR/DOM-Level-2-Core/core.html#ID-3A0ED0A4
      //     "Note that cloning an immutable subtree results in a mutable copy"
      return defaultTameNode(clone, true);
    };
    TameBackedNode.prototype.appendChild = function (child) {
      // Child must be editable since appendChild can remove it from its parent.
      cajita.guard(tameNodeTrademark, child);
      if (!this.childrenEditable___ || !child.editable___) {
        throw new Error(NOT_EDITABLE);
      }
      this.node___.appendChild(child.node___);
    };
    TameBackedNode.prototype.insertBefore = function (toInsert, child) {
      cajita.guard(tameNodeTrademark, toInsert);
      if (child === void 0) { child = null; }
      if (child !== null) { cajita.guard(tameNodeTrademark, child); }
      if (!this.childrenEditable___ || !toInsert.editable___) {
        throw new Error(NOT_EDITABLE);
      }
      this.node___.insertBefore(
          toInsert.node___, child !== null ? child.node___ : null);
    };
    TameBackedNode.prototype.removeChild = function (child) {
      cajita.guard(tameNodeTrademark, child);
      if (!this.childrenEditable___ || !child.editable___) {
        throw new Error(NOT_EDITABLE);
      }
      this.node___.removeChild(child.node___);
    };
    TameBackedNode.prototype.replaceChild = function (child, replacement) {
      cajita.guard(tameNodeTrademark, child);
      cajita.guard(tameNodeTrademark, replacement);
      if (!this.childrenEditable___ || !replacement.editable___) {
        throw new Error(NOT_EDITABLE);
      }
      this.node___.replaceChild(child.node___, replacement.node___);
    };
    TameBackedNode.prototype.getFirstChild = function () {
      return defaultTameNode(this.node___.firstChild, this.childrenEditable___);
    };
    TameBackedNode.prototype.getLastChild = function () {
      return defaultTameNode(this.node___.lastChild, this.childrenEditable___);
    };
    TameBackedNode.prototype.getNextSibling = function () {
      // TODO(mikesamuel): replace with cursors so that subtrees are delegable
      return defaultTameNode(this.node___.nextSibling, this.editable___);
    };
    TameBackedNode.prototype.getPreviousSibling = function () {
      // TODO(mikesamuel): replace with cursors so that subtrees are delegable
      return defaultTameNode(this.node___.previousSibling, this.editable___);
    };
    TameBackedNode.prototype.getParentNode = function () {
      var parent = this.node___.parentNode;
      if (parent === tameDocument.body___) {
        if (tameDocument.editable___ && !this.editable___) {
          // FIXME: return a non-editable version of body.
          throw new Error(NOT_EDITABLE);
        }
        return tameDocument.getBody();
      }
      return tameRelatedNode(
          this.node___.parentNode, this.editable___, defaultTameNode);
    };
    TameBackedNode.prototype.getElementsByTagName = function (tagName) {
      return tameGetElementsByTagName(
          this.node___, tagName, this.childrenEditable___);
    };
    TameBackedNode.prototype.getElementsByClassName = function (className) {
      return tameGetElementsByClassName(
          this.node___, className, this.childrenEditable___);
    };
    TameBackedNode.prototype.getChildNodes = function () {
      return tameNodeList(
          this.node___.childNodes, this.childrenEditable___, defaultTameNode);
    };
    TameBackedNode.prototype.getAttributes = function () {
      var thisNode = this.node___;
      var tameNodeCtor = function(node, editable) {
        return new TameBackedAttributeNode(node, editable, thisNode);
      };
      return tameNodeList(
          this.node___.attributes, this.editable___, tameNodeCtor);
    };
    var endsWith__ = /__$/;
    // TODO(erights): Come up with some notion of a keeper chain so we can
    // say, "let every other keeper try to handle this first".
    TameBackedNode.prototype.handleRead___ = function (name) {
      name = String(name);
      if (endsWith__.test(name)) { return void 0; }
      var handlerName = name + '_getter___';
      if (this[handlerName]) {
        return this[handlerName]();
      }
      handlerName = handlerName.toLowerCase();
      if (this[handlerName]) {
        return this[handlerName]();
      }
      if (___.hasOwnProp(this.node___.properties___, name)) {
        return this.node___.properties___[name];
      } else {
        return void 0;
      }
    };
    TameBackedNode.prototype.handleCall___ = function (name, args) {
      name = String(name);
      if (endsWith__.test(name)) { throw new Error(INVALID_SUFFIX); }
      var handlerName = name + '_handler___';
      if (this[handlerName]) {
        return this[handlerName].call(this, args);
      }
      handlerName = handlerName.toLowerCase();
      if (this[handlerName]) {
        return this[handlerName].call(this, args);
      }
      if (___.hasOwnProp(this.node___.properties___, name)) {
        return this.node___.properties___[name].call(this, args);
      } else {
        throw new TypeError(name + ' is not a function.');
      }
    };
    TameBackedNode.prototype.handleSet___ = function (name, val) {
      name = String(name);
      if (endsWith__.test(name)) { throw new Error(INVALID_SUFFIX); }
      if (!this.editable___) { throw new Error(NOT_EDITABLE); }
      var handlerName = name + '_setter___';
      if (this[handlerName]) {
        return this[handlerName](val);
      }
      handlerName = handlerName.toLowerCase();
      if (this[handlerName]) {
        return this[handlerName](val);
      }
      if (!this.node___.properties___) {
        this.node___.properties___ = {};
      }
      this[name + '_canEnum___'] = true;
      return this.node___.properties___[name] = val;
    };
    TameBackedNode.prototype.handleDelete___ = function (name) {
      name = String(name);
      if (endsWith__.test(name)) { throw new Error(INVALID_SUFFIX); }
      if (!this.editable___) { throw new Error(NOT_EDITABLE); }
      var handlerName = name + '_deleter___';
      if (this[handlerName]) {
        return this[handlerName]();
      }
      handlerName = handlerName.toLowerCase();
      if (this[handlerName]) {
        return this[handlerName]();
      }
      if (this.node___.properties___) {
        return (
            delete this.node___.properties___[name]
            && delete this[name + '_canEnum___']);
      } else {
        return true;
      }
    };
    /**
     * @param {boolean} ownFlag ignored
     */
    TameBackedNode.prototype.handleEnum___ = function (ownFlag) {
      // TODO(metaweta): Add code to list all the other handled stuff we know
      // about.
      if (this.node___.properties___) {
        return cajita.allKeys(this.node___.properties___);
      }
      return [];
    };
    TameBackedNode.prototype.hasChildNodes = function () {
      return !!this.node___.hasChildNodes();
    };
    // http://www.w3.org/TR/DOM-Level-2-Events/events.html#Events-EventTarget :
    // "The EventTarget interface is implemented by all Nodes"
    TameBackedNode.prototype.dispatchEvent = function dispatchEvent(evt) {
      cajita.guard(tameEventTrademark, evt);
      bridal.dispatchEvent(this.node___, evt.event___);
    };
    ___.all2(___.grantTypedMethod, TameBackedNode.prototype, tameNodeMembers);
    if (document.documentElement.contains) {  // typeof is 'object' on IE
      TameBackedNode.prototype.contains = function (other) {
        cajita.guard(tameNodeTrademark, other);
        var otherNode = other.node___;
        return this.node___.contains(otherNode);
      };
    }
    if ('function' ===
        typeof document.documentElement.compareDocumentPosition) {
      /**
       * Speced in <a href="http://www.w3.org/TR/DOM-Level-3-Core/core.html#Node3-compareDocumentPosition">DOM-Level-3</a>.
       */
      TameBackedNode.prototype.compareDocumentPosition = function (other) {
        cajita.guard(tameNodeTrademark, other);
        var otherNode = other.node___;
        if (!otherNode) { return 0; }
        var bitmask = +this.node___.compareDocumentPosition(otherNode);
        // To avoid leaking information about the relative positioning of
        // different roots, if neither contains the other, then we mask out
        // the preceding/following bits.
        // 0x18 is (CONTAINS | CONTAINED)
        // 0x1f is all the bits documented at
        //     http://www.w3.org/TR/DOM-Level-3-Core/core.html#DocumentPosition
        //     except IMPLEMENTATION_SPECIFIC
        // 0x01 is DISCONNECTED
        /*
        if (!(bitmask & 0x18)) {
          // TODO: If they are not under the same virtual doc root, return
          // DOCUMENT_POSITION_DISCONNECTED instead of leaking information
          // about PRECEDING | FOLLOWING.
        }
        */
        // Firefox3 returns spurious PRECEDING and FOLLOWING bits for
        // disconnected trees.
        // https://bugzilla.mozilla.org/show_bug.cgi?id=486002
        if (bitmask & 1) {
          bitmask &= ~6;
        }
        return bitmask & 0x1f;
      };
      if (!___.hasOwnProp(TameBackedNode.prototype, 'contains')) {
        // http://www.quirksmode.org/blog/archives/2006/01/contains_for_mo.html
        TameBackedNode.prototype.contains = function (other) {
          var docPos = this.compareDocumentPosition(other);
          return !(!(docPos & 0x10) && docPos);
        };
      }
    }
    ___.all2(function (o, k) {
               if (___.hasOwnProp(o, k)) { ___.grantTypedMethod(o, k);  }
             }, TameBackedNode.prototype,
             ['contains', 'compareDocumentPosition']);

    /**
     * A fake node that is not backed by a real DOM node.
     * @constructor
     */
    function TamePseudoNode(editable) {
      TameNode.call(this, editable);
      this.properties___ = {};
    }
    ___.extend(TamePseudoNode, TameNode);
    TamePseudoNode.prototype.appendChild =
    TamePseudoNode.prototype.insertBefore =
    TamePseudoNode.prototype.removeChild =
    TamePseudoNode.prototype.replaceChild = function (child) {
      cajita.log("Node not editable; no action performed.");
    };
    TamePseudoNode.prototype.getFirstChild = function () {
      var children = this.getChildNodes();
      return children.length ? children[0] : null;
    };
    TamePseudoNode.prototype.getLastChild = function () {
      var children = this.getChildNodes();
      return children.length ? children[children.length - 1] : null;
    };
    TamePseudoNode.prototype.getNextSibling = function () {
      var parentNode = this.getParentNode();
      if (!parentNode) { return null; }
      var siblings = parentNode.getChildNodes();
      for (var i = siblings.length - 1; --i >= 0;) {
        if (siblings[i] === this) { return siblings[i + 1]; }
      }
      return null;
    };
    TamePseudoNode.prototype.getPreviousSibling = function () {
      var parentNode = this.getParentNode();
      if (!parentNode) { return null; }
      var siblings = parentNode.getChildNodes();
      for (var i = siblings.length; --i >= 1;) {
        if (siblings[i] === this) { return siblings[i - 1]; }
      }
      return null;
    };
    TamePseudoNode.prototype.handleRead___ = function (name) {
      name = String(name);
      if (endsWith__.test(name)) { return void 0; }
      var handlerName = name + '_getter___';
      if (this[handlerName]) {
        return this[handlerName]();
      }
      handlerName = handlerName.toLowerCase();
      if (this[handlerName]) {
        return this[handlerName]();
      }
      if (___.hasOwnProp(this.properties___, name)) {
        return this.properties___[name];
      } else {
        return void 0;
      }
    };
    TamePseudoNode.prototype.handleCall___ = function (name, args) {
      name = String(name);
      if (endsWith__.test(name)) { throw new Error(INVALID_SUFFIX); }
      var handlerName = name + '_handler___';
      if (this[handlerName]) {
        return this[handlerName].call(this, args);
      }
      handlerName = handlerName.toLowerCase();
      if (this[handlerName]) {
        return this[handlerName].call(this, args);
      }
      if (___.hasOwnProp(this.properties___, name)) {
        return this.properties___[name].call(this, args);
      } else {
        throw new TypeError(name + ' is not a function.');
      }
    };
    TamePseudoNode.prototype.handleSet___ = function (name, val) {
      name = String(name);
      if (endsWith__.test(name)) { throw new Error(INVALID_SUFFIX); }
      if (!this.editable___) { throw new Error(NOT_EDITABLE); }
      var handlerName = name + '_setter___';
      if (this[handlerName]) {
        return this[handlerName](val);
      }
      handlerName = handlerName.toLowerCase();
      if (this[handlerName]) {
        return this[handlerName](val);
      }
      if (!this.properties___) {
        this.properties___ = {};
      }
      this[name + '_canEnum___'] = true;
      return this.properties___[name] = val;
    };
    TamePseudoNode.prototype.handleDelete___ = function (name) {
      name = String(name);
      if (endsWith__.test(name)) { throw new Error(INVALID_SUFFIX); }
      if (!this.editable___) { throw new Error(NOT_EDITABLE); }
      var handlerName = name + '_deleter___';
      if (this[handlerName]) {
        return this[handlerName]();
      }
      handlerName = handlerName.toLowerCase();
      if (this[handlerName]) {
        return this[handlerName]();
      }
      if (this.properties___) {
        return (
            delete this.properties___[name]
            && delete this[name + '_canEnum___']);
      } else {
        return true;
      }
    };
    TamePseudoNode.prototype.handleEnum___ = function (ownFlag) {
      // TODO(metaweta): Add code to list all the other handled stuff we know
      // about.
      if (this.properties___) {
        return cajita.allKeys(this.properties___);
      }
      return [];
    };
    TamePseudoNode.prototype.hasChildNodes = function () {
      return this.getFirstChild() != null;
    };
    ___.all2(___.grantTypedMethod, TamePseudoNode.prototype, tameNodeMembers);

    var commonElementPropertyHandlers = {
      clientWidth: {
        get: function () { return this.getGeometryDelegate___().clientWidth; }
      },
      clientHeight: {
        get: function () { return this.getGeometryDelegate___().clientHeight; }
      },
      offsetLeft: {
        get: function () { return this.getGeometryDelegate___().offsetLeft; }
      },
      offsetTop: {
        get: function () { return this.getGeometryDelegate___().offsetTop; }
      },
      offsetWidth: {
        get: function () { return this.getGeometryDelegate___().offsetWidth; }
      },
      offsetHeight: {
        get: function () { return this.getGeometryDelegate___().offsetHeight; }
      },
      scrollLeft: {
        get: function () { return this.getGeometryDelegate___().scrollLeft; },
        set: function (x) {
          if (!this.editable___) { throw new Error(NOT_EDITABLE); }
          this.getGeometryDelegate___().scrollLeft = +x;
          return x;
        }
      },
      scrollTop: {
        get: function () { return this.getGeometryDelegate___().scrollTop; },
        set: function (y) {
          if (!this.editable___) { throw new Error(NOT_EDITABLE); }
          this.getGeometryDelegate___().scrollTop = +y;
          return y;
        }
      },
      scrollWidth: {
        get: function () { return this.getGeometryDelegate___().scrollWidth; }
      },
      scrollHeight: {
        get: function () { return this.getGeometryDelegate___().scrollHeight; }
      }
    };

    function TamePseudoElement(
        tagName, tameDoc, childNodesGetter, parentNodeGetter, innerHTMLGetter,
        geometryDelegate, editable) {
      TamePseudoNode.call(this, editable);
      this.tagName___ = tagName;
      this.tameDoc___ = tameDoc;
      this.childNodesGetter___ = childNodesGetter;
      this.parentNodeGetter___ = parentNodeGetter;
      this.innerHTMLGetter___ = innerHTMLGetter;
      this.geometryDelegate___ = geometryDelegate;
      classUtils.exportFields(this, ['tagName', 'innerHTML']);
      classUtils.applyAccessors(this, commonElementPropertyHandlers);
    }
    ___.extend(TamePseudoElement, TamePseudoNode);
    // TODO(mikesamuel): make nodeClasses work.
    TamePseudoElement.prototype.getNodeType = function () { return 1; };
    TamePseudoElement.prototype.getNodeName
        = function () { return this.tagName___; };
    TamePseudoElement.prototype.getTagName
        = function () { return this.tagName___; };
    TamePseudoElement.prototype.getNodeValue = function () { return null; };
    TamePseudoElement.prototype.getAttribute
        = function (attribName) { return null; };
    TamePseudoElement.prototype.setAttribute
        = function (attribName, value) { };
    TamePseudoElement.prototype.hasAttribute
        = function (attribName) { return false; };
    TamePseudoElement.prototype.removeAttribute
        = function (attribName) { };
    TamePseudoElement.prototype.getOwnerDocument
        = function () { return this.tameDoc___; };
    TamePseudoElement.prototype.getChildNodes
        = function () { return this.childNodesGetter___(); };
    TamePseudoElement.prototype.getAttributes
        = function () { return tameNodeList([], false, undefined); };
    TamePseudoElement.prototype.getParentNode
        = function () { return this.parentNodeGetter___(); };
    TamePseudoElement.prototype.getInnerHTML
        = function () { return this.innerHTMLGetter___(); };
    TamePseudoElement.prototype.getElementsByTagName = function (tagName) {
      tagName = String(tagName).toLowerCase();
      if (tagName === this.tagName___) {
        // Works since html, head, body, and title can't contain themselves.
        return fakeNodeList([]);
      }
      return this.getOwnerDocument().getElementsByTagName(tagName);
    };
    TamePseudoElement.prototype.getElementsByClassName = function (className) {
      return this.getOwnerDocument().getElementsByClassName(className);
    };
    TamePseudoElement.prototype.getBoundingClientRect = function () {
      return this.geometryDelegate___.getBoundingClientRect();
    };
    TamePseudoElement.prototype.getGeometryDelegate___ = function () {
      return this.geometryDelegate___;
    };
    TamePseudoElement.prototype.toString = function () {
      return '<' + this.tagName___ + '>';
    };
    ___.all2(___.grantTypedMethod, TamePseudoElement.prototype,
             ['getTagName', 'getAttribute', 'setAttribute',
              'hasAttribute', 'removeAttribute',
              'getBoundingClientRect', 'getElementsByTagName']);

    function TameOpaqueNode(node, editable) {
      TameBackedNode.call(this, node, editable, editable);
    }
    ___.extend(TameOpaqueNode, TameBackedNode);
    TameOpaqueNode.prototype.getNodeValue
        = TameBackedNode.prototype.getNodeValue;
    TameOpaqueNode.prototype.getNodeType
        = TameBackedNode.prototype.getNodeType;
    TameOpaqueNode.prototype.getNodeName
        = TameBackedNode.prototype.getNodeName;
    TameOpaqueNode.prototype.getNextSibling
        = TameBackedNode.prototype.getNextSibling;
    TameOpaqueNode.prototype.getPreviousSibling
        = TameBackedNode.prototype.getPreviousSibling;
    TameOpaqueNode.prototype.getFirstChild
        = TameBackedNode.prototype.getFirstChild;
    TameOpaqueNode.prototype.getLastChild
        = TameBackedNode.prototype.getLastChild;
    TameOpaqueNode.prototype.getParentNode
        = TameBackedNode.prototype.getParentNode;
    TameOpaqueNode.prototype.getChildNodes
        = TameBackedNode.prototype.getChildNodes;
    TameOpaqueNode.prototype.getAttributes
        = function () { return tameNodeList([], false, undefined); };
    for (var i = tameNodeMembers.length; --i >= 0;) {
      var k = tameNodeMembers[i];
      if (!TameOpaqueNode.prototype.hasOwnProperty(k)) {
        TameOpaqueNode.prototype[k] = ___.markFuncFreeze(function () {
          throw new Error('Node is opaque');
        });
      }
    }
    ___.all2(___.grantTypedMethod, TameOpaqueNode.prototype, tameNodeMembers);

    function TameTextNode(node, editable) {
      assert(node.nodeType === 3);

      // The below should not be strictly necessary since childrenEditable for
      // TameScriptElements is always false, but it protects against tameNode
      // being called naively on a text node from container code.
      var pn = node.parentNode;
      if (editable && pn) {
        if (1 === pn.nodeType
            && (html4.ELEMENTS[pn.tagName.toLowerCase()]
                & html4.eflags.UNSAFE)) {
          // Do not allow mutation of text inside script elements.
          // See the testScriptLoading testcase for examples of exploits.
          editable = false;
        }
      }

      TameBackedNode.call(this, node, editable, editable);
      classUtils.exportFields(this, ['nodeValue', 'data']);
    }
    inertCtor(TameTextNode, TameBackedNode, 'Text');
    TameTextNode.prototype.setNodeValue = function (value) {
      if (!this.editable___) { throw new Error(NOT_EDITABLE); }
      this.node___.nodeValue = String(value || '');
      return value;
    };
    TameTextNode.prototype.getData = TameTextNode.prototype.getNodeValue;
    TameTextNode.prototype.setData = TameTextNode.prototype.setNodeValue;
    TameTextNode.prototype.toString = function () {
      return '#text';
    };
    ___.all2(___.grantTypedMethod, TameTextNode.prototype,
             ['setNodeValue', 'getData', 'setData']);

    function TameCommentNode(node, editable) {
      assert(node.nodeType === 8);
      TameBackedNode.call(this, node, editable, editable);
    }
    inertCtor(TameCommentNode, TameBackedNode, 'CommentNode');
    TameCommentNode.prototype.toString = function () {
      return '#comment';
    };

    function getAttributeType(tagName, attribName) {
      var attribKey;
      attribKey = tagName + ':' + attribName;
      if (html4.ATTRIBS.hasOwnProperty(attribKey)) {
        return html4.ATTRIBS[attribKey];
      }
      attribKey = '*:' + attribName;
      if (html4.ATTRIBS.hasOwnProperty(attribKey)) {
        return html4.ATTRIBS[attribKey];
      }
      return void 0;
    }

    /**
     * Plays the role of an Attr node for TameElement objects.
     */
    function TameBackedAttributeNode(node, editable, ownerElement) {
      TameBackedNode.call(this, node, editable);
      this.ownerElement___ = ownerElement;
      classUtils.exportFields(this,
          ['name', 'specified', 'value', 'ownerElement']);
    }
    inertCtor(TameBackedAttributeNode, TameBackedNode, 'Attr');
    TameBackedAttributeNode.prototype.getNodeName =
    TameBackedAttributeNode.prototype.getName =
        function () { return String(this.node___.name); };
    TameBackedAttributeNode.prototype.getSpecified =
        function () { return !!this.node___.specified; };
    TameBackedAttributeNode.prototype.getNodeValue =
    TameBackedAttributeNode.prototype.getValue = function () {
      return defaultTameNode(this.ownerElement___, this.editable___)
          .getAttribute(this.getName());
    };
    TameBackedAttributeNode.prototype.setNodeValue =
    TameBackedAttributeNode.prototype.setValue = function (value) {
      return defaultTameNode(this.ownerElement___, this.editable___)
          .setAttribute(this.getName(), value);
    };
    TameBackedAttributeNode.prototype.getOwnerElement = function () {
      return defaultTameNode(this.ownerElement___, this.editable___);
    };
    TameBackedAttributeNode.prototype.getNodeType = function () { return 2; };
    TameBackedAttributeNode.prototype.cloneNode = function (deep) {
      var clone = bridal.cloneNode(this.node___, Boolean(deep));
      // From http://www.w3.org/TR/DOM-Level-2-Core/core.html#ID-3A0ED0A4
      //     "Note that cloning an immutable subtree results in a mutable copy"
      return new TameBackedAttributeNode(clone, true, this.ownerElement____);
    };
    TameBackedAttributeNode.prototype.appendChild =
    TameBackedAttributeNode.prototype.insertBefore =
    TameBackedAttributeNode.prototype.removeChild =
    TameBackedAttributeNode.prototype.replaceChild =
    TameBackedAttributeNode.prototype.getFirstChild =
    TameBackedAttributeNode.prototype.getLastChild =
    TameBackedAttributeNode.prototype.getNextSibling =
    TameBackedAttributeNode.prototype.getPreviousSibling =
    TameBackedAttributeNode.prototype.getParentNode =
    TameBackedAttributeNode.prototype.getElementsByTagName =
    TameBackedAttributeNode.prototype.getElementsByClassName =
    TameBackedAttributeNode.prototype.getChildNodes =
    TameBackedAttributeNode.prototype.getAttributes = function () {
      throw new Error ("Not implemented.");
    };
    TameBackedAttributeNode.prototype.toString = function () {
      return '[Fake attribute node]';
    };

    // Register set handlers for onclick, onmouseover, etc.
    function registerElementScriptAttributeHandlers(aTameElement) {
      var attrNameRe = /:(.*)/;
      for (var html4Attrib in html4.ATTRIBS) {
        if (html4.atype.SCRIPT === html4.ATTRIBS[html4Attrib]) {
          (function (attribName) {
            ___.useSetHandler(
                aTameElement,
                attribName,
                function eventHandlerSetter(listener) {
                  if (!this.editable___) { throw new Error(NOT_EDITABLE); }
                  if (!listener) {  // Clear the current handler
                    this.node___[attribName] = null;
                  } else {
                    // This handler cannot be copied from one node to another
                    // which is why getters are not yet supported.
                    this.node___[attribName] = makeEventHandlerWrapper(
                        this.node___, listener);
                  }
                  return listener;
                });
           })(html4Attrib.match(attrNameRe)[1]);
        }
      }
    }

    function TameElement(node, editable, childrenEditable) {
      assert(node.nodeType === 1);
      TameBackedNode.call(this, node, editable, childrenEditable);
      classUtils.exportFields(
          this,
          ['className', 'id', 'innerHTML', 'tagName', 'style',
           'offsetParent', 'title', 'dir']);
      classUtils.applyAccessors(this, commonElementPropertyHandlers);
      registerElementScriptAttributeHandlers(this);
    }
    nodeClasses.Element = inertCtor(TameElement, TameBackedNode, 'HTMLElement');
    TameElement.prototype.getId = function () {
      return this.getAttribute('id') || '';
    };
    TameElement.prototype.setId = function (newId) {
      return this.setAttribute('id', newId);
    };
    TameElement.prototype.getAttribute = function (attribName) {
      attribName = String(attribName).toLowerCase();
      var tagName = this.node___.tagName.toLowerCase();
      var atype = getAttributeType(tagName, attribName);
      if (atype === void 0) {
        // Unrecognized attribute; use virtual map
        if (this.node___.attributes___) {
          return this.node___.attributes___[attribName] || null;
        }
        return null;
      }
      var value = bridal.getAttribute(this.node___, attribName);
      if ('string' !== typeof value) { return value; }
      switch (atype) {
        case html4.atype.ID:
        case html4.atype.IDREF:
          if (!value) { return null; }
          var n = idSuffix.length;
          var len = value.length;
          var end = len - n;
          if (end > 0 && idSuffix === value.substring(end, len)) {
            return value.substring(0, end);
          }
          return null;
        case html4.atype.IDREFS:
          if (!value) { return null; }
          value = value.replace(idRefsTails,
              function(m0, m1, m2) {
                if (idSuffix.length <= m1.length
                    && idSuffix
                       === m1.substring(m1.length - idSuffix.length)) {
                  return m1.substring(0, m1.length - idSuffix.length) + m2;
                } else {
                  return m2;
                }
              });
          return value;
        default:
          if ('' === value) {
            // IE creates attribute nodes for any attribute in the HTML schema
            // so even when they are deleted, there will be a value, usually
            // the empty string.
            var attr = bridal.getAttributeNode(this.node___, attribName);
            if (attr && !attr.specified) { return null; }
          }
          return value;
      }
    };
    TameElement.prototype.getAttributeNode = function (name) {
      var hostDomNode = bridal.getAttributeNode(this.node___, name);
      if (hostDomNode === null) { return null; }
      return new TameBackedAttributeNode(
          hostDomNode, this.editable___, this.node___);
    };
    TameElement.prototype.hasAttribute = function (attribName) {
      attribName = String(attribName).toLowerCase();
      var tagName = this.node___.tagName.toLowerCase();
      var atype = getAttributeType(tagName, attribName);
      if (atype === void 0) {
        // Unrecognized attribute; use virtual map
        return !!(
            this.node___.attributes___ &&
            ___.hasOwnProp(this.node___.attributes___, attribName));
      } else {
        return bridal.hasAttribute(this.node___, attribName);
      }
    };
    TameElement.prototype.setAttribute = function (attribName, value) {
      if (!this.editable___) { throw new Error(NOT_EDITABLE); }
      attribName = String(attribName).toLowerCase();
      var tagName = this.node___.tagName.toLowerCase();
      var atype = getAttributeType(tagName, attribName);
      if (atype === void 0) {
        // Unrecognized attribute; use virtual map
        if (!this.node___.attributes___) { this.node___.attributes___ = {}; }
        this.node___.attributes___[attribName] = String(value);
      } else {
        var sanitizedValue = rewriteAttribute(
            tagName, attribName, atype, value);
        if (sanitizedValue !== null) {
          bridal.setAttribute(this.node___, attribName, sanitizedValue);
        }
      }
      return value;
    };
    TameElement.prototype.removeAttribute = function (attribName) {
      if (!this.editable___) { throw new Error(NOT_EDITABLE); }
      attribName = String(attribName).toLowerCase();
      var tagName = this.node___.tagName.toLowerCase();
      var atype = getAttributeType(tagName, attribName);
      if (atype === void 0) {
        // Unrecognized attribute; use virtual map
        if (this.node___.attributes___) {
          delete this.node___.attributes___[attribName];
        }
      } else {
        this.node___.removeAttribute(attribName);
      }
    };
    TameElement.prototype.getBoundingClientRect = function () {
      var elRect = bridal.getBoundingClientRect(this.node___);
      var vbody = bridal.getBoundingClientRect(this.getOwnerDocument().body___);
      var vbodyLeft = vbody.left, vbodyTop = vbody.top;
      return ({
                top: elRect.top - vbodyTop,
                left: elRect.left - vbodyLeft,
                right: elRect.right - vbodyLeft,
                bottom: elRect.bottom - vbodyTop
              });
    };
    TameElement.prototype.getClassName = function () {
      return this.getAttribute('class') || '';
    };
    TameElement.prototype.setClassName = function (classes) {
      if (!this.editable___) { throw new Error(NOT_EDITABLE); }
      return this.setAttribute('class', String(classes));
    };
    TameElement.prototype.getTitle = function () {
      return this.getAttribute('title') || '';
    };
    TameElement.prototype.setTitle = function (classes) {
      if (!this.editable___) { throw new Error(NOT_EDITABLE); }
      return this.setAttribute('title', String(classes));
    };
    TameElement.prototype.getDir = function () {
      return this.getAttribute('dir') || '';
    };
    TameElement.prototype.setDir = function (classes) {
      if (!this.editable___) { throw new Error(NOT_EDITABLE); }
      return this.setAttribute('dir', String(classes));
    };
    TameElement.prototype.getTagName = TameBackedNode.prototype.getNodeName;
    TameElement.prototype.getInnerHTML = function () {
      var tagName = this.node___.tagName.toLowerCase();
      if (!html4.ELEMENTS.hasOwnProperty(tagName)) {
        return '';  // unknown node
      }
      var flags = html4.ELEMENTS[tagName];
      var innerHtml = this.node___.innerHTML;
      if (flags & html4.eflags.CDATA) {
        innerHtml = html.escapeAttrib(innerHtml);
      } else if (flags & html4.eflags.RCDATA) {
        // Make sure we return PCDATA.
        // For RCDATA we only need to escape & if they're not part of an entity.
        innerHtml = html.normalizeRCData(innerHtml);
      } else {
        // If we blessed the resulting HTML, then this would round trip better
        // but it would still not survive appending, and it would propagate
        // event handlers where the setter of innerHTML does not expect it to.
        innerHtml = tameInnerHtml(innerHtml);
      }
      return innerHtml;
    };
    TameElement.prototype.setInnerHTML = function (htmlFragment) {
      if (!this.editable___) { throw new Error(NOT_EDITABLE); }
      var tagName = this.node___.tagName.toLowerCase();
      if (!html4.ELEMENTS.hasOwnProperty(tagName)) { throw new Error(); }
      var flags = html4.ELEMENTS[tagName];
      if (flags & html4.eflags.UNSAFE) { throw new Error(); }
      var sanitizedHtml;
      if (flags & html4.eflags.RCDATA) {
        sanitizedHtml = html.normalizeRCData(String(htmlFragment || ''));
      } else {
        sanitizedHtml = (htmlFragment instanceof Html
                        ? safeHtml(htmlFragment)
                        : sanitizeHtml(String(htmlFragment || '')));
      }
      this.node___.innerHTML = sanitizedHtml;
      return htmlFragment;
    };
    TameElement.prototype.setStyle = function (style) {
      this.setAttribute('style', style);
      return this.getStyle();
    };
    TameElement.prototype.getStyle = function () {
      return new TameStyle(this.node___.style, this.editable___);
    };
    TameElement.prototype.updateStyle = function (style) {
      if (!this.editable___) { throw new Error(NOT_EDITABLE); }
      var cssPropertiesAndValues = cssSealerUnsealerPair.unseal(style);
      if (!cssPropertiesAndValues) { throw new Error(); }

      var styleNode = this.node___.style;
      for (var i = 0; i < cssPropertiesAndValues.length; i += 2) {
        var propName = cssPropertiesAndValues[i];
        var propValue = cssPropertiesAndValues[i + 1];
        // If the propertyName differs between DOM and CSS, there will
        // be a semicolon between the two.
        // E.g., 'background-color;backgroundColor'
        // See CssTemplate.toPropertyValueList.
        var semi = propName.indexOf(';');
        if (semi >= 0) { propName = propName.substring(semi + 1); }
        styleNode[propName] = propValue;
      }
    };

    TameElement.prototype.getOffsetParent = function () {
      return tameRelatedNode(
          this.node___.offsetParent, this.editable___, defaultTameNode);
    };
    TameElement.prototype.getGeometryDelegate___ = function () {
      return this.node___;
    };
    TameElement.prototype.toString = function () {
      return '<' + this.node___.tagName + '>';
    };
    TameElement.prototype.addEventListener = tameAddEventListener;
    TameElement.prototype.removeEventListener = tameRemoveEventListener;
    ___.all2(
       ___.grantTypedMethod, TameElement.prototype,
       ['addEventListener', 'removeEventListener',
        'getAttribute', 'setAttribute',
        'removeAttribute', 'hasAttribute',
        'getAttributeNode',
        'getBoundingClientRect',
        'getClassName', 'setClassName', 'getId', 'setId',
        'getInnerHTML', 'setInnerHTML', 'updateStyle', 'getStyle', 'setStyle',
        'getTagName']);

    function TameAElement(node, editable) {
      TameElement.call(this, node, editable, editable);
      classUtils.exportFields(this, ['href']);
    }
    inertCtor(TameAElement, TameElement, 'HTMLAnchorElement');
    TameAElement.prototype.focus = function () {
      this.node___.focus();
    };
    TameAElement.prototype.getHref = function () {
      return this.node___.href;
    };
    TameAElement.prototype.setHref = function (href) {
      this.setAttribute('href', href);
      return href;
    };
    ___.all2(___.grantTypedMethod, TameAElement.prototype,
             ['getHref', 'setHref', 'focus']);

    // http://www.w3.org/TR/DOM-Level-2-HTML/html.html#ID-40002357
    function TameFormElement(node, editable) {
      TameElement.call(this, node, editable, editable);
      this.length = node.length;
      classUtils.exportFields(
          this,
          ['action', 'elements', 'enctype', 'method', 'target']);
    }
    inertCtor(TameFormElement, TameElement, 'HTMLFormElement');
    TameFormElement.prototype.submit = function () {
      return this.node___.submit();
    };
    TameFormElement.prototype.reset = function () {
      return this.node___.reset();
    };
    TameFormElement.prototype.getAction = function () {
      return this.getAttribute('action') || '';
    };
    TameFormElement.prototype.setAction = function (newVal) {
      if (!this.editable___) { throw new Error(NOT_EDITABLE); }
      return this.setAttribute('action', String(newVal));
    };
    TameFormElement.prototype.getElements = function () {
      return tameNodeList(
          this.node___.elements, this.editable___, defaultTameNode, 'name');
    };
    TameFormElement.prototype.getEnctype = function () {
      return this.getAttribute('enctype') || '';
    };
    TameFormElement.prototype.setEnctype = function (newVal) {
      if (!this.editable___) { throw new Error(NOT_EDITABLE); }
      return this.setAttribute('enctype', String(newVal));
    };
    TameFormElement.prototype.getMethod = function () {
      return this.getAttribute('method') || '';
    };
    TameFormElement.prototype.setMethod = function (newVal) {
      if (!this.editable___) { throw new Error(NOT_EDITABLE); }
      return this.setAttribute('method', String(newVal));
    };
    TameFormElement.prototype.getTarget = function () {
      return this.getAttribute('target') || '';
    };
    TameFormElement.prototype.setTarget = function (newVal) {
      if (!this.editable___) { throw new Error(NOT_EDITABLE); }
      return this.setAttribute('target', String(newVal));
    };
    TameFormElement.prototype.reset = function () {
      if (!this.editable___) { throw new Error(NOT_EDITABLE); }
      this.node___.reset();
    };
    TameFormElement.prototype.submit = function () {
      if (!this.editable___) { throw new Error(NOT_EDITABLE); }
      this.node___.submit();
    };
    ___.all2(___.grantTypedMethod, TameFormElement.prototype,
             ['getElements', 'reset', 'submit']);


    function TameInputElement(node, editable) {
      TameElement.call(this, node, editable, editable);
      classUtils.exportFields(
          this,
          ['form', 'value', 'defaultValue',
           'checked', 'disabled', 'readOnly',
           'options', 'selected', 'selectedIndex',
           'name', 'accessKey', 'tabIndex', 'text',
           'defaultChecked', 'defaultSelected', 'maxLength',
           'size', 'type', 'index', 'label',
           'multiple', 'cols', 'rows']);
    }
    inertCtor(TameInputElement, TameElement, 'HTMLInputElement');
    TameInputElement.prototype.getChecked = function () {
      return this.node___.checked;
    };
    TameInputElement.prototype.setChecked = function (checked) {
      if (!this.editable___) { throw new Error(NOT_EDITABLE); }
      return (this.node___.checked = !!checked);
    };
    TameInputElement.prototype.getValue = function () {
      // For <option> elements, Firefox returns a value even when no value
      // attribute is present, using the contained text, but IE does not.
      var value = this.node___.value;
      return value === null || value === void 0 ? null : String(value);
    };
    TameInputElement.prototype.setValue = function (newValue) {
      if (!this.editable___) { throw new Error(NOT_EDITABLE); }
      this.node___.value = (
          newValue === null || newValue === void 0 ? '' : '' + newValue);
      return newValue;
    };
    TameInputElement.prototype.getDefaultValue = function () {
      var value = this.node___.defaultValue;
      return value === null || value === void 0 ? null : String(value);
    };
    TameInputElement.prototype.setDefaultValue = function (newValue) {
      if (!this.editable___) { throw new Error(NOT_EDITABLE); }
      this.node___.defaultValue = (
          newValue === null || newValue === void 0 ? '' : '' + newValue);
      return newValue;
    };
    TameInputElement.prototype.focus = function () {
      this.node___.focus();
    };
    TameInputElement.prototype.blur = function () {
      this.node___.blur();
    };
    TameInputElement.prototype.select = function () {
      this.node___.select();
    };
    TameInputElement.prototype.getForm = function () {
      return tameRelatedNode(
          this.node___.form, this.editable___, defaultTameNode);
    };
    TameInputElement.prototype.getDisabled = function () {
      return this.node___.disabled;
    };
    TameInputElement.prototype.setDisabled = function (newValue) {
      if (!this.editable___) { throw new Error(NOT_EDITABLE); }
      this.node___.disabled = newValue;
      return newValue;
    };
    TameInputElement.prototype.getReadOnly = function () {
      return this.node___.readOnly;
    };
    TameInputElement.prototype.setReadOnly = function (newValue) {
      if (!this.editable___) { throw new Error(NOT_EDITABLE); }
      this.node___.readOnly = newValue;
      return newValue;
    };
    TameInputElement.prototype.getOptions = function () {
      return tameNodeList(
          this.node___.options, this.editable___, defaultTameNode, 'name');
    };
    TameInputElement.prototype.getDefaultSelected = function () {
      return this.node___.defaultSelected;
    };
    TameInputElement.prototype.setDefaultSelected = function (newValue) {
      if (!this.editable___) { throw new Error(NOT_EDITABLE); }
      this.node___.defaultSelected = !!newValue;
      return newValue;
    };
    TameInputElement.prototype.getSelected = function () {
      return this.node___.selected;
    };
    TameInputElement.prototype.setSelected = function (newValue) {
      if (!this.editable___) { throw new Error(NOT_EDITABLE); }
      this.node___.selected = newValue;
      return newValue;
    };
    TameInputElement.prototype.getSelectedIndex = function () {
      return this.node___.selectedIndex;
    };
    TameInputElement.prototype.setSelectedIndex = function (newValue) {
      if (!this.editable___) { throw new Error(NOT_EDITABLE); }
      this.node___.selectedIndex = (newValue | 0);
      return newValue;
    };
    TameInputElement.prototype.getName = function () {
      return this.node___.name;
    };
    TameInputElement.prototype.setName = function (newValue) {
      if (!this.editable___) { throw new Error(NOT_EDITABLE); }
      this.node___.name = newValue;
      return newValue;
    };
    TameInputElement.prototype.getAccessKey = function () {
      return this.node___.accessKey;
    };
    TameInputElement.prototype.setAccessKey = function (newValue) {
      if (!this.editable___) { throw new Error(NOT_EDITABLE); }
      this.node___.accessKey = newValue;
      return newValue;
    };
    TameInputElement.prototype.getTabIndex = function () {
      return this.node___.tabIndex;
    };
    TameInputElement.prototype.getText = function () {
        return String(this.node___.text);
    };
    TameInputElement.prototype.setTabIndex = function (newValue) {
      if (!this.editable___) { throw new Error(NOT_EDITABLE); }
      this.node___.tabIndex = newValue;
      return newValue;
    };
    TameInputElement.prototype.getDefaultChecked = function () {
      return this.node___.defaultChecked;
    };
    TameInputElement.prototype.setDefaultChecked = function (newValue) {
      if (!this.editable___) { throw new Error(NOT_EDITABLE); }
      this.node___.defaultChecked = newValue;
      return newValue;
    };
    TameInputElement.prototype.getMaxLength = function () {
      return this.node___.maxLength;
    };
    TameInputElement.prototype.setMaxLength = function (newValue) {
      if (!this.editable___) { throw new Error(NOT_EDITABLE); }
      this.node___.maxLength = newValue;
      return newValue;
    };
    TameInputElement.prototype.getSize = function () {
      return this.node___.size;
    };
    TameInputElement.prototype.setSize = function (newValue) {
      if (!this.editable___) { throw new Error(NOT_EDITABLE); }
      this.node___.size = newValue;
      return newValue;
    };
    TameInputElement.prototype.getType = function () {
      return String(this.node___.type);
    };
    TameInputElement.prototype.setType = function (newValue) {
      if (!this.editable___) { throw new Error(NOT_EDITABLE); }
      this.node___.type = newValue;
      return newValue;
    };
    TameInputElement.prototype.getIndex = function () {
      return this.node___.index;
    };
    TameInputElement.prototype.setIndex = function (newValue) {
      if (!this.editable___) { throw new Error(NOT_EDITABLE); }
      this.node___.index = newValue;
      return newValue;
    };
    TameInputElement.prototype.getLabel = function () {
      return this.node___.label;
    };
    TameInputElement.prototype.setLabel = function (newValue) {
      if (!this.editable___) { throw new Error(NOT_EDITABLE); }
      this.node___.label = newValue;
      return newValue;
    };
    TameInputElement.prototype.getMultiple = function () {
      return this.node___.multiple;
    };
    TameInputElement.prototype.setMultiple = function (newValue) {
      if (!this.editable___) { throw new Error(NOT_EDITABLE); }
      this.node___.multiple = newValue;
      return newValue;
    };
    TameInputElement.prototype.getCols = function () {
      return this.node___.cols;
    };
    TameInputElement.prototype.setCols = function (newValue) {
      if (!this.editable___) { throw new Error(NOT_EDITABLE); }
      this.node___.cols = newValue;
      return newValue;
    };
    TameInputElement.prototype.getRows = function () {
      return this.node___.rows;
    };
    TameInputElement.prototype.setRows = function (newValue) {
      if (!this.editable___) { throw new Error(NOT_EDITABLE); }
      this.node___.rows = newValue;
      return newValue;
    };
    ___.all2(___.grantTypedMethod, TameInputElement.prototype,
             ['getValue', 'setValue', 'focus', 'blur',
               'getForm', 'getType', 'select']);


    function TameImageElement(node, editable) {
      TameElement.call(this, node, editable, editable);
      classUtils.exportFields(this, ['src', 'alt']);
    }
    inertCtor(TameImageElement, TameElement, 'HTMLImageElement');
    TameImageElement.prototype.getSrc = function () {
      return this.node___.src;
    };
    TameImageElement.prototype.setSrc = function (src) {
      this.setAttribute('src', src);
      return src;
    };
    TameImageElement.prototype.getAlt = function () {
      return this.node___.alt;
    };
    TameImageElement.prototype.setAlt = function (alt) {
      if (!this.editable___) { throw new Error(NOT_EDITABLE); }
      this.node___.alt = String(alt);
      return alt;
    };
    ___.all2(___.grantTypedMethod, TameImageElement.prototype,
             ['getSrc', 'setSrc', 'getAlt', 'setAlt']);

    /**
     * A script element wrapper that allows setting of a src that has been
     * rewritten by a URL policy, but not modifying of textual content.
     */
    function TameScriptElement(node, editable) {
      // Make the child list immutable so that text content can't be added
      // or removed.
      TameElement.call(this, node, editable, false);
      classUtils.exportFields(this, ['src']);
    }
    inertCtor(TameScriptElement, TameElement, 'HTMLScriptElement');
    TameScriptElement.prototype.getSrc = function () {
      return this.node___.src;
    };
    TameScriptElement.prototype.setSrc = function (src) {
      this.setAttribute('src', src);
      return src;
    };


    function TameTableCompElement(node, editable) {
      TameElement.call(this, node, editable, editable);
      classUtils.exportFields(
          this,
          ['colSpan','cells','rowSpan','rows','rowIndex','align',
           'vAlign','nowrap','sectionRowIndex']);
    }
    ___.extend(TameTableCompElement, TameElement);
    TameTableCompElement.prototype.getColSpan = function () {
      return this.node___.colSpan;
    };
    TameTableCompElement.prototype.setColSpan = function (newValue) {
      if (!this.editable___) { throw new Error(NOT_EDITABLE); }
      this.node___.colSpan = newValue;
      return newValue;
    };
    TameTableCompElement.prototype.getCells = function () {
      return tameNodeList(
          this.node___.cells, this.editable___, defaultTameNode);
    };
    TameTableCompElement.prototype.getRowSpan = function () {
      return this.node___.rowSpan;
    };
    TameTableCompElement.prototype.setRowSpan = function (newValue) {
      if (!this.editable___) { throw new Error(NOT_EDITABLE); }
      this.node___.rowSpan = newValue;
      return newValue;
    };
    TameTableCompElement.prototype.getRows = function () {
      return tameNodeList(this.node___.rows, this.editable___, defaultTameNode);
    };
    TameTableCompElement.prototype.getRowIndex = function () {
      return this.node___.rowIndex;
    };
    TameTableCompElement.prototype.getSectionRowIndex = function () {
      return this.node___.sectionRowIndex;
    };
    TameTableCompElement.prototype.getAlign = function () {
      return this.node___.align;
    };
    TameTableCompElement.prototype.setAlign = function (newValue) {
      if (!this.editable___) { throw new Error(NOT_EDITABLE); }
      this.node___.align = newValue;
      return newValue;
    };
    TameTableCompElement.prototype.getVAlign = function () {
      return this.node___.vAlign;
    };
    TameTableCompElement.prototype.setVAlign = function (newValue) {
      if (!this.editable___) { throw new Error(NOT_EDITABLE); }
      this.node___.vAlign = newValue;
      return newValue;
    };
    TameTableCompElement.prototype.getNowrap = function () {
      return this.node___.nowrap;
    };
    TameTableCompElement.prototype.setNowrap = function (newValue) {
      if (!this.editable___) { throw new Error(NOT_EDITABLE); }
      this.node___.nowrap = newValue;
      return newValue;
    };


    function TameTableElement(node, editable) {
      TameTableCompElement.call(this, node, editable);
      classUtils.exportFields(this, ['tBodies','tHead','tFoot']);
    }
    inertCtor(TameTableElement, TameTableCompElement, 'HTMLTableElement');
    TameTableElement.prototype.getTBodies = function () {
      return tameNodeList(
          this.node___.tBodies, this.editable___, defaultTameNode);
    };
    TameTableElement.prototype.getTHead = function () {
      return defaultTameNode(this.node___.tHead, this.editable___);
    };
    TameTableElement.prototype.getTFoot = function () {
      return defaultTameNode(this.node___.tFoot, this.editable___);
    };
    TameTableElement.prototype.createTHead = function () {
      if (!this.editable___) { throw new Error(NOT_EDITABLE); }
      return defaultTameNode(this.node___.createTHead(), this.editable___);
    };
    TameTableElement.prototype.deleteTHead = function () {
      if (!this.editable___) { throw new Error(NOT_EDITABLE); }
      this.node___.deleteTHead();
    };
    TameTableElement.prototype.createTFoot = function () {
      if (!this.editable___) { throw new Error(NOT_EDITABLE); }
      return defaultTameNode(this.node___.createTFoot(), this.editable___);
    };
    TameTableElement.prototype.deleteTFoot = function () {
      if (!this.editable___) { throw new Error(NOT_EDITABLE); }
      this.node___.deleteTFoot();
    };
    ___.all2(___.grantTypedMethod, TameTableElement.prototype,
             ['createTHead', 'deleteTHead','createTFoot', 'deleteTFoot']);

    function tameEvent(event) {
      if (event.tamed___) { return event.tamed___; }
      return event.tamed___ = new TameEvent(event);
    }

    function TameEvent(event) {
      assert(!!event);
      this.event___ = event;
      ___.stamp(tameEventTrademark, this, true);
      classUtils.exportFields(
          this,
          ['type', 'target', 'pageX', 'pageY', 'altKey',
           'ctrlKey', 'metaKey', 'shiftKey', 'button',
           'screenX', 'screenY',
           'currentTarget', 'relatedTarget',
           'fromElement', 'toElement',
           'srcElement',
           'clientX', 'clientY', 'keyCode', 'which']);
    }
    inertCtor(TameEvent, Object, 'Event');
    TameEvent.prototype.getType = function () {
      return bridal.untameEventType(String(this.event___.type));
    };
    TameEvent.prototype.getTarget = function () {
      var event = this.event___;
      return tameRelatedNode(
          event.target || event.srcElement, true, defaultTameNode);
    };
    TameEvent.prototype.getSrcElement = function () {
      return tameRelatedNode(this.event___.srcElement, true, defaultTameNode);
    };
    TameEvent.prototype.getCurrentTarget = function () {
      var e = this.event___;
      return tameRelatedNode(e.currentTarget, true, defaultTameNode);
    };
    TameEvent.prototype.getRelatedTarget = function () {
      var e = this.event___;
      var t = e.relatedTarget;
      if (!t) {
        if (e.type === 'mouseout') {
          t = e.toElement;
        } else if (e.type === 'mouseover') {
          t = e.fromElement;
        }
      }
      return tameRelatedNode(t, true, defaultTameNode);
    };
    TameEvent.prototype.getFromElement = function () {
      return tameRelatedNode(this.event___.fromElement, true, defaultTameNode);
    };
    TameEvent.prototype.getToElement = function () {
      return tameRelatedNode(this.event___.toElement, true, defaultTameNode);
    };
    TameEvent.prototype.getPageX = function () {
      return Number(this.event___.pageX);
    };
    TameEvent.prototype.getPageY = function () {
      return Number(this.event___.pageY);
    };
    TameEvent.prototype.stopPropagation = function () {
      // TODO(mikesamuel): make sure event doesn't propagate to dispatched
      // events for this gadget only.
      // But don't allow it to stop propagation to the container.
      if (this.event___.stopPropagation) {
        this.event___.stopPropagation();
      } else {
        this.event___.cancelBubble = true;
      }
    };
    TameEvent.prototype.preventDefault = function () {
      // TODO(mikesamuel): make sure event doesn't propagate to dispatched
      // events for this gadget only.
      // But don't allow it to stop propagation to the container.
      if (this.event___.preventDefault) {
        this.event___.preventDefault();
      } else {
        this.event___.returnValue = false;
      }
    };
    TameEvent.prototype.getAltKey = function () {
      return Boolean(this.event___.altKey);
    };
    TameEvent.prototype.getCtrlKey = function () {
      return Boolean(this.event___.ctrlKey);
    };
    TameEvent.prototype.getMetaKey = function () {
      return Boolean(this.event___.metaKey);
    };
    TameEvent.prototype.getShiftKey = function () {
      return Boolean(this.event___.shiftKey);
    };
    TameEvent.prototype.getButton = function () {
      var e = this.event___;
      return e.button && Number(e.button);
    };
    TameEvent.prototype.getClientX = function () {
      return Number(this.event___.clientX);
    };
    TameEvent.prototype.getClientY = function () {
      return Number(this.event___.clientY);
    };
    TameEvent.prototype.getScreenX = function () {
      return Number(this.event___.screenX);
    };
    TameEvent.prototype.getScreenY = function () {
      return Number(this.event___.screenY);
    };
    TameEvent.prototype.getWhich = function () {
      var w = this.event___.which;
      return w && Number(w);
    };
    TameEvent.prototype.getKeyCode = function () {
      var kc = this.event___.keyCode;
      return kc && Number(kc);
    };
    TameEvent.prototype.toString = function () { return '[Fake Event]'; };
    ___.all2(___.grantTypedMethod, TameEvent.prototype,
             ['getType', 'getTarget', 'getPageX', 'getPageY', 'stopPropagation',
              'getAltKey', 'getCtrlKey', 'getMetaKey', 'getShiftKey',
              'getButton', 'getClientX', 'getClientY',
              'getScreenX', 'getScreenY',
              'getRelatedTarget',
              'getFromElement', 'getToElement',
              'getSrcElement',
              'preventDefault',
              'getKeyCode', 'getWhich']);

    function TameCustomHTMLEvent(event) {
      TameEvent.call(this, event);
      this.properties___ = {};
    }
    ___.extend(TameCustomHTMLEvent, TameEvent);
    TameCustomHTMLEvent.prototype.initEvent
        = function (type, bubbles, cancelable) {
      bridal.initEvent(this.event___, type, bubbles, cancelable);
    };
    TameCustomHTMLEvent.prototype.handleRead___ = function (name) {
      name = String(name);
      if (endsWith__.test(name)) { return void 0; }
      var handlerName = name + '_getter___';
      if (this[handlerName]) {
        return this[handlerName]();
      }
      handlerName = handlerName.toLowerCase();
      if (this[handlerName]) {
        return this[handlerName]();
      }
      if (___.hasOwnProp(this.event___.properties___, name)) {
        return this.event___.properties___[name];
      } else {
        return void 0;
      }
    };
    TameCustomHTMLEvent.prototype.handleCall___ = function (name, args) {
      name = String(name);
      if (endsWith__.test(name)) { throw new Error(INVALID_SUFFIX); }
      var handlerName = name + '_handler___';
      if (this[handlerName]) {
        return this[handlerName].call(this, args);
      }
      handlerName = handlerName.toLowerCase();
      if (this[handlerName]) {
        return this[handlerName].call(this, args);
      }
      if (___.hasOwnProp(this.event___.properties___, name)) {
        return this.event___.properties___[name].call(this, args);
      } else {
        throw new TypeError(name + ' is not a function.');
      }
    };
    TameCustomHTMLEvent.prototype.handleSet___ = function (name, val) {
      name = String(name);
      if (endsWith__.test(name)) { throw new Error(INVALID_SUFFIX); }
      var handlerName = name + '_setter___';
      if (this[handlerName]) {
        return this[handlerName](val);
      }
      handlerName = handlerName.toLowerCase();
      if (this[handlerName]) {
        return this[handlerName](val);
      }
      if (!this.event___.properties___) {
        this.event___.properties___ = {};
      }
      this[name + '_canEnum___'] = true;
      return this.event___.properties___[name] = val;
    };
    TameCustomHTMLEvent.prototype.handleDelete___ = function (name) {
      name = String(name);
      if (endsWith__.test(name)) { throw new Error(INVALID_SUFFIX); }
      var handlerName = name + '_deleter___';
      if (this[handlerName]) {
        return this[handlerName]();
      }
      handlerName = handlerName.toLowerCase();
      if (this[handlerName]) {
        return this[handlerName]();
      }
      if (this.event___.properties___) {
        return (
            delete this.event___.properties___[name]
            && delete this[name + '_canEnum___']);
      } else {
        return true;
      }
    };
    TameCustomHTMLEvent.prototype.handleEnum___ = function (ownFlag) {
      // TODO(metaweta): Add code to list all the other handled stuff we know
      // about.
      if (this.event___.properties___) {
        return cajita.allKeys(this.event___.properties___);
      }
      return [];
    };
    TameCustomHTMLEvent.prototype.toString = function () {
      return '[Fake CustomEvent]';
    };
    ___.grantTypedMethod(TameCustomHTMLEvent.prototype, 'initEvent');

    /**
     * Return a fake node list containing tamed nodes.
     * @param {Array.<TameNode>} array of tamed nodes.
     * @return an array that duck types to a node list.
     */
    function fakeNodeList(array) {
      array.item = ___.markFuncFreeze(function(i) { return array[i]; });
      return cajita.freeze(array);
    }

    function TameHTMLDocument(doc, body, domain, editable) {
      TamePseudoNode.call(this, editable);
      this.doc___ = doc;
      this.body___ = body;
      this.domain___ = domain;
      this.onLoadListeners___ = [];
      var tameDoc = this;

      var tameBody = defaultTameNode(body, editable);
      this.tameBody___ = tameBody;
      // TODO(mikesamuel): create a proper class for BODY, HEAD, and HTML along
      // with all the other specialized node types.
      var tameBodyElement = new TamePseudoElement(
          'BODY',
          this,
          function () {
            return tameNodeList(body.childNodes, editable, defaultTameNode);
          },
          function () { return tameHtmlElement; },
          function () { return tameInnerHtml(body.innerHTML); },
          tameBody,
          editable);
      cajita.forOwnKeys(
          { appendChild: 0, removeChild: 0, insertBefore: 0, replaceChild: 0 },
          ___.markFuncFreeze(function (k) {
            tameBodyElement[k] = tameBody[k].bind(tameBody);
            ___.grantFunc(tameBodyElement, k);
          }));

      var title = doc.createTextNode(body.getAttribute('title') || '');
      var tameTitleElement = new TamePseudoElement(
          'TITLE',
          this,
          function () { return [defaultTameNode(title, false)]; },
          function () { return tameHeadElement; },
          function () { return html.escapeAttrib(title.nodeValue); },
          null,
          editable);
      var tameHeadElement = new TamePseudoElement(
          'HEAD',
          this,
          function () { return [tameTitleElement]; },
          function () { return tameHtmlElement; },
          function () {
            return '<title>' + tameTitleElement.getInnerHTML() + '</title>';
          },
          null,
          editable);
      var tameHtmlElement = new TamePseudoElement(
          'HTML',
          this,
          function () { return [tameHeadElement, tameBodyElement]; },
          function () { return tameDoc; },
          function () {
            return ('<head>' + tameHeadElement.getInnerHTML()
                    + '<\/head><body>'
                    + tameBodyElement.getInnerHTML() + '<\/body>');
          },
          tameBody,
          editable);
      if (body.contains) {  // typeof is 'object' on IE
        tameHtmlElement.contains = function (other) {
          cajita.guard(tameNodeTrademark, other);
          var otherNode = other.node___;
          return body.contains(otherNode);
        };
        ___.grantFunc(tameHtmlElement, 'contains');
      }
      if ('function' === typeof body.compareDocumentPosition) {
        /**
         * Speced in <a href="http://www.w3.org/TR/DOM-Level-3-Core/core.html#Node3-compareDocumentPosition">DOM-Level-3</a>.
         */
        tameHtmlElement.compareDocumentPosition = function (other) {
          cajita.guard(tameNodeTrademark, other);
          var otherNode = other.node___;
          if (!otherNode) { return 0; }
          var bitmask = +body.compareDocumentPosition(otherNode);
          // To avoid leaking information about the relative positioning of
          // different roots, if neither contains the other, then we mask out
          // the preceding/following bits.
          // 0x18 is (CONTAINS | CONTAINED).
          // 0x1f is all the bits documented at
          // http://www.w3.org/TR/DOM-Level-3-Core/core.html#DocumentPosition
          // except IMPLEMENTATION_SPECIFIC.
          // 0x01 is DISCONNECTED.
          /*
          if (!(bitmask & 0x18)) {
            // TODO: If they are not under the same virtual doc root, return
            // DOCUMENT_POSITION_DISCONNECTED instead of leaking information
            // about PRECEEDED | FOLLOWING.
          }
          */
          return bitmask & 0x1f;
        };
        if (!___.hasOwnProp(tameHtmlElement, 'contains')) {
          // http://www.quirksmode.org/blog/archives/2006/01/contains_for_mo.html
          tameHtmlElement.contains = (function (other) {
            var docPos = this.compareDocumentPosition(other);
            return !(!(docPos & 0x10) && docPos);
          }).bind(tameHtmlElement);
          ___.grantFunc(tameHtmlElement, 'contains');
        }
        ___.grantFunc(tameHtmlElement, 'compareDocumentPosition');
      }
      this.documentElement___ = tameHtmlElement;
      classUtils.exportFields(
          this, ['documentElement', 'body', 'title', 'domain']);
    }
    inertCtor(TameHTMLDocument, TamePseudoNode, 'HTMLDocument');
    TameHTMLDocument.prototype.getNodeType = function () { return 9; };
    TameHTMLDocument.prototype.getNodeName
        = function () { return '#document'; };
    TameHTMLDocument.prototype.getNodeValue = function () { return null; };
    TameHTMLDocument.prototype.getChildNodes
        = function () { return [this.documentElement___]; };
    TameHTMLDocument.prototype.getAttributes = function () { return []; };
    TameHTMLDocument.prototype.getParentNode = function () { return null; };
    TameHTMLDocument.prototype.getElementsByTagName = function (tagName) {
      tagName = String(tagName).toLowerCase();
      switch (tagName) {
        case 'body': return fakeNodeList([ this.getBody() ]);
        case 'head': return fakeNodeList([ this.getHead() ]);
        case 'title': return fakeNodeList([ this.getTitle() ]);
        case 'html': return fakeNodeList([ this.getDocumentElement() ]);
        default:
          return tameGetElementsByTagName(
              this.body___, tagName, this.editable___);
      }
    };
    TameHTMLDocument.prototype.getDocumentElement = function () {
      return this.documentElement___;
    };
    TameHTMLDocument.prototype.getBody = function () {
      return this.documentElement___.getLastChild();
    };
    TameHTMLDocument.prototype.getHead = function () {
      return this.documentElement___.getFirstChild();
    };
    TameHTMLDocument.prototype.getTitle = function () {
      return this.getHead().getFirstChild();
    };
    TameHTMLDocument.prototype.getDomain = function () {
      return this.domain___;
    };
    TameHTMLDocument.prototype.getElementsByClassName = function (className) {
      return tameGetElementsByClassName(
          this.body___, className, this.editable___);
    };
    TameHTMLDocument.prototype.addEventListener =
        function (name, listener, useCapture) {
          return this.tameBody___.addEventListener(name, listener, useCapture);
        };
    TameHTMLDocument.prototype.removeEventListener =
        function (name, listener, useCapture) {
          return this.tameBody___.removeEventListener(
              name, listener, useCapture);
        };
    TameHTMLDocument.prototype.createComment = function (text) {
      return new TameCommentNode(this.doc___.createComment(" "), true);
    };
    TameHTMLDocument.prototype.createDocumentFragment = function () {
      return new TameBackedNode(this.doc___.createDocumentFragment(),
                                this.editable___);
    };
    TameHTMLDocument.prototype.createElement = function (tagName) {
      if (!this.editable___) { throw new Error(NOT_EDITABLE); }
      tagName = String(tagName).toLowerCase();
      if (!html4.ELEMENTS.hasOwnProperty(tagName)) {
        throw new Error(UNKNOWN_TAGNAME + "[" + tagName + "]");
      }
      var flags = html4.ELEMENTS[tagName];
      // Script exemption allows dynamic loading of proxied scripts.
      if ((flags & html4.eflags.UNSAFE) && !(flags & html4.eflags.SCRIPT)) {
        cajita.log(UNSAFE_TAGNAME + "[" + tagName + "]: no action performed");
        return null;
      }
      var newEl = this.doc___.createElement(tagName);
      if (elementPolicies.hasOwnProperty(tagName)) {
        var attribs = elementPolicies[tagName]([]);
        if (attribs) {
          for (var i = 0; i < attribs.length; i += 2) {
            bridal.setAttribute(newEl, attribs[i], attribs[i + 1]);
          }
        }
      }
      return defaultTameNode(newEl, true);
    };
    TameHTMLDocument.prototype.createTextNode = function (text) {
      if (!this.editable___) { throw new Error(NOT_EDITABLE); }
      return defaultTameNode(this.doc___.createTextNode(
          text !== null && text !== void 0 ? '' + text : ''), true);
    };
    TameHTMLDocument.prototype.getElementById = function (id) {
      id += idSuffix;
      var node = this.doc___.getElementById(id);
      return defaultTameNode(node, this.editable___);
    };
    TameHTMLDocument.prototype.toString = function () {
      return '[Fake Document]';
    };
    TameHTMLDocument.prototype.write = function (text) {
      // TODO(mikesamuel): Needs implementation
      cajita.log('Called document.write() with: ' + text);
    };
    // http://www.w3.org/TR/DOM-Level-2-Events/events.html
    // #Events-DocumentEvent-createEvent
    TameHTMLDocument.prototype.createEvent = function (type) {
      type = String(type);
      if (type !== 'HTMLEvents') {
        // See https://developer.mozilla.org/en/DOM/document.createEvent#Notes
        // for a long list of event ypes.
        // See http://www.w3.org/TR/DOM-Level-2-Events/events.html
        // #Events-eventgroupings
        // for the DOM2 list.
        throw new Error('Unrecognized event type ' + type);
      }
      var document = this.doc___;
      var rawEvent;
      if (document.createEvent) {
        rawEvent = document.createEvent(type);
      } else {
        rawEvent = document.createEventObject();
        rawEvent.eventType = 'ondataavailable';
      }
      var tamedEvent = new TameCustomHTMLEvent(rawEvent);
      rawEvent.tamed___ = tamedEvent;
      return tamedEvent;
    };
    TameHTMLDocument.prototype.getOwnerDocument = function () {
      return null;
    };
    // Called by the html-emitter when the virtual document has been loaded.
    TameHTMLDocument.prototype.signalLoaded___ = function () {
      var listeners = this.onLoadListeners___;
      this.onLoadListeners___ = [];
      for (var i = 0, n = listeners.length; i < n; ++i) {
        (function (listener) {
          setTimeout(
              function () { ___.callPub(listener, 'call', [___.USELESS]); },
              0);
        })(listeners[i]);
      }
    };

    ___.all2(___.grantTypedMethod, TameHTMLDocument.prototype,
             ['addEventListener', 'removeEventListener',
              'createComment', 'createDocumentFragment',
              'createElement', 'createEvent', 'createTextNode',
              'getElementById', 'getElementsByClassName',
              'getElementsByTagName',
              'write']);


    imports.tameNode___ = defaultTameNode;
    imports.TameHTMLDocument___ = TameHTMLDocument;  // Exposed for testing
    imports.tameEvent___ = tameEvent;
    imports.blessHtml___ = blessHtml;
    imports.blessCss___ = function (var_args) {
      var arr = [];
      for (var i = 0, n = arguments.length; i < n; ++i) {
        arr[i] = arguments[i];
      }
      return cssSealerUnsealerPair.seal(arr);
    };
    imports.htmlAttr___ = function (s) {
      return html.escapeAttrib(String(s || ''));
    };
    imports.html___ = safeHtml;
    imports.rewriteUri___ = function (uri, mimeType) {
      var s = rewriteAttribute(null, null, html4.atype.URI, uri);
      if (!s) { throw new Error(); }
      return s;
    };
    imports.suffix___ = function (nmtokens) {
      var p = String(nmtokens).replace(/^\s+|\s+$/g, '').split(/\s+/g);
      var out = [];
      for (var i = 0; i < p.length; ++i) {
        var nmtoken = rewriteAttribute(null, null, html4.atype.ID, p[i]);
        if (!nmtoken) { throw new Error(nmtokens); }
        out.push(nmtoken);
      }
      return out.join(' ');
    };
    imports.ident___ = function (nmtokens) {
      var p = String(nmtokens).replace(/^\s+|\s+$/g, '').split(/\s+/g);
      var out = [];
      for (var i = 0; i < p.length; ++i) {
        var nmtoken = rewriteAttribute(null, null, html4.atype.CLASSES, p[i]);
        if (!nmtoken) { throw new Error(nmtokens); }
        out.push(nmtoken);
      }
      return out.join(' ');
    };

    var allCssProperties = domitaModules.CssPropertiesCollection(
        css.properties, document.documentElement, css);
    var historyInsensitiveCssProperties = domitaModules.CssPropertiesCollection(
        css.HISTORY_INSENSITIVE_STYLE_WHITELIST, document.documentElement, css);

    function TameStyle(style, editable) {
      this.style___ = style;
      this.editable___ = editable;
    }
    inertCtor(TameStyle, Object, 'Style');
    TameStyle.prototype.readByCanonicalName___ = function(canonName) {
      return String(this.style___[canonName] || '');
    };
    TameStyle.prototype.writeByCanonicalName___ = function(canonName, val) {
      this.style___[canonName] = val;
    };
    TameStyle.prototype.allowProperty___ = function (cssPropertyName) {
      return allCssProperties.isCssProp(cssPropertyName);
    };
    TameStyle.prototype.handleRead___ = function (stylePropertyName) {
      var self = this;
      if (String(stylePropertyName) === 'getPropertyValue') {
        return ___.markFuncFreeze(function(args) {
          return TameStyle.prototype.getPropertyValue.call(self, args);
        });
      }
      if (!this.style___
          || !allCssProperties.isCanonicalProp(stylePropertyName)) {
        return void 0;
      }
      var cssPropertyName =
          allCssProperties.getCssPropFromCanonical(stylePropertyName);
      if (!this.allowProperty___(cssPropertyName)) { return void 0; }
      var canonName = allCssProperties.getCanonicalPropFromCss(cssPropertyName);
      return this.readByCanonicalName___(canonName);      
    };
    TameStyle.prototype.handleCall___ = function(name, args) {
      if (String(name) === 'getPropertyValue') {
        return TameStyle.prototype.getPropertyValue.call(this, args);
      }
      throw 'Cannot handle method ' + String(name);
    };
    TameStyle.prototype.getPropertyValue = function (cssPropertyName) {
      cssPropertyName = String(cssPropertyName || '').toLowerCase();
      if (!this.allowProperty___(cssPropertyName)) { return ''; }
      var canonName = allCssProperties.getCanonicalPropFromCss(cssPropertyName);
      return this.readByCanonicalName___(canonName);
    };
    TameStyle.prototype.handleSet___ = function (stylePropertyName, value) {
      if (!this.editable___) { throw new Error('style not editable'); }
      if (!allCssProperties.isCanonicalProp(stylePropertyName)) {
        throw new Error('Unknown CSS property name ' + stylePropertyName);
      }
      var cssPropertyName =
          allCssProperties.getCssPropFromCanonical(stylePropertyName);
      if (!this.allowProperty___(cssPropertyName)) { return void 0; }
      var pattern = css.properties[cssPropertyName];
      if (!pattern) { throw new Error('style not editable'); }
      var val = '' + (value || '');
      // CssPropertyPatterns.java only allows styles of the form
      // url("...").  See the BUILTINS definition for the "uri" symbol.
      val = val.replace(
          /\burl\s*\(\s*\"([^\"]*)\"\s*\)/gi,
          function (_, url) {
            var decodedUrl = decodeCssString(url);
            var rewrittenUrl = uriCallback
                ? uriCallback.rewrite(decodedUrl, 'image/*')
                : null;
            if (!rewrittenUrl) {
              rewrittenUrl = 'about:blank';
            }
            return 'url("'
                + rewrittenUrl.replace(
                    /[\"\'\{\}\(\):\\]/g,
                    function (ch) {
                      return '\\' + ch.charCodeAt(0).toString(16) + ' ';
                    })
                + '")';
          });
      if (val && !pattern.test(val + ' ')) {
        throw new Error('bad value `' + val + '` for CSS property '
                        + stylePropertyName);
      }
      var canonName = allCssProperties.getCanonicalPropFromCss(cssPropertyName);
      this.writeByCanonicalName___(canonName, val);
      return value;
    };
    TameStyle.prototype.toString = function () { return '[Fake Style]'; };

    function isNestedInAnchor(rawElement) {
      for ( ; rawElement && rawElement != pseudoBodyNode;
           rawElement = rawElement.parentNode) {
        if (rawElement.tagName.toLowerCase() === 'a') { return true; }
      }
      return false;
    }

    function TameComputedStyle(rawElement, pseudoElement) {
      TameStyle.call(
          this,
          bridal.getComputedStyle(rawElement, pseudoElement),
          false);
      this.rawElement___ = rawElement;
      this.pseudoElement___ = pseudoElement;
    }
    ___.extend(TameComputedStyle, TameStyle);
    TameComputedStyle.prototype.readByCanonicalName___ = function(canonName) {
      var canReturnDirectValue =
          historyInsensitiveCssProperties.isCanonicalProp(canonName)
          || !isNestedInAnchor(this.rawElement___);
      if (canReturnDirectValue) {
        return TameStyle.prototype.readByCanonicalName___.call(this, canonName);
      } else {
        return new TameComputedStyle(pseudoBodyNode, this.pseudoElement___)
            .readByCanonicalName___(canonName);
      }
    };
    TameComputedStyle.prototype.writeByCanonicalName___ = function(canonName) {
      throw 'Computed styles not editable: This code should be unreachable';
    };
    TameComputedStyle.prototype.toString = function () {
      return '[Fake Computed Style]';
    };

    // Note: nodeClasses.XMLHttpRequest is a ctor that *can* be directly
    // called by cajoled code, so we do not use inertCtor().
    nodeClasses.XMLHttpRequest = domitaModules.TameXMLHttpRequest(
        domitaModules.XMLHttpRequestCtor(
            window.XMLHttpRequest,
            window.ActiveXObject),
        uriCallback);

    /**
     * given a number, outputs the equivalent css text.
     * @param {number} num
     * @return {string} an CSS representation of a number suitable for both html
     *    attribs and plain text.
     */
    imports.cssNumber___ = function (num) {
      if ('number' === typeof num && isFinite(num) && !isNaN(num)) {
        return '' + num;
      }
      throw new Error(num);
    };
    /**
     * given a number as 24 bits of RRGGBB, outputs a properly formatted CSS
     * color.
     * @param {number} num
     * @return {string} a CSS representation of num suitable for both html
     *    attribs and plain text.
     */
    imports.cssColor___ = function (color) {
      // TODO: maybe whitelist the color names defined for CSS if the arg is a
      // string.
      if ('number' !== typeof color || (color != (color | 0))) {
        throw new Error(color);
      }
      var hex = '0123456789abcdef';
      return '#' + hex.charAt((color >> 20) & 0xf)
          + hex.charAt((color >> 16) & 0xf)
          + hex.charAt((color >> 12) & 0xf)
          + hex.charAt((color >> 8) & 0xf)
          + hex.charAt((color >> 4) & 0xf)
          + hex.charAt(color & 0xf);
    };
    imports.cssUri___ = function (uri, mimeType) {
      var s = rewriteAttribute(null, null, html4.atype.URI, uri);
      if (!s) { throw new Error(); }
      return s;
    };

    /**
     * Create a CSS stylesheet with the given text and append it to the DOM.
     * @param {string} cssText a well-formed stylesheet production.
     */
    imports.emitCss___ = function (cssText) {
      this.getCssContainer___().appendChild(
          bridal.createStylesheet(document, cssText));
    };
    /** The node to which gadget stylesheets should be added. */
    imports.getCssContainer___ = function () {
      return document.getElementsByTagName('head')[0];
    };

    if (!/^-/.test(idSuffix)) {
      throw new Error('id suffix "' + idSuffix + '" must start with "-"');
    }
    var idClass = idSuffix.substring(1);
    /** A per-gadget class used to separate style rules. */
    imports.getIdClass___ = function () {
      return idClass;
    };

    // TODO(mikesamuel): remove these, and only expose them via window once
    // Valija works
    imports.setTimeout = tameSetTimeout;
    imports.setInterval = tameSetInterval;
    imports.clearTimeout = tameClearTimeout;
    imports.clearInterval = tameClearInterval;

    var tameDocument = new TameHTMLDocument(
        document,
        pseudoBodyNode,
        String(optPseudoWindowLocation.hostname || 'nosuchhost.fake'),
        true);
    imports.document = tameDocument;

    // TODO(mikesamuel): figure out a mechanism by which the container can
    // specify the gadget's apparent URL.
    // See http://www.whatwg.org/specs/web-apps/current-work/multipage/history.html#location0
    var tameLocation = ___.primFreeze({
      toString: ___.markFuncFreeze(function () { return tameLocation.href; }),
      href: String(optPseudoWindowLocation.href || 'http://nosuchhost.fake/'),
      hash: String(optPseudoWindowLocation.hash || ''),
      host: String(optPseudoWindowLocation.host || 'nosuchhost.fake'),
      hostname: String(optPseudoWindowLocation.hostname || 'nosuchhost.fake'),
      pathname: String(optPseudoWindowLocation.pathname || '/'),
      port: String(optPseudoWindowLocation.port || ''),
      protocol: String(optPseudoWindowLocation.protocol || 'http:'),
      search: String(optPseudoWindowLocation.search || '')
      });

    // See spec at http://www.whatwg.org/specs/web-apps/current-work/multipage/browsers.html#navigator
    // We don't attempt to hide or abstract userAgent details since
    // they are discoverable via side-channels we don't control.
    var tameNavigator = ___.primFreeze({
      appName: String(window.navigator.appName),
      appVersion: String(window.navigator.appVersion),
      platform: String(window.navigator.platform),
      // userAgent should equal the string sent in the User-Agent HTTP header.
      userAgent: String(window.navigator.userAgent),
      // Custom attribute indicating Caja is active.
      cajaVersion: '1.0'
      });

    /**
     * Set of allowed pseudo elements as described at
     * http://www.w3.org/TR/CSS2/selector.html#q20
     */
    var PSEUDO_ELEMENT_WHITELIST = {
      // after and before disallowed since they can leak information about
      // arbitrary ancestor nodes.
      'first-letter': true,
      'first-line': true
    };

    /**
     * See http://www.whatwg.org/specs/web-apps/current-work/multipage/browsers.html#window for the full API.
     */
    function TameWindow() {
      this.properties___ = {};
    }

    /**
     * An <a href=
     * href=http://www.w3.org/TR/DOM-Level-2-Views/views.html#Views-AbstractView
     * >AbstractView</a> implementation that exposes styling, positioning, and
     * sizing information about the current document's pseudo-body.
     * <p>
     * The AbstractView spec specifies very little in its IDL description, but
     * mozilla defines it thusly:<blockquote>
     *   document.defaultView is generally a reference to the window object
     *   for the document, however that is not defined in the specification
     *   and can't be relied upon for all host environments, particularly as
     *   not all browsers implement it.
     * </blockquote>
     * <p>
     * We can't provide access to the tamed window directly from document
     * since it is the global scope of valija code, and so access to another
     * module's tamed window provides an unbounded amount of authority.
     * <p>
     * Instead, we expose styling, positioning, and sizing properties
     * via this class.  All of this authority is already available from the
     * document.
     */
    function TameDefaultView() {
      // TODO(mikesamuel): Implement in terms of
      //     http://www.w3.org/TR/cssom-view/#the-windowview-interface
      // TODO: expose a read-only version of the document
      this.document = tameDocument;
      // Exposing an editable default view that pointed to a read-only
      // tameDocument via document.defaultView would allow escalation of
      // authority.
      assert(tameDocument.editable___);
      ___.grantRead(this, 'document');
    }

    cajita.forOwnKeys({
      document: tameDocument,
      location: tameLocation,
      navigator: tameNavigator,
      setTimeout: tameSetTimeout,
      setInterval: tameSetInterval,
      clearTimeout: tameClearTimeout,
      clearInterval: tameClearInterval,
      addEventListener: ___.markFuncFreeze(
          function (name, listener, useCapture) {
            if (name === 'load') {
              classUtils.ensureValidCallback(listener);
              tameDocument.onLoadListeners___.push(listener);
            }
          }),
      removeEventListener: ___.markFuncFreeze(
          function (name, listener, useCapture) {
            var listeners = tameDocument.onLoadListeners___;
            var k = 0;
            for (var i = 0, n = listeners.length; i < n; ++i) {
              listeners[i - k] = listeners[i];
              if (listeners[i] === listener) {
                ++k;
              }
            }
            listeners.length -= k;
          }),
      dispathEvent: ___.markFuncFreeze(function (evt) {
        // TODO(ihab.awad): Implement
      })
    }, ___.markFuncFreeze(function (propertyName, value) {
      TameWindow.prototype[propertyName] = value;
      ___.grantRead(TameWindow.prototype, propertyName);
    }));
    cajita.forOwnKeys({
      scrollBy: ___.markFuncFreeze(
          function (dx, dy) {
            // The window is always auto scrollable, so make the apparent window
            // body scrollable if the gadget tries to scroll it.
            if (dx || dy) { makeScrollable(tameDocument.body___); }
            tameScrollBy(tameDocument.body___, dx, dy);
          }),
      scrollTo: ___.markFuncFreeze(
          function (x, y) {
            // The window is always auto scrollable, so make the apparent window
            // body scrollable if the gadget tries to scroll it.
            makeScrollable(tameDocument.body___);
            tameScrollTo(tameDocument.body___, x, y);
          }),
      resizeTo: ___.markFuncFreeze(
          function (w, h) {
            tameResizeTo(tameDocument.body___, w, h);
          }),
      resizeBy: ___.markFuncFreeze(
          function (dw, dh) {
            tameResizeBy(tameDocument.body___, dw, dh);
          }),
      /** A partial implementation of getComputedStyle. */
      getComputedStyle: ___.markFuncFreeze(
          // Pseudo elements are suffixes like :first-line which constrain to
          // a portion of the element's content as defined at
          // http://www.w3.org/TR/CSS2/selector.html#q20
          function (tameElement, pseudoElement) {
            cajita.guard(tameNodeTrademark, tameElement);
            // Coerce all nullish values to undefined, since that is the value
            // for unspecified parameters.
            // Per bug 973: pseudoElement should be null according to the
            // spec, but mozilla docs contradict this.
            // From https://developer.mozilla.org/En/DOM:window.getComputedStyle
            //     pseudoElt is a string specifying the pseudo-element to match.
            //     Should be an empty string for regular elements.
            pseudoElement = (pseudoElement === null || pseudoElement === void 0
                             || '' === pseudoElement)
                ? void 0 : String(pseudoElement).toLowerCase();
            if (pseudoElement !== void 0
                && !PSEUDO_ELEMENT_WHITELIST.hasOwnProperty(pseudoElement)) {
              throw new Error('Bad pseudo element ' + pseudoElement);
            }
            // No need to check editable since computed styles are readonly.
            return new TameComputedStyle(
                tameElement.node___,
                pseudoElement);
          })

      // NOT PROVIDED
      // event: a global on IE.  We always define it in scopes that can handle
      //        events.
      // opera: defined only on Opera.
    }, ___.markFuncFreeze(function (propertyName, value) {
      TameWindow.prototype[propertyName] = value;
      ___.grantRead(TameWindow.prototype, propertyName);
      TameDefaultView.prototype[propertyName] = value;
      ___.grantRead(TameDefaultView.prototype, propertyName);
    }));
    TameWindow.prototype.handleRead___ = function (name) {
      name = String(name);
      if (endsWith__.test(name)) { return void 0; }
      var handlerName = name + '_getter___';
      if (this[handlerName]) {
        return this[handlerName]();
      }
      handlerName = handlerName.toLowerCase();
      if (this[handlerName]) {
        return this[handlerName]();
      }
      if (___.hasOwnProp(this, name)) {
        return this[name];
      } else {
        return void 0;
      }
    };
    TameWindow.prototype.handleSet___ = function (name, val) {
      name = String(name);
      if (endsWith__.test(name)) { throw new Error(INVALID_SUFFIX); }
      var handlerName = name + '_setter___';
      if (this[handlerName]) {
        return this[handlerName](val);
      }
      handlerName = handlerName.toLowerCase();
      if (this[handlerName]) {
        return this[handlerName](val);
      }
      this[name + '_canEnum___'] = true;
      this[name + '_canRead___'] = true;
      return this[name] = val;
    };
    TameWindow.prototype.handleDelete___ = function (name) {
      name = String(name);
      if (endsWith__.test(name)) { throw new Error(INVALID_SUFFIX); }
      var handlerName = name + '_deleter___';
      if (this[handlerName]) {
        return this[handlerName]();
      }
      handlerName = handlerName.toLowerCase();
      if (this[handlerName]) {
        return this[handlerName]();
      }
      return (
          delete this[name]
          && delete this[name + '_canEnum___']
          && delete this[name + '_canRead___']);
    };
    TameWindow.prototype.handleEnum___ = function (ownFlag) {
      // TODO(metaweta): Add code to list all the other handled stuff we know
      // about.
      return cajita.allKeys(this);
    };

    var tameWindow = new TameWindow();
    var tameDefaultView = new TameDefaultView(tameDocument.editable___);

    function propertyOnlyHasGetter(_) {
      throw new TypeError('setting a property that only has a getter');
    }
    cajita.forOwnKeys({
      // We define all the window positional properties relative to
      // the fake body element to maintain the illusion that the fake
      // document is completely defined by the nodes under the fake body.
      clientLeft: {
        get: function () { return tameDocument.body___.clientLeft; }
      },
      clientTop: {
        get: function () { return tameDocument.body___.clientTop; }
      },
      clientHeight: {
        get: function () { return tameDocument.body___.clientHeight; }
      },
      clientWidth: {
        get: function () { return tameDocument.body___.clientWidth; }
      },
      offsetLeft: {
        get: function () { return tameDocument.body___.offsetLeft; }
      },
      offsetTop: {
        get: function () { return tameDocument.body___.offsetTop; }
      },
      offsetHeight: {
        get: function () { return tameDocument.body___.offsetHeight; }
      },
      offsetWidth: {
        get: function () { return tameDocument.body___.offsetWidth; }
      },
      // page{X,Y}Offset appear only as members of window, not on all elements
      // but http://www.howtocreate.co.uk/tutorials/javascript/browserwindow
      // says that they are identical to the scrollTop/Left on all browsers but
      // old versions of Safari.
      pageXOffset: {
        get: function () { return tameDocument.body___.scrollLeft; }
      },
      pageYOffset: {
        get: function () { return tameDocument.body___.scrollTop; }
      },
      scrollLeft: {
        get: function () { return tameDocument.body___.scrollLeft; },
        set: function (x) { tameDocument.body___.scrollLeft = +x; return x; }
      },
      scrollTop: {
        get: function () { return tameDocument.body___.scrollTop; },
        set: function (y) { tameDocument.body___.scrollTop = +y; return y; }
      },
      scrollHeight: {
        get: function () { return tameDocument.body___.scrollHeight; }
      },
      scrollWidth: {
        get: function () { return tameDocument.body___.scrollWidth; }
      }
    }, ___.markFuncFreeze(function (propertyName, def) {
      var setter = def.set || propertyOnlyHasGetter;
      // TODO(mikesamuel): define on prototype.
      ___.useGetHandler(tameWindow, propertyName, def.get);
      ___.useSetHandler(tameWindow, propertyName, setter);
      ___.useGetHandler(tameDefaultView, propertyName, def.get);
      ___.useSetHandler(tameDefaultView, propertyName, setter);
      var tameBody = tameDocument.getBody();
      ___.useGetHandler(tameBody, propertyName, def.get);
      ___.useSetHandler(tameBody, propertyName, setter);
      var tameDocEl = tameDocument.getDocumentElement();
      ___.useGetHandler(tameDocEl, propertyName, def.get);
      ___.useSetHandler(tameDocEl, propertyName, setter);
    }));

    cajita.forOwnKeys({
      innerHeight: function () { return tameDocument.body___.clientHeight; },
      innerWidth: function () { return tameDocument.body___.clientWidth; },
      outerHeight: function () { return tameDocument.body___.clientHeight; },
      outerWidth: function () { return tameDocument.body___.clientWidth; }
    }, ___.markFuncFreeze(function (propertyName, handler) {
      // TODO(mikesamuel): define on prototype.
      ___.useGetHandler(tameWindow, propertyName, handler);
      ___.useGetHandler(tameDefaultView, propertyName, handler);
    }));

    // Attach reflexive properties to 'window' object
    var windowProps = ['top', 'self', 'opener', 'parent', 'window'];
    var wpLen = windowProps.length;
    for (var i = 0; i < wpLen; ++i) {
      var prop = windowProps[i];
      tameWindow[prop] = tameWindow;
      ___.grantRead(tameWindow, prop);
    }

    if (tameDocument.editable___) {
      tameDocument.defaultView = tameDefaultView;
      ___.grantRead(tameDocument, 'defaultView');
    }

    // Iterate over all node classes, assigning them to the Window object
    // under their DOM Level 2 standard name.
    cajita.forOwnKeys(nodeClasses, ___.markFuncFreeze(function(name, ctor) {
      ___.primFreeze(ctor);
      tameWindow[name] = ctor;
      ___.grantRead(tameWindow, name);
    }));

    // TODO(ihab.awad): Build a more sophisticated virtual class hierarchy by
    // creating a table of actual subclasses and instantiating tame nodes by
    // table lookups. This will allow the client code to see a truly consistent
    // DOM class hierarchy.
    var defaultNodeClasses = [
      'HTMLAppletElement',
      'HTMLAreaElement',
      'HTMLBaseElement',
      'HTMLBaseFontElement',
      'HTMLBodyElement',
      'HTMLBRElement',
      'HTMLButtonElement',
      'HTMLDirectoryElement',
      'HTMLDivElement',
      'HTMLDListElement',
      'HTMLFieldSetElement',
      'HTMLFontElement',
      'HTMLFrameElement',
      'HTMLFrameSetElement',
      'HTMLHeadElement',
      'HTMLHeadingElement',
      'HTMLHRElement',
      'HTMLHtmlElement',
      'HTMLIFrameElement',
      'HTMLIsIndexElement',
      'HTMLLabelElement',
      'HTMLLegendElement',
      'HTMLLIElement',
      'HTMLLinkElement',
      'HTMLMapElement',
      'HTMLMenuElement',
      'HTMLMetaElement',
      'HTMLModElement',
      'HTMLObjectElement',
      'HTMLOListElement',
      'HTMLOptGroupElement',
      'HTMLOptionElement',
      'HTMLParagraphElement',
      'HTMLParamElement',
      'HTMLPreElement',
      'HTMLQuoteElement',
      'HTMLScriptElement',
      'HTMLSelectElement',
      'HTMLStyleElement',
      'HTMLTableCaptionElement',
      'HTMLTableCellElement',
      'HTMLTableColElement',
      'HTMLTableElement',
      'HTMLTableRowElement',
      'HTMLTableSectionElement',
      'HTMLTextAreaElement',
      'HTMLTitleElement',
      'HTMLUListElement'
    ];

    var defaultNodeClassCtor = nodeClasses.Element;
    for (var i = 0; i < defaultNodeClasses.length; i++) {
      tameWindow[defaultNodeClasses[i]] = defaultNodeClassCtor;
      ___.grantRead(tameWindow, defaultNodeClasses[i]);
    }

    var outers = imports.outers;
    if (___.isJSONContainer(outers)) {
      // For Valija, attach use the window object as outers.
      cajita.forOwnKeys(outers, ___.markFuncFreeze(function(k, v) {
        if (!(k in tameWindow)) {
          tameWindow[k] = v;
          ___.grantRead(tameWindow, k);
        }
      }));
      imports.outers = tameWindow;
    } else {
      imports.window = tameWindow;
    }
  }

  return attachDocumentStub;
})();

/**
 * Function called from rewritten event handlers to dispatch an event safely.
 */
function plugin_dispatchEvent___(thisNode, event, pluginId, handler) {
  event = (event || window.event);
  var sig = String(handler).match(/^function\b[^\)]*\)/);
  cajita.log(
      'Dispatch ' + (event && event.type) +
      'event thisNode=' + thisNode + ', ' +
      'event=' + event + ', ' +
      'pluginId=' + pluginId + ', ' +
      'handler=' + (sig ? sig[0] : handler));
  var imports = ___.getImports(pluginId);
  switch (typeof handler) {
    case 'string':
      handler = imports[handler];
      break;
    case 'function': case 'object':
      break;
    default:
      throw new Error(
          'Expected function as event handler, not ' + typeof handler);
  }
  if (___.startCallerStack) { ___.startCallerStack(); }
  imports.isProcessingEvent___ = true;
  try {
    return ___.callPub(
        handler, 'call',
        [___.USELESS,
         imports.tameEvent___(event),
         imports.tameNode___(thisNode, true)
         ]);
  } catch (ex) {
    if (ex && ex.cajitaStack___ && 'undefined' !== (typeof console)) {
      console.error('Event dispatch %s: %s',
          handler, ___.unsealCallerStack(ex.cajitaStack___).join('\n'));
    }
    throw ex;
  } finally {
    imports.isProcessingEvent___ = false;
  }
}<|MERGE_RESOLUTION|>--- conflicted
+++ resolved
@@ -886,11 +886,7 @@
       switch (type) {
         case html4.atype.CLASSES:
           value = String(value);
-<<<<<<< HEAD
-          if (value && !illegalSuffixes.test(value)) {
-=======
           if (!illegalSuffixes.test(value)) {
->>>>>>> f2a7941f
             return value;
           }
           return null;
