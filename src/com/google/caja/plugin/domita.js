--- conflicted
+++ resolved
@@ -747,33 +747,11 @@
         optPseudoWindowLocation = {};
     }
     var elementPolicies = {};
-<<<<<<< HEAD
-    elementPolicies.form = function (attribs) {
-      // Forms must have a gated onsubmit handler or they must have an
-      // external target.
-      var sawHandler = false;
-      for (var i = 0, n = attribs.length; i < n; i += 2) {
-        if (attribs[i] === 'onsubmit') {
-          sawHandler = true;
-        }
-      }
-      if (!sawHandler) {
-        attribs.push('onsubmit', 'return false');
-      }
-      return attribs;
-    };
-    elementPolicies.a = elementPolicies.area = function (attribs) {
-      // Anchor tags must have a target.
-      attribs.push('target', '_blank');
-      return attribs;
-    };
 
     var illegalSuffix = /__\s*$/;
     var illegalSuffixes = /__(?:\s|$)/;
     var idRefsTails = new RegExp(
       '([^' + XML_SPACE + ']+)([' + XML_SPACE + ']|$)', 'g');
-=======
->>>>>>> 9fe6f354
 
     /** Sanitize HTML applying the appropriate transformations. */
     function sanitizeHtml(htmlText) {
