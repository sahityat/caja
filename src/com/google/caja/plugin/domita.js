// Copyright (C) 2008 Google Inc.
//
// Licensed under the Apache License, Version 2.0 (the "License");
// you may not use this file except in compliance with the License.
// You may obtain a copy of the License at
//
//      http://www.apache.org/licenses/LICENSE-2.0
//
// Unless required by applicable law or agreed to in writing, software
// distributed under the License is distributed on an "AS IS" BASIS,
// WITHOUT WARRANTIES OR CONDITIONS OF ANY KIND, either express or implied.
// See the License for the specific language governing permissions and
// limitations under the License.

/**
 * @fileoverview
 * A partially tamed browser object model based on
 * <a href="http://www.w3.org/TR/DOM-Level-2-HTML/Overview.html"
 * >DOM-Level-2-HTML</a> and specifically, the
 * <a href="http://www.w3.org/TR/DOM-Level-2-HTML/ecma-script-binding.html"
 * >ECMAScript Language Bindings</a>.
 *
 * Caveats:<ul>
 * <li>This is not a full implementation.
 * <li>Security Review is pending.
 * <li><code>===</code> and <code>!==</code> on node lists will not
 *   behave the same as with untamed node lists.  Specifically, it is
 *   not always true that {@code nodeA.childNodes === nodeA.childNodes}.
 * <li>Properties backed by setters/getters like {@code HTMLElement.innerHTML}
 *   will not appear to uncajoled code as DOM nodes do, since they are
 *   implemented using cajita property handlers.
 * </ul>
 *
 * <p>
 * TODO(ihab.awad): Our implementation of getAttribute (and friends)
 * is such that standard DOM attributes which we disallow for security
 * reasons (like 'form:enctype') are placed in the "virtual"
 * attributes map (this.node___.attributes___). They appear to be
 * settable and gettable, but their values are ignored and do not have
 * the expected semantics per the DOM API. This is because we do not
 * have a column in html4-defs.js stating that an attribute is valid
 * but explicitly blacklisted. Alternatives would be to always throw
 * upon access to these attributes; to make them always appear to be
 * null; etc. Revisit this decision if needed.
 *
 * <p>
 * TODO(ihab.awad): Come up with a uniform convention (and helper functions,
 * etc.) for checking that a user-supplied callback is a valid Cajita function
 * or Valija Disfunction.
 *
 * @author mikesamuel@gmail.com
 * @requires console, document, window
 * @requires clearInterval, clearTimeout, setInterval, setTimeout
 * @requires ___, bridal, cajita, css, html, html4, unicode
 * @provides attachDocumentStub, plugin_dispatchEvent___
 * @overrides domitaModules
 */

var domitaModules;
if (!domitaModules) { domitaModules = {}; }

domitaModules.classUtils = function() {

  /**
   * Add setter and getter hooks so that the caja {@code node.innerHTML = '...'}
   * works as expected.
   */
  function exportFields(object, fields) {
    for (var i = fields.length; --i >= 0;) {
      var field = fields[i];
      var fieldUCamel = field.charAt(0).toUpperCase() + field.substring(1);
      var getterName = 'get' + fieldUCamel;
      var setterName = 'set' + fieldUCamel;
      var count = 0;
      if (object[getterName]) {
        ++count;
        ___.useGetHandler(
           object, field, object[getterName]);
      }
      if (object[setterName]) {
        ++count;
        ___.useSetHandler(
           object, field, object[setterName]);
      }
      if (!count) {
        throw new Error('Failed to export field ' + field + ' on ' + object);
      }
    }
  }

  /**
   * Apply a supplied list of getter and setter functions to a given object.
   *
   * @param object an object to be decorated with getters and setters
   * implementing some properties.
   *
   * @param handlers an object containing the handler functions in the form:
   *
   *     {
   *       <propName> : { get: <getHandlerFcn>, set: <setHandlerFcn> },
   *       <propName> : { get: <getHandlerFcn>, set: <setHandlerFcn> },
   *       ...
   *     }
   *
   * For each <propName> entry, the "get" field is required, but the "set"
   * field may be empty; this implies that <propName> is a read-only property.
   */
  function applyAccessors(object, handlers) {
    function propertyOnlyHasGetter(_) {
      throw new TypeError('setting a property that only has a getter');
    }

    cajita.forOwnKeys(handlers,
                      ___.markFuncFreeze(function (propertyName, def) {
      var setter = def.set || propertyOnlyHasGetter;
      ___.useGetHandler(object, propertyName, def.get);
      ___.useSetHandler(object, propertyName, setter);
    }));
  }

  /**
   * Checks that a user-supplied callback is either a Cajita function or a
   * Valija Disfuction. Return silently if the callback is valid; throw an
   * exception if it is not valid.
   *
   * @param aCallback some user-supplied "function-like" callback.
   */
  function ensureValidCallback(aCallback) {

    // ????????
    // ___.asFunc(___.readPub(aListener, 'call'))

    if ('function' !== typeof aCallback
        // Allow disfunctions
        && !('object' === (typeof aCallback) && aCallback !== null
             && ___.canCallPub(aCallback, 'call'))) {
      throw new Error('Expected function not ' + typeof aCallback);
    }
  }

  return {
    exportFields: exportFields,
    ensureValidCallback: ensureValidCallback,
    applyAccessors: applyAccessors
  };
};

/** XMLHttpRequest or an equivalent on IE 6. */
domitaModules.XMLHttpRequestCtor = function (XMLHttpRequest, ActiveXObject) {
  if (XMLHttpRequest) {
    return XMLHttpRequest;
  } else if (ActiveXObject) {
    // The first time the ctor is called, find an ActiveX class supported by
    // this version of IE.
    var activeXClassId;
    return function ActiveXObjectForIE() {
      if (activeXClassId === void 0) {
        activeXClassId = null;
        /** Candidate Active X types. */
        var activeXClassIds = [
            'MSXML2.XMLHTTP.5.0', 'MSXML2.XMLHTTP.4.0',
            'MSXML2.XMLHTTP.3.0', 'MSXML2.XMLHTTP',
            'MICROSOFT.XMLHTTP.1.0', 'MICROSOFT.XMLHTTP.1',
            'MICROSOFT.XMLHTTP'];
        for (var i = 0, n = activeXClassIds.length; i < n; i++) {
          var candidate = activeXClassIds[i];
          try {
            void new ActiveXObject(candidate);
            activeXClassId = candidate;
            break;
          } catch (e) {
            // do nothing; try next choice
          }
        }
        activeXClassIds = null;
      }
      return new ActiveXObject(activeXClassId);
    };
  } else {
    throw new Error('ActiveXObject not available');
  }
};

domitaModules.TameXMLHttpRequest = function(
    xmlHttpRequestMaker,
    uriCallback) {
  var classUtils = domitaModules.classUtils();

  // See http://www.w3.org/TR/XMLHttpRequest/

  // TODO(ihab.awad): Improve implementation (interleaving, memory leaks)
  // per http://www.ilinsky.com/articles/XMLHttpRequest/

  function TameXMLHttpRequest() {
    this.xhr___ = new xmlHttpRequestMaker();
    classUtils.exportFields(
        this,
        ['onreadystatechange', 'readyState', 'responseText', 'responseXML',
         'status', 'statusText']);
  }
  TameXMLHttpRequest.prototype.setOnreadystatechange = function (handler) {
    // TODO(ihab.awad): Do we need more attributes of the event than 'target'?
    // May need to implement full "tame event" wrapper similar to DOM events.
    var self = this;
    this.xhr___.onreadystatechange = function(event) {
      var evt = { target: self };
      return ___.callPub(handler, 'call', [void 0, evt]);
    };
    // Store for later direct invocation if need be
    this.handler___ = handler;
  };
  TameXMLHttpRequest.prototype.getReadyState = function () {
    // The ready state should be a number
    return Number(this.xhr___.readyState);
  };
  TameXMLHttpRequest.prototype.open = function (
      method, URL, opt_async, opt_userName, opt_password) {
    method = String(method);
    // The XHR interface does not tell us the MIME type in advance, so we
    // must assume the broadest possible.
    var safeUri = uriCallback.rewrite(String(URL), "*/*");
    // If the uriCallback rejects the URL, we throw an exception, but we do not
    // put the URI in the exception so as not to put the caller at risk of some
    // code in its stack sniffing the URI.
    if (safeUri === void 0) { throw 'URI violates security policy'; }
    switch (arguments.length) {
    case 2:
      this.async___ = true;
      this.xhr___.open(method, safeUri);
      break;
    case 3:
      this.async___ = opt_async;
      this.xhr___.open(method, safeUri, Boolean(opt_async));
      break;
    case 4:
      this.async___ = opt_async;
      this.xhr___.open(
          method, safeUri, Boolean(opt_async), String(opt_userName));
      break;
    case 5:
      this.async___ = opt_async;
      this.xhr___.open(
          method, safeUri, Boolean(opt_async), String(opt_userName),
          String(opt_password));
      break;
    default:
      throw 'XMLHttpRequest cannot accept ' + arguments.length + ' arguments';
      break;
    }
  };
  TameXMLHttpRequest.prototype.setRequestHeader = function (label, value) {
    this.xhr___.setRequestHeader(String(label), String(value));
  };
  TameXMLHttpRequest.prototype.send = function(opt_data) {
    if (arguments.length === 0) {
      // TODO(ihab.awad): send()-ing an empty string because send() with no
      // args does not work on FF3, others?
      this.xhr___.send('');
    } else if (typeof opt_data === 'string') {
      this.xhr___.send(opt_data);
    } else /* if XML document */ {
      // TODO(ihab.awad): Expect tamed XML document; unwrap and send
      this.xhr___.send('');
    }

    // Firefox does not call the 'onreadystatechange' handler in
    // the case of a synchronous XHR. We simulate this behavior by
    // calling the handler explicitly.
    if (this.xhr___.overrideMimeType) {
      // This is Firefox
      if (!this.async___ && this.handler___) {
        var evt = { target: this };
        ___.callPub(this.handler___, 'call', [void 0, evt]);
      }
    }
  };
  TameXMLHttpRequest.prototype.abort = function () {
    this.xhr___.abort();
  };
  TameXMLHttpRequest.prototype.getAllResponseHeaders = function () {
    var result = this.xhr___.getAllResponseHeaders();
    return (result === undefined || result === null) ?
      result : String(result);
  };
  TameXMLHttpRequest.prototype.getResponseHeader = function (headerName) {
    var result = this.xhr___.getResponseHeader(String(headerName));
    return (result === undefined || result === null) ?
      result : String(result);
  };
  TameXMLHttpRequest.prototype.getResponseText = function () {
    var result = this.xhr___.responseText;
    return (result === undefined || result === null) ?
      result : String(result);
  };
  TameXMLHttpRequest.prototype.getResponseXML = function () {
    // TODO(ihab.awad): Implement a taming layer for XML. Requires generalizing
    // the HTML node hierarchy as well so we have a unified implementation.
    return {};
  };
  TameXMLHttpRequest.prototype.getStatus = function () {
    var result = this.xhr___.status;
    return (result === undefined || result === null) ?
      result : Number(result);
  };
  TameXMLHttpRequest.prototype.getStatusText = function () {
    var result = this.xhr___.statusText;
    return (result === undefined || result === null) ?
      result : String(result);
  };
  TameXMLHttpRequest.prototype.toString = function () {
    return 'Not a real XMLHttpRequest';
  };
  ___.markCtor(TameXMLHttpRequest, Object, 'TameXMLHttpRequest');
  ___.all2(___.grantTypedMethod, TameXMLHttpRequest.prototype,
           ['open', 'setRequestHeader', 'send', 'abort',
            'getAllResponseHeaders', 'getResponseHeader']);

  return TameXMLHttpRequest;
};

domitaModules.CssPropertiesCollection =
    function(cssPropertyNameCollection, anElement, css) {
  var canonicalStylePropertyNames = {};
  // Maps style property names, e.g. cssFloat, to property names, e.g. float.
  var cssPropertyNames = {};

  cajita.forOwnKeys(cssPropertyNameCollection,
                    ___.markFuncFreeze(function (cssPropertyName) {
    var baseStylePropertyName = cssPropertyName.replace(
        /-([a-z])/g, function (_, letter) { return letter.toUpperCase(); });
    var canonStylePropertyName = baseStylePropertyName;
    cssPropertyNames[baseStylePropertyName]
        = cssPropertyNames[canonStylePropertyName]
        = cssPropertyName;
    if (css.alternates.hasOwnProperty(canonStylePropertyName)) {
      var alts = css.alternates[canonStylePropertyName];
      for (var i = alts.length; --i >= 0;) {
        cssPropertyNames[alts[i]] = cssPropertyName;
        // Handle oddities like cssFloat/styleFloat.
        if (alts[i] in anElement.style
            && !(canonStylePropertyName in anElement.style)) {
          canonStylePropertyName = alts[i];
        }
      }
    }
    canonicalStylePropertyNames[cssPropertyName] = canonStylePropertyName;
  }));

  return {
    isCanonicalProp: function (p) {
      return cssPropertyNames.hasOwnProperty(p);
    },
    isCssProp: function (p) {
      return canonicalStylePropertyNames.hasOwnProperty(p);
    },
    getCanonicalPropFromCss: function (p) {
      return canonicalStylePropertyNames[p];
    },
    getCssPropFromCanonical: function(p) {
      return cssPropertyNames[p];
    }
  };
};

/**
 * Add a tamed document implementation to a Gadget's global scope.
 *
 * @param {string} idSuffix a string suffix appended to all node IDs.
 * @param {Object} uriCallback an object like <pre>{
 *       rewrite: function (uri, mimeType) { return safeUri }
 *     }</pre>.
 *     The rewrite function should be idempotent to allow rewritten HTML
 *     to be reinjected.
 * @param {Object} imports the gadget's global scope.
 * @param {Node} pseudoBodyNode an HTML node to act as the "body" of the
 *     virtual document provided to Cajoled code.
 * @param {Object} optPseudoWindowLocation a record containing the
 *     properties of the browser "window.location" object, which will
 *     be provided to the Cajoled code.
 */
var attachDocumentStub = (function () {
  // Array Remove - By John Resig (MIT Licensed)
  function arrayRemove(array, from, to) {
    var rest = array.slice((to || from) + 1 || array.length);
    array.length = from < 0 ? array.length + from : from;
    return array.push.apply(array, rest);
  }

  var tameNodeTrademark = cajita.Trademark('tameNode');
  var tameEventTrademark = cajita.Trademark('tameEvent');

  // Define a wrapper type for known safe HTML, and a trademarker.
  // This does not actually use the trademarking functions since trademarks
  // cannot be applied to strings.
  function Html(htmlFragment) { this.html___ = String(htmlFragment || ''); }
  Html.prototype.valueOf = Html.prototype.toString
      = function () { return this.html___; };
  function safeHtml(htmlFragment) {
    return (htmlFragment instanceof Html)
        ? htmlFragment.html___
        : html.escapeAttrib(String(htmlFragment || ''));
  }
  function blessHtml(htmlFragment) {
    return (htmlFragment instanceof Html)
        ? htmlFragment
        : new Html(htmlFragment);
  }

  var XML_SPACE = '\t\n\r ';

  var VALID_ID_CHAR =
      unicode.LETTER + unicode.DIGIT + '$_:.\\-\\[\\]'
      + unicode.COMBINING_CHAR + unicode.EXTENDER;

  var VALID_ID_PATTERN = new RegExp(
      '^[' + VALID_ID_CHAR + ']+$');

  var VALID_ID_LIST_PATTERN = new RegExp(
      '^[' + XML_SPACE + VALID_ID_CHAR + ']*$');

  var FORBIDDEN_ID_PATTERN = new RegExp('__\\s*$');

  var FORBIDDEN_ID_LIST_PATTERN = new RegExp('__(?:\\s|$)');

  var JS_SPACE = '\t\n\r ';
  // An identifier that does not end with __.
  var JS_IDENT = '(?:[a-zA-Z_][a-zA-Z0-9$_]*[a-zA-Z0-9$]|[a-zA-Z])_?';
  var SIMPLE_HANDLER_PATTERN = new RegExp(
      '^[' + JS_SPACE + ']*'
      + '(return[' + JS_SPACE + ']+)?'  // Group 1 is present if it returns.
      + '(' + JS_IDENT + ')[' + JS_SPACE + ']*'  // Group 2 is a function name.
      // Which can be passed optionally this node, and optionally the event.
      + '\\((?:this'
        + '(?:[' + JS_SPACE + ']*,[' + JS_SPACE + ']*event)?'
        + '[' + JS_SPACE + ']*)?\\)'
      // And it can end with a semicolon.
      + '[' + JS_SPACE + ']*(?:;?[' + JS_SPACE + ']*)$');

  function isValidId(s) {
    return !FORBIDDEN_ID_PATTERN.test(s)
        && VALID_ID_PATTERN.test(s);
  }

  function isValidIdList(s) {
    return !FORBIDDEN_ID_LIST_PATTERN.test(s)
        && VALID_ID_LIST_PATTERN.test(s);
  }

  // Trim whitespace from the beginning and end of a CSS string.

  function trimCssSpaces(input) {
    return input.replace(/^[ \t\r\n\f]+|[ \t\r\n\f]+$/g, '');
  }

  /**
   * The plain text equivalent of a CSS string body.
   * @param {string} s the body of a CSS string literal w/o quotes
   *     or CSS identifier.
   * @return {string} plain text.
   * {@updoc
   * $ decodeCssString('')
   * # ''
   * $ decodeCssString('foo')
   * # 'foo'
   * $ decodeCssString('foo\\\nbar\\\r\nbaz\\\rboo\\\ffar')
   * # 'foobarbazboofar'
   * $ decodeCssString('foo\\000a bar\\000Abaz')
   * # 'foo' + '\n' + 'bar' + '\u0ABA' + 'z'
   * $ decodeCssString('foo\\\\bar\\\'baz')
   * # "foo\\bar'baz"
   * }
   */
  function decodeCssString(s) {
    // Decode a CSS String literal.
    // From http://www.w3.org/TR/CSS21/grammar.html
    //     string1    \"([^\n\r\f\\"]|\\{nl}|{escape})*\"
    //     unicode    \\{h}{1,6}(\r\n|[ \t\r\n\f])?
    //     escape     {unicode}|\\[^\r\n\f0-9a-f]
    //     s          [ \t\r\n\f]+
    //     nl         \n|\r\n|\r|\f
    return s.replace(
        /\\(?:(\r\n?|\n|\f)|([0-9a-f]{1,6})(?:\r\n?|[ \t\n\f])?|(.))/gi,
        function (_, nl, hex, esc) {
          return esc || (nl ? '' : String.fromCharCode(parseInt(hex, 16)));
        });
  }

  /**
   * Sanitize the 'style' attribute value of an HTML element.
   *
   * @param styleAttrValue the value of a 'style' attribute, which we
   * assume has already been checked by the caller to be a plain String.
   *
   * @return a sanitized version of the attribute value.
   */
  function sanitizeStyleAttrValue(styleAttrValue) {
    var sanitizedDeclarations = [];
    var declarations = styleAttrValue.split(/;/g);

    for (var i = 0; declarations && i < declarations.length; i++) {
      var parts = declarations[i].split(':');
      var property = trimCssSpaces(parts[0]).toLowerCase();
      var value = trimCssSpaces(parts.slice(1).join(":"));
      if (css.properties.hasOwnProperty(property)
          && css.properties[property].test(value + ' ')) {
        sanitizedDeclarations.push(property + ': ' + value);
      }
    }

    return sanitizedDeclarations.join(' ; ');
  }

  function mimeTypeForAttr(tagName, attribName) {
    if (attribName === 'src') {
      if (tagName === 'img') { return 'image/*'; }
      if (tagName === 'script') { return 'text/javascript'; }
    }
    return '*/*';
  }

  // TODO(ihab.awad): Does this work on IE, where console output
  // goes to a DOM node?
  function assert(cond) {
    if (!cond) {
      if (typeof console !== 'undefined') {
        console.error('domita assertion failed');
        console.trace();
      }
      throw new Error("Domita assertion failed");
    }
  }

  var classUtils = domitaModules.classUtils();

  var cssSealerUnsealerPair = cajita.makeSealerUnsealerPair();

  // Implementations of setTimeout, setInterval, clearTimeout, and
  // clearInterval that only allow simple functions as timeouts and
  // that treat timeout ids as capabilities.
  // This is safe even if accessed across frame since the same
  // trademark value is never used with more than one version of
  // setTimeout.
  var timeoutIdTrademark = cajita.Trademark('timeoutId');
  function tameSetTimeout(timeout, delayMillis) {
    // Existing browsers treat a timeout of null or undefined as a noop.
    var timeoutId;
    if (timeout) {
      if (typeof timeout === 'string') {
        throw new Error(
            'setTimeout called with a string.'
            + '  Please pass a function instead of a string of javascript');
      }
      timeoutId = setTimeout(
          function () { ___.callPub(timeout, 'call', [___.USELESS]); },
          delayMillis | 0);
    } else {
      // tameClearTimeout checks for NaN and handles it specially.
      timeoutId = NaN;
    }
    return ___.freeze(___.stamp(timeoutIdTrademark,
                                { timeoutId___: timeoutId }));
  }
  ___.markFuncFreeze(tameSetTimeout);
  function tameClearTimeout(timeoutId) {
    if (timeoutId === null || timeoutId === (void 0)) { return; }
    ___.guard(timeoutIdTrademark, timeoutId);
    var rawTimeoutId = timeoutId.timeoutId___;
    // Skip NaN values created for null timeouts above.
    if (rawTimeoutId === rawTimeoutId) { clearTimeout(rawTimeoutId); }
  }
  ___.markFuncFreeze(tameClearTimeout);
  var intervalIdTrademark = cajita.Trademark('intervalId');
  function tameSetInterval(interval, delayMillis) {
    // Existing browsers treat an interval of null or undefined as a noop.
    var intervalId;
    if (interval) {
      if (typeof interval === 'string') {
        throw new Error(
            'setInterval called with a string.'
            + '  Please pass a function instead of a string of javascript');
      }
      intervalId = setInterval(
          function () { ___.callPub(interval, 'call', [___.USELESS]); },
          delayMillis | 0);
    } else {
      intervalId = NaN;
    }
    return ___.freeze(___.stamp(intervalIdTrademark,
                                { intervalId___: intervalId }));
  }
  ___.markFuncFreeze(tameSetInterval);
  function tameClearInterval(intervalId) {
    if (intervalId === null || intervalId === (void 0)) { return; }
    ___.guard(intervalIdTrademark, intervalId);
    var rawIntervalId = intervalId.intervalId___;
    if (rawIntervalId === rawIntervalId) { clearInterval(rawIntervalId); }
  }
  ___.markFuncFreeze(tameClearInterval);

  function makeScrollable(element) {
    var overflow = null;
    if (element.currentStyle) {
      overflow = element.currentStyle.overflow;
    } else if (window.getComputedStyle) {
      overflow = window.getComputedStyle(element, void 0).overflow;
    } else {
      overflow = null;
    }
    switch (overflow && overflow.toLowerCase()) {
      case 'visible':
      case 'hidden':
        element.style.overflow = 'auto';
        break;
    }
  }

  /**
   * Moves the given pixel within the element's frame of reference as close to
   * the top-left-most pixel of the element's viewport as possible without
   * moving the viewport beyond the bounds of the content.
   * @param {number} x x-coord of a pixel in the element's frame of reference.
   * @param {number} y y-coord of a pixel in the element's frame of reference.
   */
  function tameScrollTo(element, x, y) {
    if (x !== +x || y !== +y || x < 0 || y < 0) {
      throw new Error('Cannot scroll to ' + x + ':' + typeof x + ','
                      + y + ' : ' + typeof y);
    }
    element.scrollLeft = x;
    element.scrollTop = y;
  }

  /**
   * Moves the origin of the given element's view-port by the given offset.
   * @param {number} dx a delta in pixels.
   * @param {number} dy a delta in pixels.
   */
  function tameScrollBy(element, dx, dy) {
    if (dx !== +dx || dy !== +dy) {
      throw new Error('Cannot scroll by ' + dx + ':' + typeof dx + ', '
                      + dy + ':' + typeof dy);
    }
    element.scrollLeft += dx;
    element.scrollTop += dy;
  }

  function guessPixelsFromCss(cssStr) {
    if (!cssStr) { return 0; }
    var m = cssStr.match(/^([0-9]+)/);
    return m ? +m[1] : 0;
  }

  function tameResizeTo(element, w, h) {
    if (w !== +w || h !== +h) {
      throw new Error('Cannot resize to ' + w + ':' + typeof w + ', '
                      + h + ':' + typeof h);
    }
    element.style.width = w + 'px';
    element.style.height = h + 'px';
  }

  function tameResizeBy(element, dw, dh) {
    if (dw !== +dw || dh !== +dh) {
      throw new Error('Cannot resize by ' + dw + ':' + typeof dw + ', '
                      + dh + ':' + typeof dh);
    }
    if (!dw && !dh) { return; }

    // scrollWidth is width + padding + border.
    // offsetWidth is width + padding + border, but excluding the non-visible
    // area.
    // clientWidth iw width + padding, and like offsetWidth, clips to the
    // viewport.
    // margin does not count in any of these calculations.
    //
    // scrollWidth/offsetWidth
    //   +------------+
    //   |            |
    //
    // +----------------+
    // |                | Margin-top
    // | +------------+ |
    // | |############| | Border-top
    // | |#+--------+#| |
    // | |#|        |#| | Padding-top
    // | |#| +----+ |#| |
    // | |#| |    | |#| | Height
    // | |#| |    | |#| |
    // | |#| +----+ |#| |
    // | |#|        |#| |
    // | |#+--------+#| |
    // | |############| |
    // | +------------+ |
    // |                |
    // +----------------+
    //
    //     |        |
    //     +--------+
    //     clientWidth (but excludes content outside viewport)

    var style = element.currentStyle;
    if (!style) {
      style = window.getComputedStyle(element, void 0);
    }

    // We guess the padding since it's not always expressed in px on IE
    var extraHeight = guessPixelsFromCss(style.paddingBottom)
        + guessPixelsFromCss(style.paddingTop);
    var extraWidth = guessPixelsFromCss(style.paddingLeft)
        + guessPixelsFromCss(style.paddingRight);

    var goalHeight = element.clientHeight + dh;
    var goalWidth = element.clientWidth + dw;

    var h = goalHeight - extraHeight;
    var w = goalWidth - extraWidth;

    if (dh) { element.style.height = Math.max(0, h) + 'px'; }
    if (dw) { element.style.width = Math.max(0, w) + 'px'; }

    // Correct if our guesses re padding and borders were wrong.
    // We may still not be able to resize if e.g. the deltas would take
    // a dimension negative.
    if (dh && element.clientHeight !== goalHeight) {
      var hError = element.clientHeight - goalHeight;
      element.style.height = Math.max(0, h - hError) + 'px';
    }
    if (dw && element.clientWidth !== goalWidth) {
      var wError = element.clientWidth - goalWidth;
      element.style.width = Math.max(0, w - wError) + 'px';
    }
  }

  // See above for a description of this function.
  function attachDocumentStub(
      idSuffix, uriCallback, imports, pseudoBodyNode, optPseudoWindowLocation) {
    if (arguments.length < 4) {
      throw new Error('arity mismatch: ' + arguments.length);
    }
    if (!optPseudoWindowLocation) {
        optPseudoWindowLocation = {};
    }
    var elementPolicies = {};
    elementPolicies.form = function (attribs) {
      // Forms must have a gated onsubmit handler or they must have an
      // external target.
      var sawHandler = false;
      for (var i = 0, n = attribs.length; i < n; i += 2) {
        if (attribs[i] === 'onsubmit') {
          sawHandler = true;
        }
      }
      if (!sawHandler) {
        attribs.push('onsubmit', 'return false');
      }
      return attribs;
    };
    elementPolicies.a = elementPolicies.area = function (attribs) {
      // Anchor tags must always have the target '_blank'.
      attribs.push('target', '_blank');
      return attribs;
    };

    /** Sanitize HTML applying the appropriate transformations. */
    function sanitizeHtml(htmlText) {
      var out = [];
      htmlSanitizer(htmlText, out);
      return out.join('');
    }

    var htmlSanitizer = html.makeHtmlSanitizer(
        function sanitizeAttributes(tagName, attribs) {
          for (var i = 0; i < attribs.length; i += 2) {
            var attribName = attribs[i];
            var value = attribs[i + 1];
            var atype = null, attribKey;
            if ((attribKey = tagName + ':' + attribName,
                 html4.ATTRIBS.hasOwnProperty(attribKey))
                || (attribKey = '*:' + attribName,
                    html4.ATTRIBS.hasOwnProperty(attribKey))) {
              atype = html4.ATTRIBS[attribKey];
              value = rewriteAttribute(tagName, attribName, atype, value);
            } else {
              value = null;
            }
            if (value !== null && value !== void 0) {
              attribs[i + 1] = value;
            } else {
              attribs.splice(i, 2);
              i -= 2;
            }
          }
          var policy = elementPolicies[tagName];
          if (policy && elementPolicies.hasOwnProperty(tagName)) {
            return policy(attribs);
          }
          return attribs;
        });

    /**
     * If str ends with suffix, return the part of str before suffix.
     * Otherwise return fail.
     */
    function unsuffix(str, suffix, fail) {
      if (typeof str !== 'string') return fail;
      var n = str.length - suffix.length;
      if (0 < n && str.substring(n) === suffix) {
        return str.substring(0, n);
      } else {
        return fail;
      }
    }

    var ID_LIST_PARTS_PATTERN = new RegExp(
      '([^' + XML_SPACE + ']+)([' + XML_SPACE + ']|$)', 'g');

    /** Convert a real attribute value to the value seen in a sandbox. */
    function virtualizeAttributeValue(attrType, realValue) {
      switch (attrType) {
        case html4.atype.GLOBAL_NAME:
        case html4.atype.ID:
        case html4.atype.IDREF:
          return unsuffix(realValue, idSuffix, null);
        case html4.atype.IDREFS:
          return realValue.replace(ID_LIST_PARTS_PATTERN,
              function(_, id, spaces) {
                return unsuffix(id, idSuffix, '') + spaces;
              });
        default:
          return realValue;
      }
    }

    /**
     * Undoes some of the changes made by sanitizeHtml, e.g. stripping ID
     * prefixes.
     */
    function tameInnerHtml(htmlText) {
      var out = [];
      innerHtmlTamer(htmlText, out);
      return out.join('');
    }
    var innerHtmlTamer = html.makeSaxParser({
        startTag: function (tagName, attribs, out) {
          out.push('<', tagName);
          for (var i = 0; i < attribs.length; i += 2) {
            var aname = attribs[i];
            var atype = getAttributeType(tagName, aname);
            var value = attribs[i + 1];
            if (aname !== 'target' && atype !== void 0) {
              value = virtualizeAttributeValue(atype, value);
              if (typeof value === 'string') {
                out.push(' ', aname, '="', html.escapeAttrib(value), '"');
              }
            }
          }
          out.push('>');
        },
        endTag: function (name, out) { out.push('</', name, '>'); },
        pcdata: function (text, out) { out.push(text); },
        rcdata: function (text, out) { out.push(text); },
        cdata: function (text, out) { out.push(text); }
      });

    /**
     * Returns a normalized attribute value, or null if the attribute should
     * be omitted.
     * <p>This function satisfies the attribute rewriter interface defined in
     * {@link html-sanitizer.js}.  As such, the parameters are keys into
     * data structures defined in {@link html4-defs.js}.
     *
     * @param {string} tagName a canonical tag name.
     * @param {string} attribName a canonical tag name.
     * @param type as defined in html4-defs.js.
     *
     * @return {string|null} null to indicate that the attribute should not
     *   be set.
     */
    function rewriteAttribute(tagName, attribName, type, value) {
      switch (type) {
        case html4.atype.CLASSES:
          // note, className is arbitrary CDATA.
          value = String(value);
          if (!FORBIDDEN_ID_LIST_PATTERN.test(value)) {
            return value;
          }
          return null;
        case html4.atype.GLOBAL_NAME:
        case html4.atype.ID:
        case html4.atype.IDREF:
          value = String(value);
          if (value && isValidId(value)) {
            return value + idSuffix;
          }
          return null;
        case html4.atype.IDREFS:
          value = String(value);
          if (value && isValidIdList(value)) {
            return value.replace(ID_LIST_PARTS_PATTERN,
                function(_, id, spaces) { return id + idSuffix + spaces; });
          }
          return null;
        case html4.atype.LOCAL_NAME:
          value = String(value);
          if (value && isValidId(value)) {
            return value;
          }
          return null;
        case html4.atype.SCRIPT:
          value = String(value);
          // Translate a handler that calls a simple function like
          //   return foo(this, event)

          // TODO(mikesamuel): integrate cajita compiler to allow arbitrary
          // cajita in event handlers.
          var match = value.match(SIMPLE_HANDLER_PATTERN);
          if (!match) { return null; }
          var doesReturn = match[1];
          var fnName = match[2];
          var pluginId = ___.getId(imports);
          value = (doesReturn ? 'return ' : '') + 'plugin_dispatchEvent___('
              + 'this, event, ' + pluginId + ', "'
              + fnName + '");';
          if (attribName === 'onsubmit') {
            value = 'try { ' + value + ' } finally { return false; }';
          }
          return value;
        case html4.atype.URI:
          value = String(value);
          if (!uriCallback) { return null; }
          // TODO(mikesamuel): determine mime type properly.
          return uriCallback.rewrite(
              value, mimeTypeForAttr(tagName, attribName)) || null;
        case html4.atype.STYLE:
          if ('function' !== typeof value) {
            return sanitizeStyleAttrValue(String(value));
          }
          var cssPropertiesAndValues = cssSealerUnsealerPair.unseal(value);
          if (!cssPropertiesAndValues) { return null; }

          var css = [];
          for (var i = 0; i < cssPropertiesAndValues.length; i += 2) {
            var propName = cssPropertiesAndValues[i];
            var propValue = cssPropertiesAndValues[i + 1];
            // If the propertyName differs between DOM and CSS, there will
            // be a semicolon between the two.
            // E.g., 'background-color;backgroundColor'
            // See CssTemplate.toPropertyValueList.
            var semi = propName.indexOf(';');
            if (semi >= 0) { propName = propName.substring(0, semi); }
            css.push(propName + ' : ' + propValue);
          }
          return css.join(' ; ');
        case html4.atype.FRAME_TARGET:
          // Frames are ambient, so disallow reference.
          return null;
        default:
          return String(value);
      }
    }

    function makeCache() {
      var cache = cajita.newTable(false);
      cache.set(null, null);
      cache.set(void 0, null);
      return cache;
    }

    var editableTameNodeCache = makeCache();
    var readOnlyTameNodeCache = makeCache();

    /**
     * returns a tame DOM node.
     * @param {Node} node
     * @param {boolean} editable
     * @see <a href="http://www.w3.org/TR/DOM-Level-2-HTML/html.html"
     *       >DOM Level 2</a>
     */
    function defaultTameNode(node, editable) {
      if (node === null || node === void 0) { return null; }
      // TODO(mikesamuel): make sure it really is a DOM node

      var cache = editable ? editableTameNodeCache : readOnlyTameNodeCache;
      var tamed = cache.get(node);
      if (tamed !== void 0) {
        return tamed;
      }
      switch (node.nodeType) {
        case 1:  // Element
          var tagName = node.tagName.toLowerCase();
          switch (tagName) {
            case 'a':
              tamed = new TameAElement(node, editable);
              break;
            case 'form':
              tamed = new TameFormElement(node, editable);
              break;
            case 'select':
            case 'button':
            case 'option':
            case 'textarea':
            case 'input':
              tamed = new TameInputElement(node, editable);
              break;
            case 'iframe':
              tamed = new TameIFrameElement(node, editable);
              break;
            case 'img':
              tamed = new TameImageElement(node, editable);
              break;
            case 'label':
              tamed = new TameLabelElement(node, editable);
              break;
            case 'script':
              tamed = new TameScriptElement(node, editable);
              break;
            case 'td':
            case 'thead':
            case 'tfoot':
            case 'tbody':
            case 'th':
              tamed = new TameTableCompElement(node, editable);
              break;
            case 'tr':
              tamed = new TameTableRowElement(node, editable);
              break;
            case 'table':
              tamed = new TameTableElement(node, editable);
              break;
            default:
              if (!html4.ELEMENTS.hasOwnProperty(tagName)
                  || (html4.ELEMENTS[tagName] & html4.eflags.UNSAFE)) {
                // If an unrecognized or unsafe node, return a
                // placeholder that doesn't prevent tree navigation,
                // but that doesn't allow mutation or leak attribute
                // information.
                tamed = new TameOpaqueNode(node, editable);
              } else {
                tamed = new TameElement(node, editable, editable);
              }
              break;
          }
          break;
        case 2:  // Attr
          // Cannot generically wrap since we must have access to the
          // owner element
          throw 'Internal: Attr nodes cannot be generically wrapped';
          break;
        case 3:  // Text
          tamed = new TameTextNode(node, editable);
          break;
        case 8:  // Comment
          tamed = new TameCommentNode(node, editable);
          break;
        case 11: // Document Fragment
          tamed = new TameBackedNode(node, editable, editable);
          break;
        default:
          tamed = new TameOpaqueNode(node, editable);
          break;
      }

      if (node.nodeType === 1) {
        cache.set(node, tamed);
      }
      return tamed;
    }

    function tameRelatedNode(node, editable, tameNodeCtor) {
      if (node === null || node === void 0) { return null; }
      // catch errors because node might be from a different domain
      try {
        var docElem = node.ownerDocument.documentElement;
        for (var ancestor = node; ancestor; ancestor = ancestor.parentNode) {
          // TODO(mikesamuel): replace with cursors so that subtrees are
          // delegable.
          // TODO: handle multiple classes.
          if (idClass === ancestor.className) {
            return tameNodeCtor(node, editable);
          } else if (ancestor === docElem) {
            return null;
          }
        }
        return tameNodeCtor(node, editable);
      } catch (e) {}
      return null;
    }

    /**
     * Returns the length of a raw DOM Nodelist object, working around
     * NamedNodeMap bugs in IE, Opera, and Safari as discussed at
     * http://code.google.com/p/google-caja/issues/detail?id=935
     *
     * @param nodeList a DOM NodeList.
     *
     * @return the number of nodes in the NodeList.
     */
    function getNodeListLength(nodeList) {
      var limit = nodeList.length;
      if (limit !== +limit) { limit = 1/0; }
      return limit;
    }

    /**
     * Constructs a NodeList-like object.
     *
     * @param tamed a JavaScript array that will be populated and decorated
     *     with the DOM NodeList API.
     * @param nodeList an array-like object supporting a "length" property
     *     and "[]" numeric indexing, or a raw DOM NodeList;
     * @param editable whether the tame nodes wrapped by this object
     *     should permit editing.
     * @param opt_tameNodeCtor a function for constructing tame nodes
     *     out of raw DOM nodes.
     */
    function mixinNodeList(tamed, nodeList, editable, opt_tameNodeCtor) {
      var limit = getNodeListLength(nodeList);
      if (limit > 0 && !opt_tameNodeCtor) {
        throw 'Internal: Nonempty mixinNodeList() without a tameNodeCtor';
      }

      for (var i = 0; i < limit && nodeList[i]; ++i) {
        tamed[i] = opt_tameNodeCtor(nodeList[i], editable);
      }

      // Guard against accidental leakage of untamed nodes
      nodeList = null;

      tamed.item = ___.markFuncFreeze(function (k) {
        k &= 0x7fffffff;
        if (k !== k) { throw new Error(); }
        return tamed[k] || null;
      });

      return tamed;
    }

    function tameNodeList(nodeList, editable, opt_tameNodeCtor) {
      return cajita.freeze(
          mixinNodeList([], nodeList, editable, opt_tameNodeCtor));
    }

    /**
     * Return a fake node list containing tamed nodes.
     * @param {Array.<TameNode>} array of tamed nodes.
     * @return an array that duck types to a node list.
     */
    function fakeNodeList(array) {
      array.item = ___.markFuncFreeze(function(i) { return array[i]; });
      return cajita.freeze(array);
    }

    /**
     * Constructs an HTMLCollection-like object which indexes its elements
     * based on their NAME attribute.
     *
     * @param tamed a JavaScript array that will be populated and decorated
     *     with the DOM HTMLCollection API.
     * @param nodeList an array-like object supporting a "length" property
     *     and "[]" numeric indexing.
     * @param editable whether the tame nodes wrapped by this object
     *     should permit editing.
     * @param opt_tameNodeCtor a function for constructing tame nodes
     *     out of raw DOM nodes.
     */
    function mixinHTMLCollection(tamed, nodeList, editable, opt_tameNodeCtor) {
      mixinNodeList(tamed, nodeList, editable, opt_tameNodeCtor);

      var tameNodesByName = {};
      var tameNode;

      for (var i = 0; i < tamed.length && (tameNode = tamed[i]); ++i) {
        var name = tameNode.getAttribute('name');
        if (name && !(name.charAt(name.length - 1) === '_' || (name in tamed)
                     || name === String(name & 0x7fffffff))) {
          if (!tameNodesByName[name]) { tameNodesByName[name] = []; }
          tameNodesByName[name].push(tameNode);
        }
      }

      cajita.forOwnKeys(
        tameNodesByName,
        ___.markFuncFreeze(function (name, tameNodes) {
          if (tameNodes.length > 1) {
            tamed[name] = fakeNodeList(tameNodes);
          } else {
            tamed[name] = tameNodes[0];
          }
        }));

      tamed.namedItem = ___.markFuncFreeze(function(name) {
        name = String(name);
        if (name.charAt(name.length - 1) === '_') {
          return null;
        }
        if (___.hasOwnProp(tamed, name)) {
          return cajita.hasTrademark(tameNodeTrademark, tamed[name])
              ? tamed[name] : tamed[name][0];
        }
        return null;
      });

      return tamed;
    }

    function tameHTMLCollection(nodeList, editable, opt_tameNodeCtor) {
      return cajita.freeze(
          mixinHTMLCollection([], nodeList, editable, opt_tameNodeCtor));
    }

    function tameGetElementsByTagName(rootNode, tagName, editable) {
      tagName = String(tagName);
      if (tagName !== '*') {
        tagName = tagName.toLowerCase();
        if (!___.hasOwnProp(html4.ELEMENTS, tagName)
            || html4.ELEMENTS[tagName] & html4.ELEMENTS.UNSAFE) {
          // Allowing getElementsByTagName to work for opaque element types
          // would leak information about those elements.
          return new fakeNodeList([]);
        }
      }
      return tameNodeList(
          rootNode.getElementsByTagName(tagName), editable, defaultTameNode);
    }

    /**
     * Implements http://www.whatwg.org/specs/web-apps/current-work/#dom-document-getelementsbyclassname
     * using an existing implementation on browsers that have one.
     */
    function tameGetElementsByClassName(rootNode, className, editable) {
      className = String(className);

      // The quotes below are taken from the HTML5 draft referenced above.

      // "having obtained the classes by splitting a string on spaces"
      // Instead of using split, we use match with the global modifier so that
      // we don't have to remove leading and trailing spaces.
      var classes = className.match(/[^\t\n\f\r ]+/g);

      // Filter out classnames in the restricted namespace.
      if (classes) {
        for (var i = classes.length; --i >= 0;) {
        var classi = classes[i];
<<<<<<< HEAD
        if (FORBIDDEN_ID_PATTERN.test(classi)) {
          classes[i] = classes[classes.length - 1];
          --classes.length;
=======
          if (illegalSuffix.test(classi) || !isXmlNmTokens(classi)) {
            classes[i] = classes[classes.length - 1];
            --classes.length;
          }
>>>>>>> 628d1ca8
        }
      }

      if (!classes || classes.length === 0) {
        // "If there are no tokens specified in the argument, then the method
        //  must return an empty NodeList" [instead of all elements]
        // This means that
        //     htmlEl.ownerDocument.getElementsByClassName(htmlEl.className)
        // will return an HtmlCollection containing htmlElement iff
        // htmlEl.className contains a non-space character.
        return fakeNodeList([]);
      }

      // "unordered set of unique space-separated tokens representing classes"
      if (typeof rootNode.getElementsByClassName === 'function') {
        return tameNodeList(
            rootNode.getElementsByClassName(
                classes.join(' ')), editable, defaultTameNode);
      } else {
        // Add spaces around each class so that we can use indexOf later to find
        // a match.
        // This use of indexOf is strictly incorrect since
        // http://www.whatwg.org/specs/web-apps/current-work/#reflecting-content-attributes-in-dom-attributes
        // does not normalize spaces in unordered sets of unique space-separated
        // tokens.  This is not a problem since HTML5 compliant implementations
        // already have a getElementsByClassName implementation, and legacy
        // implementations do normalize according to comments on issue 935.

        // We assume standards mode, so the HTML5 requirement that
        //   "If the document is in quirks mode, then the comparisons for the
        //    classes must be done in an ASCII case-insensitive  manner,"
        // is not operative.
        var nClasses = classes.length;
        for (var i = nClasses; --i >= 0;) {
          classes[i] = ' ' + classes[i] + ' ';
        }

        // We comply with the requirement that the result is a list
        //   "containing all the elements in the document, in tree order,"
        // since the spec for getElementsByTagName has the same language.
        var candidates = rootNode.getElementsByTagName('*');
        var matches = [];
        var limit = candidates.length;
        if (limit !== +limit) { limit = 1/0; }  // See issue 935
        candidate_loop:
        for (var j = 0, candidate, k = -1;
             j < limit && (candidate = candidates[j]);
             ++j) {
          var candidateClass = ' ' + candidate.className + ' ';
          for (var i = nClasses; --i >= 0;) {
            if (-1 === candidateClass.indexOf(classes[i])) {
              continue candidate_loop;
            }
          }
          var tamed = defaultTameNode(candidate, editable);
          if (tamed) {
            matches[++k] = tamed;
          }
        }
        // "the method must return a live NodeList object"
        return fakeNodeList(matches);
      }
    }

    function makeEventHandlerWrapper(thisNode, listener) {
      classUtils.ensureValidCallback(listener);
      function wrapper(event) {
        return plugin_dispatchEvent___(
            thisNode, event, ___.getId(imports), listener);
      }
      return wrapper;
    }

    var NOT_EDITABLE = "Node not editable.";
    var INVALID_SUFFIX = "Property names may not end in '__'.";
    var UNSAFE_TAGNAME = "Unsafe tag name.";
    var UNKNOWN_TAGNAME = "Unknown tag name.";
    var INDEX_SIZE_ERROR = "Index size error.";

    // Implementation of EventTarget::addEventListener
    function tameAddEventListener(name, listener, useCapture) {
      if (!this.editable___) { throw new Error(NOT_EDITABLE); }
      if (!this.wrappedListeners___) { this.wrappedListeners___ = []; }
      useCapture = Boolean(useCapture);
      var wrappedListener = makeEventHandlerWrapper(this.node___, listener);
      wrappedListener = bridal.addEventListener(
          this.node___, name, wrappedListener, useCapture);
      wrappedListener.originalListener___ = listener;
      this.wrappedListeners___.push(wrappedListener);
    }

    // Implementation of EventTarget::removeEventListener
    function tameRemoveEventListener(name, listener, useCapture) {
      if (!this.editable___) { throw new Error(NOT_EDITABLE); }
      if (!this.wrappedListeners___) { return; }
      var wrappedListener = null;
      for (var i = this.wrappedListeners___.length; --i >= 0;) {
        if (this.wrappedListeners___[i].originalListener___ === listener) {
          wrappedListener = this.wrappedListeners___[i];
          arrayRemove(this.wrappedListeners___, i, i);
          break;
        }
      }
      if (!wrappedListener) { return; }
      bridal.removeEventListener(
          this.node___, name, wrappedListener, useCapture);
    }

    // A map of tamed node classes, keyed by DOM Level 2 standard name, which
    // will be exposed to the client.
    var nodeClasses = {};

    function inertCtor(tamedCtor, someSuper, name) {
      return nodeClasses[name] = ___.extend(tamedCtor, someSuper, name);
    }

    var tameNodeFields = [
        'nodeType', 'nodeValue', 'nodeName', 'firstChild',
        'lastChild', 'nextSibling', 'previousSibling', 'parentNode',
        'ownerDocument', 'childNodes', 'attributes'];

    /**
     * Base class for a Node wrapper.  Do not create directly -- use the
     * tameNode factory instead.
     * @param {boolean} editable true if the node's value, attributes, children,
     *     or custom properties are mutable.
     * @constructor
     */
    function TameNode(editable) {
      this.editable___ = editable;
      ___.stamp(tameNodeTrademark, this, true);
      classUtils.exportFields(this, tameNodeFields);
    }
    inertCtor(TameNode, Object, 'Node');
    TameNode.prototype.getOwnerDocument = function () {
      // TODO(mikesamuel): upward navigation breaks capability discipline.
      if (!this.editable___ && tameDocument.editable___) {
        throw new Error(NOT_EDITABLE);
      }
      return tameDocument;
    };
    // abstract TameNode.prototype.getNodeType
    // abstract TameNode.prototype.getNodeName
    // abstract TameNode.prototype.getNodeValue
    // abstract TameNode.prototype.cloneNode
    // abstract TameNode.prototype.appendChild
    // abstract TameNode.prototype.insertBefore
    // abstract TameNode.prototype.removeChild
    // abstract TameNode.prototype.replaceChild
    // abstract TameNode.prototype.getFirstChild
    // abstract TameNode.prototype.getLastChild
    // abstract TameNode.prototype.getNextSibling
    // abstract TameNode.prototype.getPreviousSibling
    // abstract TameNode.prototype.getParentNode
    // abstract TameNode.prototype.getElementsByTagName
    // abstract TameNode.prototype.getElementsByClassName
    // abstract TameNode.prototype.getChildNodes
    // abstract TameNode.prototype.getAttributes
    var tameNodeMembers = [
        'getNodeType', 'getNodeValue', 'getNodeName', 'cloneNode',
        'appendChild', 'insertBefore', 'removeChild', 'replaceChild',
        'getFirstChild', 'getLastChild', 'getNextSibling', 'getPreviousSibling',
        'getElementsByClassName', 'getElementsByTagName',
        'getOwnerDocument',
        'dispatchEvent',
        'hasChildNodes'
        ];


    /**
     * A tame node that is backed by a real node.
     * @param {boolean} childrenEditable true iff the child list is mutable.
     * @constructor
     */
    function TameBackedNode(node, editable, childrenEditable) {
      if (!node) {
        throw new Error('Creating tame node with undefined native delegate');
      }
      this.node___ = node;
      this.childrenEditable___ = editable && childrenEditable;
      TameNode.call(this, editable);
    }
    ___.extend(TameBackedNode, TameNode);
    TameBackedNode.prototype.getNodeType = function () {
      return this.node___.nodeType;
    };
    TameBackedNode.prototype.getNodeName = function () {
      return this.node___.nodeName;
    };
    TameBackedNode.prototype.getNodeValue = function () {
      return this.node___.nodeValue;
    };
    TameBackedNode.prototype.cloneNode = function (deep) {
      var clone = bridal.cloneNode(this.node___, Boolean(deep));
      // From http://www.w3.org/TR/DOM-Level-2-Core/core.html#ID-3A0ED0A4
      //     "Note that cloning an immutable subtree results in a mutable copy"
      return defaultTameNode(clone, true);
    };
    TameBackedNode.prototype.appendChild = function (child) {
      // Child must be editable since appendChild can remove it from its parent.
      cajita.guard(tameNodeTrademark, child);
      if (!this.childrenEditable___ || !child.editable___) {
        throw new Error(NOT_EDITABLE);
      }
      this.node___.appendChild(child.node___);
      return child;
    };
    TameBackedNode.prototype.insertBefore = function (toInsert, child) {
      cajita.guard(tameNodeTrademark, toInsert);
      if (child === void 0) { child = null; }
      if (child !== null) {
        cajita.guard(tameNodeTrademark, child);
        if (!child.editable___) {
          throw new Error(NOT_EDITABLE);
        }
      }
      if (!this.childrenEditable___ || !toInsert.editable___) {
        throw new Error(NOT_EDITABLE);
      }
      this.node___.insertBefore(
          toInsert.node___, child !== null ? child.node___ : null);
      return toInsert;
    };
    TameBackedNode.prototype.removeChild = function (child) {
      cajita.guard(tameNodeTrademark, child);
      if (!this.childrenEditable___ || !child.editable___) {
        throw new Error(NOT_EDITABLE);
      }
      this.node___.removeChild(child.node___);
      return child;
    };
    TameBackedNode.prototype.replaceChild = function (newChild, oldChild) {
      cajita.guard(tameNodeTrademark, newChild);
      cajita.guard(tameNodeTrademark, oldChild);
      if (!this.childrenEditable___ || !newChild.editable___
          || !oldChild.editable___) {
        throw new Error(NOT_EDITABLE);
      }
      this.node___.replaceChild(newChild.node___, oldChild.node___);
      return oldChild;
    };
    TameBackedNode.prototype.getFirstChild = function () {
      return defaultTameNode(this.node___.firstChild, this.childrenEditable___);
    };
    TameBackedNode.prototype.getLastChild = function () {
      return defaultTameNode(this.node___.lastChild, this.childrenEditable___);
    };
    TameBackedNode.prototype.getNextSibling = function () {
      // TODO(mikesamuel): replace with cursors so that subtrees are delegable
      return defaultTameNode(this.node___.nextSibling, this.editable___);
    };
    TameBackedNode.prototype.getPreviousSibling = function () {
      // TODO(mikesamuel): replace with cursors so that subtrees are delegable
      return defaultTameNode(this.node___.previousSibling, this.editable___);
    };
    TameBackedNode.prototype.getParentNode = function () {
      var parent = this.node___.parentNode;
      if (parent === tameDocument.body___) {
        if (tameDocument.editable___ && !this.editable___) {
          // FIXME: return a non-editable version of body.
          throw new Error(NOT_EDITABLE);
        }
        return tameDocument.getBody();
      }
      return tameRelatedNode(parent, this.editable___, defaultTameNode);
    };
    TameBackedNode.prototype.getElementsByTagName = function (tagName) {
      return tameGetElementsByTagName(
          this.node___, tagName, this.childrenEditable___);
    };
    TameBackedNode.prototype.getElementsByClassName = function (className) {
      return tameGetElementsByClassName(
          this.node___, className, this.childrenEditable___);
    };
    TameBackedNode.prototype.getChildNodes = function () {
      return tameNodeList(
          this.node___.childNodes, this.childrenEditable___, defaultTameNode);
    };
    TameBackedNode.prototype.getAttributes = function () {
      var thisNode = this.node___;
      var tameNodeCtor = function(node, editable) {
        return new TameBackedAttributeNode(node, editable, thisNode);
      };
      return tameNodeList(
          this.node___.attributes, this.editable___, tameNodeCtor);
    };
    var endsWith__ = /__$/;
    // TODO(erights): Come up with some notion of a keeper chain so we can
    // say, "let every other keeper try to handle this first".
    TameBackedNode.prototype.handleRead___ = function (name) {
      name = String(name);
      if (endsWith__.test(name)) { return void 0; }
      var handlerName = name + '_getter___';
      if (this[handlerName]) {
        return this[handlerName]();
      }
      handlerName = handlerName.toLowerCase();
      if (this[handlerName]) {
        return this[handlerName]();
      }
      if (___.hasOwnProp(this.node___.properties___, name)) {
        return this.node___.properties___[name];
      } else {
        return void 0;
      }
    };
    TameBackedNode.prototype.handleCall___ = function (name, args) {
      name = String(name);
      if (endsWith__.test(name)) { throw new Error(INVALID_SUFFIX); }
      var handlerName = name + '_handler___';
      if (this[handlerName]) {
        return this[handlerName].call(this, args);
      }
      handlerName = handlerName.toLowerCase();
      if (this[handlerName]) {
        return this[handlerName].call(this, args);
      }
      if (___.hasOwnProp(this.node___.properties___, name)) {
        return this.node___.properties___[name].call(this, args);
      } else {
        throw new TypeError(name + ' is not a function.');
      }
    };
    TameBackedNode.prototype.handleSet___ = function (name, val) {
      name = String(name);
      if (endsWith__.test(name)) { throw new Error(INVALID_SUFFIX); }
      if (!this.editable___) { throw new Error(NOT_EDITABLE); }
      var handlerName = name + '_setter___';
      if (this[handlerName]) {
        return this[handlerName](val);
      }
      handlerName = handlerName.toLowerCase();
      if (this[handlerName]) {
        return this[handlerName](val);
      }
      if (!this.node___.properties___) {
        this.node___.properties___ = {};
      }
      this[name + '_canEnum___'] = true;
      return this.node___.properties___[name] = val;
    };
    TameBackedNode.prototype.handleDelete___ = function (name) {
      name = String(name);
      if (endsWith__.test(name)) { throw new Error(INVALID_SUFFIX); }
      if (!this.editable___) { throw new Error(NOT_EDITABLE); }
      var handlerName = name + '_deleter___';
      if (this[handlerName]) {
        return this[handlerName]();
      }
      handlerName = handlerName.toLowerCase();
      if (this[handlerName]) {
        return this[handlerName]();
      }
      if (this.node___.properties___) {
        return (
            delete this.node___.properties___[name]
            && delete this[name + '_canEnum___']);
      } else {
        return true;
      }
    };
    /**
     * @param {boolean} ownFlag ignored
     */
    TameBackedNode.prototype.handleEnum___ = function (ownFlag) {
      // TODO(metaweta): Add code to list all the other handled stuff we know
      // about.
      if (this.node___.properties___) {
        return cajita.allKeys(this.node___.properties___);
      }
      return [];
    };
    TameBackedNode.prototype.hasChildNodes = function () {
      return !!this.node___.hasChildNodes();
    };
    // http://www.w3.org/TR/DOM-Level-2-Events/events.html#Events-EventTarget :
    // "The EventTarget interface is implemented by all Nodes"
    TameBackedNode.prototype.dispatchEvent = function dispatchEvent(evt) {
      cajita.guard(tameEventTrademark, evt);
      bridal.dispatchEvent(this.node___, evt.event___);
    };
    ___.all2(___.grantTypedMethod, TameBackedNode.prototype, tameNodeMembers);
    if (document.documentElement.contains) {  // typeof is 'object' on IE
      TameBackedNode.prototype.contains = function (other) {
        cajita.guard(tameNodeTrademark, other);
        var otherNode = other.node___;
        return this.node___.contains(otherNode);
      };
    }
    if ('function' ===
        typeof document.documentElement.compareDocumentPosition) {
      /**
       * Speced in <a href="http://www.w3.org/TR/DOM-Level-3-Core/core.html#Node3-compareDocumentPosition">DOM-Level-3</a>.
       */
      TameBackedNode.prototype.compareDocumentPosition = function (other) {
        cajita.guard(tameNodeTrademark, other);
        var otherNode = other.node___;
        if (!otherNode) { return 0; }
        var bitmask = +this.node___.compareDocumentPosition(otherNode);
        // To avoid leaking information about the relative positioning of
        // different roots, if neither contains the other, then we mask out
        // the preceding/following bits.
        // 0x18 is (CONTAINS | CONTAINED)
        // 0x1f is all the bits documented at
        //     http://www.w3.org/TR/DOM-Level-3-Core/core.html#DocumentPosition
        //     except IMPLEMENTATION_SPECIFIC
        // 0x01 is DISCONNECTED
        /*
        if (!(bitmask & 0x18)) {
          // TODO: If they are not under the same virtual doc root, return
          // DOCUMENT_POSITION_DISCONNECTED instead of leaking information
          // about PRECEDING | FOLLOWING.
        }
        */
        // Firefox3 returns spurious PRECEDING and FOLLOWING bits for
        // disconnected trees.
        // https://bugzilla.mozilla.org/show_bug.cgi?id=486002
        if (bitmask & 1) {
          bitmask &= ~6;
        }
        return bitmask & 0x1f;
      };
      if (!___.hasOwnProp(TameBackedNode.prototype, 'contains')) {
        // http://www.quirksmode.org/blog/archives/2006/01/contains_for_mo.html
        TameBackedNode.prototype.contains = function (other) {
          var docPos = this.compareDocumentPosition(other);
          return !(!(docPos & 0x10) && docPos);
        };
      }
    }
    ___.all2(function (o, k) {
               if (___.hasOwnProp(o, k)) { ___.grantTypedMethod(o, k);  }
             }, TameBackedNode.prototype,
             ['contains', 'compareDocumentPosition']);

    /**
     * A fake node that is not backed by a real DOM node.
     * @constructor
     */
    function TamePseudoNode(editable) {
      TameNode.call(this, editable);
      this.properties___ = {};
    }
    ___.extend(TamePseudoNode, TameNode);
    TamePseudoNode.prototype.appendChild =
    TamePseudoNode.prototype.insertBefore =
    TamePseudoNode.prototype.removeChild =
    TamePseudoNode.prototype.replaceChild = function () {
      cajita.log("Node not editable; no action performed.");
      return void 0;
    };
    TamePseudoNode.prototype.getFirstChild = function () {
      var children = this.getChildNodes();
      return children.length ? children[0] : null;
    };
    TamePseudoNode.prototype.getLastChild = function () {
      var children = this.getChildNodes();
      return children.length ? children[children.length - 1] : null;
    };
    TamePseudoNode.prototype.getNextSibling = function () {
      var parentNode = this.getParentNode();
      if (!parentNode) { return null; }
      var siblings = parentNode.getChildNodes();
      for (var i = siblings.length - 1; --i >= 0;) {
        if (siblings[i] === this) { return siblings[i + 1]; }
      }
      return null;
    };
    TamePseudoNode.prototype.getPreviousSibling = function () {
      var parentNode = this.getParentNode();
      if (!parentNode) { return null; }
      var siblings = parentNode.getChildNodes();
      for (var i = siblings.length; --i >= 1;) {
        if (siblings[i] === this) { return siblings[i - 1]; }
      }
      return null;
    };
    TamePseudoNode.prototype.handleRead___ = function (name) {
      name = String(name);
      if (endsWith__.test(name)) { return void 0; }
      var handlerName = name + '_getter___';
      if (this[handlerName]) {
        return this[handlerName]();
      }
      handlerName = handlerName.toLowerCase();
      if (this[handlerName]) {
        return this[handlerName]();
      }
      if (___.hasOwnProp(this.properties___, name)) {
        return this.properties___[name];
      } else {
        return void 0;
      }
    };
    TamePseudoNode.prototype.handleCall___ = function (name, args) {
      name = String(name);
      if (endsWith__.test(name)) { throw new Error(INVALID_SUFFIX); }
      var handlerName = name + '_handler___';
      if (this[handlerName]) {
        return this[handlerName].call(this, args);
      }
      handlerName = handlerName.toLowerCase();
      if (this[handlerName]) {
        return this[handlerName].call(this, args);
      }
      if (___.hasOwnProp(this.properties___, name)) {
        return this.properties___[name].call(this, args);
      } else {
        throw new TypeError(name + ' is not a function.');
      }
    };
    TamePseudoNode.prototype.handleSet___ = function (name, val) {
      name = String(name);
      if (endsWith__.test(name)) { throw new Error(INVALID_SUFFIX); }
      if (!this.editable___) { throw new Error(NOT_EDITABLE); }
      var handlerName = name + '_setter___';
      if (this[handlerName]) {
        return this[handlerName](val);
      }
      handlerName = handlerName.toLowerCase();
      if (this[handlerName]) {
        return this[handlerName](val);
      }
      if (!this.properties___) {
        this.properties___ = {};
      }
      this[name + '_canEnum___'] = true;
      return this.properties___[name] = val;
    };
    TamePseudoNode.prototype.handleDelete___ = function (name) {
      name = String(name);
      if (endsWith__.test(name)) { throw new Error(INVALID_SUFFIX); }
      if (!this.editable___) { throw new Error(NOT_EDITABLE); }
      var handlerName = name + '_deleter___';
      if (this[handlerName]) {
        return this[handlerName]();
      }
      handlerName = handlerName.toLowerCase();
      if (this[handlerName]) {
        return this[handlerName]();
      }
      if (this.properties___) {
        return (
            delete this.properties___[name]
            && delete this[name + '_canEnum___']);
      } else {
        return true;
      }
    };
    TamePseudoNode.prototype.handleEnum___ = function (ownFlag) {
      // TODO(metaweta): Add code to list all the other handled stuff we know
      // about.
      if (this.properties___) {
        return cajita.allKeys(this.properties___);
      }
      return [];
    };
    TamePseudoNode.prototype.hasChildNodes = function () {
      return this.getFirstChild() != null;
    };
    ___.all2(___.grantTypedMethod, TamePseudoNode.prototype, tameNodeMembers);

    var commonElementPropertyHandlers = {
      clientWidth: {
        get: function () { return this.getGeometryDelegate___().clientWidth; }
      },
      clientHeight: {
        get: function () { return this.getGeometryDelegate___().clientHeight; }
      },
      offsetLeft: {
        get: function () { return this.getGeometryDelegate___().offsetLeft; }
      },
      offsetTop: {
        get: function () { return this.getGeometryDelegate___().offsetTop; }
      },
      offsetWidth: {
        get: function () { return this.getGeometryDelegate___().offsetWidth; }
      },
      offsetHeight: {
        get: function () { return this.getGeometryDelegate___().offsetHeight; }
      },
      scrollLeft: {
        get: function () { return this.getGeometryDelegate___().scrollLeft; },
        set: function (x) {
          if (!this.editable___) { throw new Error(NOT_EDITABLE); }
          this.getGeometryDelegate___().scrollLeft = +x;
          return x;
        }
      },
      scrollTop: {
        get: function () { return this.getGeometryDelegate___().scrollTop; },
        set: function (y) {
          if (!this.editable___) { throw new Error(NOT_EDITABLE); }
          this.getGeometryDelegate___().scrollTop = +y;
          return y;
        }
      },
      scrollWidth: {
        get: function () { return this.getGeometryDelegate___().scrollWidth; }
      },
      scrollHeight: {
        get: function () { return this.getGeometryDelegate___().scrollHeight; }
      }
    };

    function TamePseudoElement(
        tagName, tameDoc, childNodesGetter, parentNodeGetter, innerHTMLGetter,
        geometryDelegate, editable) {
      TamePseudoNode.call(this, editable);
      this.tagName___ = tagName;
      this.tameDoc___ = tameDoc;
      this.childNodesGetter___ = childNodesGetter;
      this.parentNodeGetter___ = parentNodeGetter;
      this.innerHTMLGetter___ = innerHTMLGetter;
      this.geometryDelegate___ = geometryDelegate;
      classUtils.exportFields(this, ['tagName', 'innerHTML']);
      classUtils.applyAccessors(this, commonElementPropertyHandlers);
    }
    ___.extend(TamePseudoElement, TamePseudoNode);
    // TODO(mikesamuel): make nodeClasses work.
    TamePseudoElement.prototype.getNodeType = function () { return 1; };
    TamePseudoElement.prototype.getNodeName
        = function () { return this.tagName___; };
    TamePseudoElement.prototype.getTagName
        = function () { return this.tagName___; };
    TamePseudoElement.prototype.getNodeValue = function () { return null; };
    TamePseudoElement.prototype.getAttribute
        = function (attribName) { return null; };
    TamePseudoElement.prototype.setAttribute
        = function (attribName, value) { };
    TamePseudoElement.prototype.hasAttribute
        = function (attribName) { return false; };
    TamePseudoElement.prototype.removeAttribute
        = function (attribName) { };
    TamePseudoElement.prototype.getOwnerDocument
        = function () { return this.tameDoc___; };
    TamePseudoElement.prototype.getChildNodes
        = function () { return this.childNodesGetter___(); };
    TamePseudoElement.prototype.getAttributes
        = function () { return tameNodeList([], false, undefined); };
    TamePseudoElement.prototype.getParentNode
        = function () { return this.parentNodeGetter___(); };
    TamePseudoElement.prototype.getInnerHTML
        = function () { return this.innerHTMLGetter___(); };
    TamePseudoElement.prototype.getElementsByTagName = function (tagName) {
      tagName = String(tagName).toLowerCase();
      if (tagName === this.tagName___) {
        // Works since html, head, body, and title can't contain themselves.
        return fakeNodeList([]);
      }
      return this.getOwnerDocument().getElementsByTagName(tagName);
    };
    TamePseudoElement.prototype.getElementsByClassName = function (className) {
      return this.getOwnerDocument().getElementsByClassName(className);
    };
    TamePseudoElement.prototype.getBoundingClientRect = function () {
      return this.geometryDelegate___.getBoundingClientRect();
    };
    TamePseudoElement.prototype.getGeometryDelegate___ = function () {
      return this.geometryDelegate___;
    };
    TamePseudoElement.prototype.toString = function () {
      return '<' + this.tagName___ + '>';
    };
    ___.all2(___.grantTypedMethod, TamePseudoElement.prototype,
             ['getTagName', 'getAttribute', 'setAttribute',
              'hasAttribute', 'removeAttribute',
              'getBoundingClientRect', 'getElementsByTagName']);

    function TameOpaqueNode(node, editable) {
      TameBackedNode.call(this, node, editable, editable);
    }
    ___.extend(TameOpaqueNode, TameBackedNode);
    TameOpaqueNode.prototype.getNodeValue
        = TameBackedNode.prototype.getNodeValue;
    TameOpaqueNode.prototype.getNodeType
        = TameBackedNode.prototype.getNodeType;
    TameOpaqueNode.prototype.getNodeName
        = TameBackedNode.prototype.getNodeName;
    TameOpaqueNode.prototype.getNextSibling
        = TameBackedNode.prototype.getNextSibling;
    TameOpaqueNode.prototype.getPreviousSibling
        = TameBackedNode.prototype.getPreviousSibling;
    TameOpaqueNode.prototype.getFirstChild
        = TameBackedNode.prototype.getFirstChild;
    TameOpaqueNode.prototype.getLastChild
        = TameBackedNode.prototype.getLastChild;
    TameOpaqueNode.prototype.getParentNode
        = TameBackedNode.prototype.getParentNode;
    TameOpaqueNode.prototype.getChildNodes
        = TameBackedNode.prototype.getChildNodes;
    TameOpaqueNode.prototype.getAttributes
        = function () { return tameNodeList([], false, undefined); };
    for (var i = tameNodeMembers.length; --i >= 0;) {
      var k = tameNodeMembers[i];
      if (!TameOpaqueNode.prototype.hasOwnProperty(k)) {
        TameOpaqueNode.prototype[k] = ___.markFuncFreeze(function () {
          throw new Error('Node is opaque');
        });
      }
    }
    ___.all2(___.grantTypedMethod, TameOpaqueNode.prototype, tameNodeMembers);

    function TameTextNode(node, editable) {
      assert(node.nodeType === 3);

      // The below should not be strictly necessary since childrenEditable for
      // TameScriptElements is always false, but it protects against tameNode
      // being called naively on a text node from container code.
      var pn = node.parentNode;
      if (editable && pn) {
        if (1 === pn.nodeType
            && (html4.ELEMENTS[pn.tagName.toLowerCase()]
                & html4.eflags.UNSAFE)) {
          // Do not allow mutation of text inside script elements.
          // See the testScriptLoading testcase for examples of exploits.
          editable = false;
        }
      }

      TameBackedNode.call(this, node, editable, editable);
      classUtils.exportFields(this, ['nodeValue', 'data']);
    }
    inertCtor(TameTextNode, TameBackedNode, 'Text');
    TameTextNode.prototype.setNodeValue = function (value) {
      if (!this.editable___) { throw new Error(NOT_EDITABLE); }
      this.node___.nodeValue = String(value || '');
      return value;
    };
    TameTextNode.prototype.getData = TameTextNode.prototype.getNodeValue;
    TameTextNode.prototype.setData = TameTextNode.prototype.setNodeValue;
    TameTextNode.prototype.toString = function () {
      return '#text';
    };
    ___.all2(___.grantTypedMethod, TameTextNode.prototype,
             ['setNodeValue', 'getData', 'setData']);

    function TameCommentNode(node, editable) {
      assert(node.nodeType === 8);
      TameBackedNode.call(this, node, editable, editable);
    }
    inertCtor(TameCommentNode, TameBackedNode, 'CommentNode');
    TameCommentNode.prototype.toString = function () {
      return '#comment';
    };

    function getAttributeType(tagName, attribName) {
      var attribKey;
      attribKey = tagName + ':' + attribName;
      if (html4.ATTRIBS.hasOwnProperty(attribKey)) {
        return html4.ATTRIBS[attribKey];
      }
      attribKey = '*:' + attribName;
      if (html4.ATTRIBS.hasOwnProperty(attribKey)) {
        return html4.ATTRIBS[attribKey];
      }
      return void 0;
    }

    /**
     * Plays the role of an Attr node for TameElement objects.
     */
    function TameBackedAttributeNode(node, editable, ownerElement) {
      TameBackedNode.call(this, node, editable);
      this.ownerElement___ = ownerElement;
      classUtils.exportFields(this,
          ['name', 'specified', 'value', 'ownerElement']);
    }
    inertCtor(TameBackedAttributeNode, TameBackedNode, 'Attr');
    TameBackedAttributeNode.prototype.getNodeName =
    TameBackedAttributeNode.prototype.getName =
        function () { return String(this.node___.name); };
    TameBackedAttributeNode.prototype.getSpecified = function () {
      return defaultTameNode(this.ownerElement___, this.editable___)
          .hasAttribute(this.getName());
    };
    TameBackedAttributeNode.prototype.getNodeValue =
    TameBackedAttributeNode.prototype.getValue = function () {
      return defaultTameNode(this.ownerElement___, this.editable___)
          .getAttribute(this.getName());
    };
    TameBackedAttributeNode.prototype.setNodeValue =
    TameBackedAttributeNode.prototype.setValue = function (value) {
      return defaultTameNode(this.ownerElement___, this.editable___)
          .setAttribute(this.getName(), value);
    };
    TameBackedAttributeNode.prototype.getOwnerElement = function () {
      return defaultTameNode(this.ownerElement___, this.editable___);
    };
    TameBackedAttributeNode.prototype.getNodeType = function () { return 2; };
    TameBackedAttributeNode.prototype.cloneNode = function (deep) {
      var clone = bridal.cloneNode(this.node___, Boolean(deep));
      // From http://www.w3.org/TR/DOM-Level-2-Core/core.html#ID-3A0ED0A4
      //     "Note that cloning an immutable subtree results in a mutable copy"
      return new TameBackedAttributeNode(clone, true, this.ownerElement____);
    };
    TameBackedAttributeNode.prototype.appendChild =
    TameBackedAttributeNode.prototype.insertBefore =
    TameBackedAttributeNode.prototype.removeChild =
    TameBackedAttributeNode.prototype.replaceChild =
    TameBackedAttributeNode.prototype.getFirstChild =
    TameBackedAttributeNode.prototype.getLastChild =
    TameBackedAttributeNode.prototype.getNextSibling =
    TameBackedAttributeNode.prototype.getPreviousSibling =
    TameBackedAttributeNode.prototype.getParentNode =
    TameBackedAttributeNode.prototype.getElementsByTagName =
    TameBackedAttributeNode.prototype.getElementsByClassName =
    TameBackedAttributeNode.prototype.getChildNodes =
    TameBackedAttributeNode.prototype.getAttributes = function () {
      throw new Error ("Not implemented.");
    };
    TameBackedAttributeNode.prototype.toString = function () {
      return '[Fake attribute node]';
    };

    // Register set handlers for onclick, onmouseover, etc.
    function registerElementScriptAttributeHandlers(aTameElement) {
      var attrNameRe = /:(.*)/;
      for (var html4Attrib in html4.ATTRIBS) {
        if (html4.atype.SCRIPT === html4.ATTRIBS[html4Attrib]) {
          (function (attribName) {
            ___.useSetHandler(
                aTameElement,
                attribName,
                function eventHandlerSetter(listener) {
                  if (!this.editable___) { throw new Error(NOT_EDITABLE); }
                  if (!listener) {  // Clear the current handler
                    this.node___[attribName] = null;
                  } else {
                    // This handler cannot be copied from one node to another
                    // which is why getters are not yet supported.
                    this.node___[attribName] = makeEventHandlerWrapper(
                        this.node___, listener);
                  }
                  return listener;
                });
           })(html4Attrib.match(attrNameRe)[1]);
        }
      }
    }

    function TameElement(node, editable, childrenEditable) {
      assert(node.nodeType === 1);
      TameBackedNode.call(this, node, editable, childrenEditable);
      classUtils.exportFields(
          this,
          ['className', 'id', 'innerHTML', 'tagName', 'style',
           'offsetParent', 'title', 'dir']);
      classUtils.applyAccessors(this, commonElementPropertyHandlers);
      registerElementScriptAttributeHandlers(this);
    }
    nodeClasses.Element = inertCtor(TameElement, TameBackedNode, 'HTMLElement');
    TameElement.prototype.blur = function () {
      this.node___.blur();
    };
    TameElement.prototype.focus = function () {
      if (imports.isProcessingEvent___) {
        this.node___.focus();
      }
    };
    TameElement.prototype.getId = function () {
      return this.getAttribute('id') || '';
    };
    TameElement.prototype.setId = function (newId) {
      return this.setAttribute('id', newId);
    };
    TameElement.prototype.getAttribute = function (attribName) {
      attribName = String(attribName).toLowerCase();
      var tagName = this.node___.tagName.toLowerCase();
      var atype = getAttributeType(tagName, attribName);
      if (atype === void 0) {
        // Unrecognized attribute; use virtual map
        if (this.node___.attributes___) {
          return this.node___.attributes___[attribName] || null;
        }
        return null;
      }
      var value = bridal.getAttribute(this.node___, attribName);
      if ('string' !== typeof value) { return value; }
      if ('' === value) {
        // IE creates attribute nodes for any attribute in the HTML schema
        // so even when they are deleted, there will be a value, usually
        // the empty string.
        var attr = bridal.getAttributeNode(this.node___, attribName);
        if (attr && !attr.specified) { return null; }
      }
      return virtualizeAttributeValue(atype, value);
    };
    TameElement.prototype.getAttributeNode = function (name) {
      var hostDomNode = bridal.getAttributeNode(this.node___, name);
      if (hostDomNode === null) { return null; }
      return new TameBackedAttributeNode(
          hostDomNode, this.editable___, this.node___);
    };
    TameElement.prototype.hasAttribute = function (attribName) {
      attribName = String(attribName).toLowerCase();
      var tagName = this.node___.tagName.toLowerCase();
      var atype = getAttributeType(tagName, attribName);
      if (atype === void 0) {
        // Unrecognized attribute; use virtual map
        return !!(
            this.node___.attributes___ &&
            ___.hasOwnProp(this.node___.attributes___, attribName));
      } else {
        return bridal.hasAttribute(this.node___, attribName);
      }
    };
    TameElement.prototype.setAttribute = function (attribName, value) {
      if (!this.editable___) { throw new Error(NOT_EDITABLE); }
      attribName = String(attribName).toLowerCase();
      var tagName = this.node___.tagName.toLowerCase();
      var atype = getAttributeType(tagName, attribName);
      if (atype === void 0) {
        // Unrecognized attribute; use virtual map
        if (!this.node___.attributes___) { this.node___.attributes___ = {}; }
        this.node___.attributes___[attribName] = String(value);
      } else {
        var sanitizedValue = rewriteAttribute(
            tagName, attribName, atype, value);
        if (sanitizedValue !== null) {
          bridal.setAttribute(this.node___, attribName, sanitizedValue);
        }
      }
      return value;
    };
    TameElement.prototype.removeAttribute = function (attribName) {
      if (!this.editable___) { throw new Error(NOT_EDITABLE); }
      attribName = String(attribName).toLowerCase();
      var tagName = this.node___.tagName.toLowerCase();
      var atype = getAttributeType(tagName, attribName);
      if (atype === void 0) {
        // Unrecognized attribute; use virtual map
        if (this.node___.attributes___) {
          delete this.node___.attributes___[attribName];
        }
      } else {
        this.node___.removeAttribute(attribName);
      }
    };
    TameElement.prototype.getBoundingClientRect = function () {
      var elRect = bridal.getBoundingClientRect(this.node___);
      var vbody = bridal.getBoundingClientRect(this.getOwnerDocument().body___);
      var vbodyLeft = vbody.left, vbodyTop = vbody.top;
      return ({
                top: elRect.top - vbodyTop,
                left: elRect.left - vbodyLeft,
                right: elRect.right - vbodyLeft,
                bottom: elRect.bottom - vbodyTop
              });
    };
    TameElement.prototype.getClassName = function () {
      return this.getAttribute('class') || '';
    };
    TameElement.prototype.setClassName = function (classes) {
      if (!this.editable___) { throw new Error(NOT_EDITABLE); }
      return this.setAttribute('class', String(classes));
    };
    TameElement.prototype.getTitle = function () {
      return this.getAttribute('title') || '';
    };
    TameElement.prototype.setTitle = function (classes) {
      if (!this.editable___) { throw new Error(NOT_EDITABLE); }
      return this.setAttribute('title', String(classes));
    };
    TameElement.prototype.getDir = function () {
      return this.getAttribute('dir') || '';
    };
    TameElement.prototype.setDir = function (classes) {
      if (!this.editable___) { throw new Error(NOT_EDITABLE); }
      return this.setAttribute('dir', String(classes));
    };
    TameElement.prototype.getTagName = TameBackedNode.prototype.getNodeName;
    TameElement.prototype.getInnerHTML = function () {
      var tagName = this.node___.tagName.toLowerCase();
      if (!html4.ELEMENTS.hasOwnProperty(tagName)) {
        return '';  // unknown node
      }
      var flags = html4.ELEMENTS[tagName];
      var innerHtml = this.node___.innerHTML;
      if (flags & html4.eflags.CDATA) {
        innerHtml = html.escapeAttrib(innerHtml);
      } else if (flags & html4.eflags.RCDATA) {
        // Make sure we return PCDATA.
        // For RCDATA we only need to escape & if they're not part of an entity.
        innerHtml = html.normalizeRCData(innerHtml);
      } else {
        // If we blessed the resulting HTML, then this would round trip better
        // but it would still not survive appending, and it would propagate
        // event handlers where the setter of innerHTML does not expect it to.
        innerHtml = tameInnerHtml(innerHtml);
      }
      return innerHtml;
    };
    TameElement.prototype.setInnerHTML = function (htmlFragment) {
      if (!this.editable___) { throw new Error(NOT_EDITABLE); }
      var tagName = this.node___.tagName.toLowerCase();
      if (!html4.ELEMENTS.hasOwnProperty(tagName)) { throw new Error(); }
      var flags = html4.ELEMENTS[tagName];
      if (flags & html4.eflags.UNSAFE) { throw new Error(); }
      var sanitizedHtml;
      if (flags & html4.eflags.RCDATA) {
        sanitizedHtml = html.normalizeRCData(String(htmlFragment || ''));
      } else {
        sanitizedHtml = (htmlFragment instanceof Html
                        ? safeHtml(htmlFragment)
                        : sanitizeHtml(String(htmlFragment || '')));
      }
      this.node___.innerHTML = sanitizedHtml;
      return htmlFragment;
    };
    TameElement.prototype.setStyle = function (style) {
      this.setAttribute('style', style);
      return this.getStyle();
    };
    TameElement.prototype.getStyle = function () {
      return new TameStyle(this.node___.style, this.editable___);
    };
    TameElement.prototype.updateStyle = function (style) {
      if (!this.editable___) { throw new Error(NOT_EDITABLE); }
      var cssPropertiesAndValues = cssSealerUnsealerPair.unseal(style);
      if (!cssPropertiesAndValues) { throw new Error(); }

      var styleNode = this.node___.style;
      for (var i = 0; i < cssPropertiesAndValues.length; i += 2) {
        var propName = cssPropertiesAndValues[i];
        var propValue = cssPropertiesAndValues[i + 1];
        // If the propertyName differs between DOM and CSS, there will
        // be a semicolon between the two.
        // E.g., 'background-color;backgroundColor'
        // See CssTemplate.toPropertyValueList.
        var semi = propName.indexOf(';');
        if (semi >= 0) { propName = propName.substring(semi + 1); }
        styleNode[propName] = propValue;
      }
    };

    TameElement.prototype.getOffsetParent = function () {
      return tameRelatedNode(
          this.node___.offsetParent, this.editable___, defaultTameNode);
    };
    TameElement.prototype.getGeometryDelegate___ = function () {
      return this.node___;
    };
    TameElement.prototype.toString = function () {
      return '<' + this.node___.tagName + '>';
    };
    TameElement.prototype.addEventListener = tameAddEventListener;
    TameElement.prototype.removeEventListener = tameRemoveEventListener;
    ___.all2(
       ___.grantTypedMethod, TameElement.prototype,
       ['addEventListener', 'removeEventListener',
        'blur', 'focus',
        'getAttribute', 'setAttribute',
        'removeAttribute', 'hasAttribute',
        'getAttributeNode',
        'getBoundingClientRect',
        'getClassName', 'setClassName', 'getId', 'setId',
        'getInnerHTML', 'setInnerHTML', 'updateStyle', 'getStyle', 'setStyle',
        'getTagName']);

    function TameAElement(node, editable) {
      TameElement.call(this, node, editable, editable);
      classUtils.exportFields(this, ['href']);
    }
    inertCtor(TameAElement, TameElement, 'HTMLAnchorElement');
    TameAElement.prototype.getHref = function () {
      return this.node___.href;
    };
    TameAElement.prototype.setHref = function (href) {
      this.setAttribute('href', href);
      return href;
    };
    ___.all2(___.grantTypedMethod, TameAElement.prototype,
             ['getHref', 'setHref']);

    // http://www.w3.org/TR/DOM-Level-2-HTML/html.html#ID-40002357
    function TameFormElement(node, editable) {
      TameElement.call(this, node, editable, editable);
      this.length = node.length;
      classUtils.exportFields(
          this,
          ['action', 'elements', 'enctype', 'method', 'target']);
    }
    inertCtor(TameFormElement, TameElement, 'HTMLFormElement');
    TameFormElement.prototype.handleRead___ = function (name) {
      name = String(name);
      if (endsWith__.test(name)) { return void 0; }
      // TODO(ihab.awad): Due to the following bug:
      //     http://code.google.com/p/google-caja/issues/detail?id=997
      // the read handlers get called on the *prototypes* as well as the
      // instances on which they are installed. In that case, we just
      // defer to the super handler, which works for now.
      if (cajita.hasTrademark(tameNodeTrademark, this)) {
        var tameElements = this.getElements();
        if (___.hasOwnProp(tameElements, name)) { return tameElements[name]; }
      }
      return TameBackedNode.prototype.handleRead___.call(this, name);
    };
    TameFormElement.prototype.submit = function () {
      return this.node___.submit();
    };
    TameFormElement.prototype.reset = function () {
      return this.node___.reset();
    };
    TameFormElement.prototype.getAction = function () {
      return this.getAttribute('action') || '';
    };
    TameFormElement.prototype.setAction = function (newVal) {
      if (!this.editable___) { throw new Error(NOT_EDITABLE); }
      return this.setAttribute('action', String(newVal));
    };
    TameFormElement.prototype.getElements = function () {
      return tameHTMLCollection(
          this.node___.elements, this.editable___, defaultTameNode);
    };
    TameFormElement.prototype.getEnctype = function () {
      return this.getAttribute('enctype') || '';
    };
    TameFormElement.prototype.setEnctype = function (newVal) {
      if (!this.editable___) { throw new Error(NOT_EDITABLE); }
      return this.setAttribute('enctype', String(newVal));
    };
    TameFormElement.prototype.getMethod = function () {
      return this.getAttribute('method') || '';
    };
    TameFormElement.prototype.setMethod = function (newVal) {
      if (!this.editable___) { throw new Error(NOT_EDITABLE); }
      return this.setAttribute('method', String(newVal));
    };
    TameFormElement.prototype.getTarget = function () {
      return this.getAttribute('target') || '';
    };
    TameFormElement.prototype.setTarget = function (newVal) {
      if (!this.editable___) { throw new Error(NOT_EDITABLE); }
      return this.setAttribute('target', String(newVal));
    };
    TameFormElement.prototype.reset = function () {
      if (!this.editable___) { throw new Error(NOT_EDITABLE); }
      this.node___.reset();
    };
    TameFormElement.prototype.submit = function () {
      if (!this.editable___) { throw new Error(NOT_EDITABLE); }
      this.node___.submit();
    };
    ___.all2(___.grantTypedMethod, TameFormElement.prototype,
             ['getElements', 'reset', 'submit']);


    function TameInputElement(node, editable) {
      TameElement.call(this, node, editable, editable);
      classUtils.exportFields(
          this,
          ['form', 'value', 'defaultValue',
           'checked', 'disabled', 'readOnly',
           'options', 'selected', 'selectedIndex',
           'name', 'accessKey', 'tabIndex', 'text',
           'defaultChecked', 'defaultSelected', 'maxLength',
           'size', 'type', 'index', 'label',
           'multiple', 'cols', 'rows']);
    }
    inertCtor(TameInputElement, TameElement, 'HTMLInputElement');
    TameInputElement.prototype.getChecked = function () {
      return this.node___.checked;
    };
    TameInputElement.prototype.setChecked = function (checked) {
      if (!this.editable___) { throw new Error(NOT_EDITABLE); }
      return (this.node___.checked = !!checked);
    };
    TameInputElement.prototype.getValue = function () {
      // For <option> elements, Firefox returns a value even when no value
      // attribute is present, using the contained text, but IE does not.
      var value = this.node___.value;
      return value === null || value === void 0 ? null : String(value);
    };
    TameInputElement.prototype.setValue = function (newValue) {
      if (!this.editable___) { throw new Error(NOT_EDITABLE); }
      this.node___.value = (
          newValue === null || newValue === void 0 ? '' : '' + newValue);
      return newValue;
    };
    TameInputElement.prototype.getDefaultValue = function () {
      var value = this.node___.defaultValue;
      return value === null || value === void 0 ? null : String(value);
    };
    TameInputElement.prototype.setDefaultValue = function (newValue) {
      if (!this.editable___) { throw new Error(NOT_EDITABLE); }
      this.node___.defaultValue = (
          newValue === null || newValue === void 0 ? '' : '' + newValue);
      return newValue;
    };
    TameInputElement.prototype.select = function () {
      this.node___.select();
    };
    TameInputElement.prototype.getForm = function () {
      return tameRelatedNode(
          this.node___.form, this.editable___, defaultTameNode);
    };
    TameInputElement.prototype.getDisabled = function () {
      return this.node___.disabled;
    };
    TameInputElement.prototype.setDisabled = function (newValue) {
      if (!this.editable___) { throw new Error(NOT_EDITABLE); }
      this.node___.disabled = newValue;
      return newValue;
    };
    TameInputElement.prototype.getReadOnly = function () {
      return this.node___.readOnly;
    };
    TameInputElement.prototype.setReadOnly = function (newValue) {
      if (!this.editable___) { throw new Error(NOT_EDITABLE); }
      this.node___.readOnly = newValue;
      return newValue;
    };
    TameInputElement.prototype.getOptions = function () {
      return tameNodeList(
          this.node___.options, this.editable___, defaultTameNode, 'name');
    };
    TameInputElement.prototype.getDefaultSelected = function () {
      return this.node___.defaultSelected;
    };
    TameInputElement.prototype.setDefaultSelected = function (newValue) {
      if (!this.editable___) { throw new Error(NOT_EDITABLE); }
      this.node___.defaultSelected = !!newValue;
      return newValue;
    };
    TameInputElement.prototype.getSelected = function () {
      return this.node___.selected;
    };
    TameInputElement.prototype.setSelected = function (newValue) {
      if (!this.editable___) { throw new Error(NOT_EDITABLE); }
      this.node___.selected = newValue;
      return newValue;
    };
    TameInputElement.prototype.getSelectedIndex = function () {
      return this.node___.selectedIndex;
    };
    TameInputElement.prototype.setSelectedIndex = function (newValue) {
      if (!this.editable___) { throw new Error(NOT_EDITABLE); }
      this.node___.selectedIndex = (newValue | 0);
      return newValue;
    };
    TameInputElement.prototype.getName = function () {
      return this.node___.name;
    };
    TameInputElement.prototype.setName = function (newValue) {
      if (!this.editable___) { throw new Error(NOT_EDITABLE); }
      this.node___.name = newValue;
      return newValue;
    };
    TameInputElement.prototype.getAccessKey = function () {
      return this.node___.accessKey;
    };
    TameInputElement.prototype.setAccessKey = function (newValue) {
      if (!this.editable___) { throw new Error(NOT_EDITABLE); }
      this.node___.accessKey = newValue;
      return newValue;
    };
    TameInputElement.prototype.getTabIndex = function () {
      return this.node___.tabIndex;
    };
    TameInputElement.prototype.getText = function () {
        return String(this.node___.text);
    };
    TameInputElement.prototype.setTabIndex = function (newValue) {
      if (!this.editable___) { throw new Error(NOT_EDITABLE); }
      this.node___.tabIndex = newValue;
      return newValue;
    };
    TameInputElement.prototype.getDefaultChecked = function () {
      return this.node___.defaultChecked;
    };
    TameInputElement.prototype.setDefaultChecked = function (newValue) {
      if (!this.editable___) { throw new Error(NOT_EDITABLE); }
      this.node___.defaultChecked = newValue;
      return newValue;
    };
    TameInputElement.prototype.getMaxLength = function () {
      return this.node___.maxLength;
    };
    TameInputElement.prototype.setMaxLength = function (newValue) {
      if (!this.editable___) { throw new Error(NOT_EDITABLE); }
      this.node___.maxLength = newValue;
      return newValue;
    };
    TameInputElement.prototype.getSize = function () {
      return this.node___.size;
    };
    TameInputElement.prototype.setSize = function (newValue) {
      if (!this.editable___) { throw new Error(NOT_EDITABLE); }
      this.node___.size = newValue;
      return newValue;
    };
    TameInputElement.prototype.getType = function () {
      return String(this.node___.type);
    };
    TameInputElement.prototype.setType = function (newValue) {
      if (!this.editable___) { throw new Error(NOT_EDITABLE); }
      this.node___.type = newValue;
      return newValue;
    };
    TameInputElement.prototype.getIndex = function () {
      return this.node___.index;
    };
    TameInputElement.prototype.setIndex = function (newValue) {
      if (!this.editable___) { throw new Error(NOT_EDITABLE); }
      this.node___.index = newValue;
      return newValue;
    };
    TameInputElement.prototype.getLabel = function () {
      return this.node___.label;
    };
    TameInputElement.prototype.setLabel = function (newValue) {
      if (!this.editable___) { throw new Error(NOT_EDITABLE); }
      this.node___.label = newValue;
      return newValue;
    };
    TameInputElement.prototype.getMultiple = function () {
      return this.node___.multiple;
    };
    TameInputElement.prototype.setMultiple = function (newValue) {
      if (!this.editable___) { throw new Error(NOT_EDITABLE); }
      this.node___.multiple = newValue;
      return newValue;
    };
    TameInputElement.prototype.getCols = function () {
      return this.node___.cols;
    };
    TameInputElement.prototype.setCols = function (newValue) {
      if (!this.editable___) { throw new Error(NOT_EDITABLE); }
      this.node___.cols = newValue;
      return newValue;
    };
    TameInputElement.prototype.getRows = function () {
      return this.node___.rows;
    };
    TameInputElement.prototype.setRows = function (newValue) {
      if (!this.editable___) { throw new Error(NOT_EDITABLE); }
      this.node___.rows = newValue;
      return newValue;
    };
    ___.all2(___.grantTypedMethod, TameInputElement.prototype,
             ['getValue', 'setValue', 'getForm', 'getType', 'select']);


    function TameImageElement(node, editable) {
      TameElement.call(this, node, editable, editable);
      classUtils.exportFields(this, ['src', 'alt']);
    }
    inertCtor(TameImageElement, TameElement, 'HTMLImageElement');
    TameImageElement.prototype.getSrc = function () {
      return this.node___.src;
    };
    TameImageElement.prototype.setSrc = function (src) {
      this.setAttribute('src', src);
      return src;
    };
    TameImageElement.prototype.getAlt = function () {
      return this.node___.alt;
    };
    TameImageElement.prototype.setAlt = function (alt) {
      if (!this.editable___) { throw new Error(NOT_EDITABLE); }
      this.node___.alt = String(alt);
      return alt;
    };
    ___.all2(___.grantTypedMethod, TameImageElement.prototype,
             ['getSrc', 'setSrc', 'getAlt', 'setAlt']);

    function TameLabelElement(node, editable) {
      TameElement.call(this, node, editable, editable);
      classUtils.exportFields(this, ['htmlFor']);
    }
    inertCtor(TameLabelElement, TameElement, 'HTMLLabelElement');
    TameLabelElement.prototype.getHtmlFor = function () {
      return this.getAttribute('for');
    };
    TameLabelElement.prototype.setHtmlFor = function (id) {
      this.setAttribute('for', id);
      return id;
    };

    /**
     * A script element wrapper that allows setting of a src that has been
     * rewritten by a URL policy, but not modifying of textual content.
     */
    function TameScriptElement(node, editable) {
      // Make the child list immutable so that text content can't be added
      // or removed.
      TameElement.call(this, node, editable, false);
      classUtils.exportFields(this, ['src']);
    }
    inertCtor(TameScriptElement, TameElement, 'HTMLScriptElement');
    TameScriptElement.prototype.getSrc = function () {
      return this.node___.src;
    };
    TameScriptElement.prototype.setSrc = function (src) {
      this.setAttribute('src', src);
      return src;
    };

    function TameIFrameElement(node, editable) {
      // Make the child list immutable so that text content can't be added
      // or removed.
      TameElement.call(this, node, editable, false);
      classUtils.exportFields(
          this,
          ['align', 'frameBorder', 'height', 'width']);
    }
    inertCtor(TameIFrameElement, TameElement, "HTMLIFrameElement");
    TameIFrameElement.prototype.getAlign = function () {
      return this.node___.align;
    };
    TameIFrameElement.prototype.setAlign = function (alignment) {
      if (!this.editable___) { throw new Error(NOT_EDITABLE); }
      alignment = String(alignment);
      if (alignment === 'left' ||
          alignment === 'right' ||
          alignment === 'center') {
        this.node___.align = alignment;
      }
    };
    TameIFrameElement.prototype.getAttribute = function(attr) {
      var attrLc = String(attr).toLowerCase();
      if (attrLc !== 'name' && attrLc !== 'src') {
        return TameElement.prototype.getAttribute.call(this, attr);
      }
      return null;
    };
    TameIFrameElement.prototype.setAttribute = function(attr, value) {
      var attrLc = String(attr).toLowerCase();
      // The 'name' and 'src' attributes are whitelisted for all tags in
      // html4-attributes-whitelist.json, since they're needed on tags
      // like <img>.  Because there's currently no way to filter attributes
      // based on the tag, we have to blacklist these two here.
      if (attrLc !== 'name' && attrLc !== 'src') {
        return TameElement.prototype.setAttribute.call(this, attr, value);
      }
      cajita.log('Cannot set the [' + attrLc + '] attribute of an iframe.');
      return value;
    };
    TameIFrameElement.prototype.getFrameBorder = function () {
      return this.node___.frameBorder;
    };
    TameIFrameElement.prototype.setFrameBorder = function (border) {
      if (!this.editable___) { throw new Error(NOT_EDITABLE); }
      border = String(border).toLowerCase();
      if (border === '0' || border === '1' ||
          border === 'no' || border === 'yes') {
        this.node___.frameBorder = border;
      }
    };
    TameIFrameElement.prototype.getHeight = function () {
      return this.node___.height;
    };
    TameIFrameElement.prototype.setHeight = function (height) {
      if (!this.editable___) { throw new Error(NOT_EDITABLE); }
      this.node___.height = +height;
    };
    TameIFrameElement.prototype.getWidth = function () {
      return this.node___.width;
    };
    TameIFrameElement.prototype.setWidth = function (width) {
      if (!this.editable___) { throw new Error(NOT_EDITABLE); }
      this.node___.width = +width;
    };
    TameIFrameElement.prototype.handleRead___ = function (name) {
      nameLc = String(name).toLowerCase();
      if (nameLc !== 'src' && nameLc !== 'name') {
        return TameElement.prototype.handleRead___.call(this, name);
      }
      return undefined;
    };
    TameIFrameElement.prototype.handleSet___ = function (name, value) {
      nameLc = String(name).toLowerCase();
      if (nameLc !== 'src' && nameLc !== 'name') {
        return TameElement.prototype.handleSet___.call(this, name, value);
      }
      cajita.log('Cannot set the [' + nameLc + '] property of an iframe.');
      return value;
    };
    ___.all2(___.grantTypedMethod, TameIFrameElement.prototype,
             ['getAttribute', 'setAttribute']);



    function TameTableCompElement(node, editable) {
      TameElement.call(this, node, editable, editable);
      classUtils.exportFields(
          this,
          ['colSpan','cells','rowSpan','rows','rowIndex','align',
           'vAlign','nowrap','sectionRowIndex']);
    }
    ___.extend(TameTableCompElement, TameElement);
    TameTableCompElement.prototype.getColSpan = function () {
      return this.node___.colSpan;
    };
    TameTableCompElement.prototype.setColSpan = function (newValue) {
      if (!this.editable___) { throw new Error(NOT_EDITABLE); }
      this.node___.colSpan = newValue;
      return newValue;
    };
    TameTableCompElement.prototype.getCells = function () {
      return tameNodeList(
          this.node___.cells, this.editable___, defaultTameNode);
    };
    TameTableCompElement.prototype.getRowSpan = function () {
      return this.node___.rowSpan;
    };
    TameTableCompElement.prototype.setRowSpan = function (newValue) {
      if (!this.editable___) { throw new Error(NOT_EDITABLE); }
      this.node___.rowSpan = newValue;
      return newValue;
    };
    TameTableCompElement.prototype.getRows = function () {
      return tameNodeList(this.node___.rows, this.editable___, defaultTameNode);
    };
    TameTableCompElement.prototype.getRowIndex = function () {
      return this.node___.rowIndex;
    };
    TameTableCompElement.prototype.getSectionRowIndex = function () {
      return this.node___.sectionRowIndex;
    };
    TameTableCompElement.prototype.getAlign = function () {
      return this.node___.align;
    };
    TameTableCompElement.prototype.setAlign = function (newValue) {
      if (!this.editable___) { throw new Error(NOT_EDITABLE); }
      this.node___.align = newValue;
      return newValue;
    };
    TameTableCompElement.prototype.getVAlign = function () {
      return this.node___.vAlign;
    };
    TameTableCompElement.prototype.setVAlign = function (newValue) {
      if (!this.editable___) { throw new Error(NOT_EDITABLE); }
      this.node___.vAlign = newValue;
      return newValue;
    };
    TameTableCompElement.prototype.getNowrap = function () {
      return this.node___.nowrap;
    };
    TameTableCompElement.prototype.setNowrap = function (newValue) {
      if (!this.editable___) { throw new Error(NOT_EDITABLE); }
      this.node___.nowrap = newValue;
      return newValue;
    };

    function requireIntIn(idx, min, max) {
      if (idx !== (idx | 0) || idx < min || idx > max) {
        throw new Error(INDEX_SIZE_ERROR);
      }
    }

    function TameTableRowElement(node, editable) {
      TameTableCompElement.call(this, node, editable);
    }
    inertCtor(TameTableRowElement, TameTableCompElement, 'HTMLTableRowElement');
    TameTableRowElement.prototype.insertCell = function (index) {
      if (!this.editable___) { throw new Error(NOT_EDITABLE); }
      requireIntIn(index, -1, this.node___.cells.length);
      return defaultTameNode(
          this.node___.insertCell(index),
          this.editable___);
    };
    TameTableRowElement.prototype.deleteCell = function (index) {
      if (!this.editable___) { throw new Error(NOT_EDITABLE); }
      requireIntIn(index, -1, this.node___.cells.length);
      this.node___.deleteCell(index);
    };
    ___.all2(___.grantTypedMethod, TameTableRowElement.prototype,
             ['insertCell', 'deleteCell']);

    function TameTableElement(node, editable) {
      TameTableCompElement.call(this, node, editable);
      classUtils.exportFields(this, ['tBodies','tHead','tFoot']);
    }
    inertCtor(TameTableElement, TameTableCompElement, 'HTMLTableElement');
    TameTableElement.prototype.getTBodies = function () {
      return tameNodeList(
          this.node___.tBodies, this.editable___, defaultTameNode);
    };
    TameTableElement.prototype.getTHead = function () {
      return defaultTameNode(this.node___.tHead, this.editable___);
    };
    TameTableElement.prototype.getTFoot = function () {
      return defaultTameNode(this.node___.tFoot, this.editable___);
    };
    TameTableElement.prototype.createTHead = function () {
      if (!this.editable___) { throw new Error(NOT_EDITABLE); }
      return defaultTameNode(this.node___.createTHead(), this.editable___);
    };
    TameTableElement.prototype.deleteTHead = function () {
      if (!this.editable___) { throw new Error(NOT_EDITABLE); }
      this.node___.deleteTHead();
    };
    TameTableElement.prototype.createTFoot = function () {
      if (!this.editable___) { throw new Error(NOT_EDITABLE); }
      return defaultTameNode(this.node___.createTFoot(), this.editable___);
    };
    TameTableElement.prototype.deleteTFoot = function () {
      if (!this.editable___) { throw new Error(NOT_EDITABLE); }
      this.node___.deleteTFoot();
    };
    TameTableElement.prototype.createCaption = function () {
      if (!this.editable___) { throw new Error(NOT_EDITABLE); }
      return defaultTameNode(this.node___.createCaption(), this.editable___);
    };
    TameTableElement.prototype.deleteCaption = function () {
      if (!this.editable___) { throw new Error(NOT_EDITABLE); }
      this.node___.deleteCaption();
    };
    TameTableElement.prototype.insertRow = function (index) {
      if (!this.editable___) { throw new Error(NOT_EDITABLE); }
      requireIntIn(index, -1, this.node___.rows.length);
      return defaultTameNode(this.node___.insertRow(index), this.editable___);
    };
    TameTableElement.prototype.deleteRow = function (index) {
      if (!this.editable___) { throw new Error(NOT_EDITABLE); }
      requireIntIn(index, -1, this.node___.rows.length);
      this.node___.deleteRow(index);
    };

    ___.all2(___.grantTypedMethod, TameTableElement.prototype,
             ['createTHead', 'deleteTHead','createTFoot', 'deleteTFoot',
              'createCaption', 'deleteCaption', 'insertRow', 'deleteRow']);

    function tameEvent(event) {
      if (event.tamed___) { return event.tamed___; }
      return event.tamed___ = new TameEvent(event);
    }

    function TameEvent(event) {
      assert(!!event);
      this.event___ = event;
      ___.stamp(tameEventTrademark, this, true);
      classUtils.exportFields(
          this,
          ['type', 'target', 'pageX', 'pageY', 'altKey',
           'ctrlKey', 'metaKey', 'shiftKey', 'button',
           'screenX', 'screenY',
           'currentTarget', 'relatedTarget',
           'fromElement', 'toElement',
           'srcElement',
           'clientX', 'clientY', 'keyCode', 'which']);
    }
    inertCtor(TameEvent, Object, 'Event');
    TameEvent.prototype.getType = function () {
      return bridal.untameEventType(String(this.event___.type));
    };
    TameEvent.prototype.getTarget = function () {
      var event = this.event___;
      return tameRelatedNode(
          event.target || event.srcElement, true, defaultTameNode);
    };
    TameEvent.prototype.getSrcElement = function () {
      return tameRelatedNode(this.event___.srcElement, true, defaultTameNode);
    };
    TameEvent.prototype.getCurrentTarget = function () {
      var e = this.event___;
      return tameRelatedNode(e.currentTarget, true, defaultTameNode);
    };
    TameEvent.prototype.getRelatedTarget = function () {
      var e = this.event___;
      var t = e.relatedTarget;
      if (!t) {
        if (e.type === 'mouseout') {
          t = e.toElement;
        } else if (e.type === 'mouseover') {
          t = e.fromElement;
        }
      }
      return tameRelatedNode(t, true, defaultTameNode);
    };
    TameEvent.prototype.getFromElement = function () {
      return tameRelatedNode(this.event___.fromElement, true, defaultTameNode);
    };
    TameEvent.prototype.getToElement = function () {
      return tameRelatedNode(this.event___.toElement, true, defaultTameNode);
    };
    TameEvent.prototype.getPageX = function () {
      return Number(this.event___.pageX);
    };
    TameEvent.prototype.getPageY = function () {
      return Number(this.event___.pageY);
    };
    TameEvent.prototype.stopPropagation = function () {
      // TODO(mikesamuel): make sure event doesn't propagate to dispatched
      // events for this gadget only.
      // But don't allow it to stop propagation to the container.
      if (this.event___.stopPropagation) {
        this.event___.stopPropagation();
      } else {
        this.event___.cancelBubble = true;
      }
    };
    TameEvent.prototype.preventDefault = function () {
      // TODO(mikesamuel): make sure event doesn't propagate to dispatched
      // events for this gadget only.
      // But don't allow it to stop propagation to the container.
      if (this.event___.preventDefault) {
        this.event___.preventDefault();
      } else {
        this.event___.returnValue = false;
      }
    };
    TameEvent.prototype.getAltKey = function () {
      return Boolean(this.event___.altKey);
    };
    TameEvent.prototype.getCtrlKey = function () {
      return Boolean(this.event___.ctrlKey);
    };
    TameEvent.prototype.getMetaKey = function () {
      return Boolean(this.event___.metaKey);
    };
    TameEvent.prototype.getShiftKey = function () {
      return Boolean(this.event___.shiftKey);
    };
    TameEvent.prototype.getButton = function () {
      var e = this.event___;
      return e.button && Number(e.button);
    };
    TameEvent.prototype.getClientX = function () {
      return Number(this.event___.clientX);
    };
    TameEvent.prototype.getClientY = function () {
      return Number(this.event___.clientY);
    };
    TameEvent.prototype.getScreenX = function () {
      return Number(this.event___.screenX);
    };
    TameEvent.prototype.getScreenY = function () {
      return Number(this.event___.screenY);
    };
    TameEvent.prototype.getWhich = function () {
      var w = this.event___.which;
      return w && Number(w);
    };
    TameEvent.prototype.getKeyCode = function () {
      var kc = this.event___.keyCode;
      return kc && Number(kc);
    };
    TameEvent.prototype.toString = function () { return '[Fake Event]'; };
    ___.all2(___.grantTypedMethod, TameEvent.prototype,
             ['getType', 'getTarget', 'getPageX', 'getPageY', 'stopPropagation',
              'getAltKey', 'getCtrlKey', 'getMetaKey', 'getShiftKey',
              'getButton', 'getClientX', 'getClientY',
              'getScreenX', 'getScreenY',
              'getRelatedTarget',
              'getFromElement', 'getToElement',
              'getSrcElement',
              'preventDefault',
              'getKeyCode', 'getWhich']);

    function TameCustomHTMLEvent(event) {
      TameEvent.call(this, event);
      this.properties___ = {};
    }
    ___.extend(TameCustomHTMLEvent, TameEvent);
    TameCustomHTMLEvent.prototype.initEvent
        = function (type, bubbles, cancelable) {
      bridal.initEvent(this.event___, type, bubbles, cancelable);
    };
    TameCustomHTMLEvent.prototype.handleRead___ = function (name) {
      name = String(name);
      if (endsWith__.test(name)) { return void 0; }
      var handlerName = name + '_getter___';
      if (this[handlerName]) {
        return this[handlerName]();
      }
      handlerName = handlerName.toLowerCase();
      if (this[handlerName]) {
        return this[handlerName]();
      }
      if (___.hasOwnProp(this.event___.properties___, name)) {
        return this.event___.properties___[name];
      } else {
        return void 0;
      }
    };
    TameCustomHTMLEvent.prototype.handleCall___ = function (name, args) {
      name = String(name);
      if (endsWith__.test(name)) { throw new Error(INVALID_SUFFIX); }
      var handlerName = name + '_handler___';
      if (this[handlerName]) {
        return this[handlerName].call(this, args);
      }
      handlerName = handlerName.toLowerCase();
      if (this[handlerName]) {
        return this[handlerName].call(this, args);
      }
      if (___.hasOwnProp(this.event___.properties___, name)) {
        return this.event___.properties___[name].call(this, args);
      } else {
        throw new TypeError(name + ' is not a function.');
      }
    };
    TameCustomHTMLEvent.prototype.handleSet___ = function (name, val) {
      name = String(name);
      if (endsWith__.test(name)) { throw new Error(INVALID_SUFFIX); }
      var handlerName = name + '_setter___';
      if (this[handlerName]) {
        return this[handlerName](val);
      }
      handlerName = handlerName.toLowerCase();
      if (this[handlerName]) {
        return this[handlerName](val);
      }
      if (!this.event___.properties___) {
        this.event___.properties___ = {};
      }
      this[name + '_canEnum___'] = true;
      return this.event___.properties___[name] = val;
    };
    TameCustomHTMLEvent.prototype.handleDelete___ = function (name) {
      name = String(name);
      if (endsWith__.test(name)) { throw new Error(INVALID_SUFFIX); }
      var handlerName = name + '_deleter___';
      if (this[handlerName]) {
        return this[handlerName]();
      }
      handlerName = handlerName.toLowerCase();
      if (this[handlerName]) {
        return this[handlerName]();
      }
      if (this.event___.properties___) {
        return (
            delete this.event___.properties___[name]
            && delete this[name + '_canEnum___']);
      } else {
        return true;
      }
    };
    TameCustomHTMLEvent.prototype.handleEnum___ = function (ownFlag) {
      // TODO(metaweta): Add code to list all the other handled stuff we know
      // about.
      if (this.event___.properties___) {
        return cajita.allKeys(this.event___.properties___);
      }
      return [];
    };
    TameCustomHTMLEvent.prototype.toString = function () {
      return '[Fake CustomEvent]';
    };
    ___.grantTypedMethod(TameCustomHTMLEvent.prototype, 'initEvent');

    function TameHTMLDocument(doc, body, domain, editable) {
      TamePseudoNode.call(this, editable);
      this.doc___ = doc;
      this.body___ = body;
      this.domain___ = domain;
      this.onLoadListeners___ = [];
      var tameDoc = this;

      var tameBody = defaultTameNode(body, editable);
      this.tameBody___ = tameBody;
      // TODO(mikesamuel): create a proper class for BODY, HEAD, and HTML along
      // with all the other specialized node types.
      var tameBodyElement = new TamePseudoElement(
          'BODY',
          this,
          function () {
            return tameNodeList(body.childNodes, editable, defaultTameNode);
          },
          function () { return tameHtmlElement; },
          function () { return tameInnerHtml(body.innerHTML); },
          tameBody,
          editable);
      cajita.forOwnKeys(
          { appendChild: 0, removeChild: 0, insertBefore: 0, replaceChild: 0 },
          ___.markFuncFreeze(function (k) {
            tameBodyElement[k] = tameBody[k].bind(tameBody);
            ___.grantFunc(tameBodyElement, k);
          }));

      var title = doc.createTextNode(body.getAttribute('title') || '');
      var tameTitleElement = new TamePseudoElement(
          'TITLE',
          this,
          function () { return [defaultTameNode(title, false)]; },
          function () { return tameHeadElement; },
          function () { return html.escapeAttrib(title.nodeValue); },
          null,
          editable);
      var tameHeadElement = new TamePseudoElement(
          'HEAD',
          this,
          function () { return [tameTitleElement]; },
          function () { return tameHtmlElement; },
          function () {
            return '<title>' + tameTitleElement.getInnerHTML() + '</title>';
          },
          null,
          editable);
      var tameHtmlElement = new TamePseudoElement(
          'HTML',
          this,
          function () { return [tameHeadElement, tameBodyElement]; },
          function () { return tameDoc; },
          function () {
            return ('<head>' + tameHeadElement.getInnerHTML()
                    + '<\/head><body>'
                    + tameBodyElement.getInnerHTML() + '<\/body>');
          },
          tameBody,
          editable);
      if (body.contains) {  // typeof is 'object' on IE
        tameHtmlElement.contains = function (other) {
          cajita.guard(tameNodeTrademark, other);
          var otherNode = other.node___;
          return body.contains(otherNode);
        };
        ___.grantFunc(tameHtmlElement, 'contains');
      }
      if ('function' === typeof body.compareDocumentPosition) {
        /**
         * Speced in <a href="http://www.w3.org/TR/DOM-Level-3-Core/core.html#Node3-compareDocumentPosition">DOM-Level-3</a>.
         */
        tameHtmlElement.compareDocumentPosition = function (other) {
          cajita.guard(tameNodeTrademark, other);
          var otherNode = other.node___;
          if (!otherNode) { return 0; }
          var bitmask = +body.compareDocumentPosition(otherNode);
          // To avoid leaking information about the relative positioning of
          // different roots, if neither contains the other, then we mask out
          // the preceding/following bits.
          // 0x18 is (CONTAINS | CONTAINED).
          // 0x1f is all the bits documented at
          // http://www.w3.org/TR/DOM-Level-3-Core/core.html#DocumentPosition
          // except IMPLEMENTATION_SPECIFIC.
          // 0x01 is DISCONNECTED.
          /*
          if (!(bitmask & 0x18)) {
            // TODO: If they are not under the same virtual doc root, return
            // DOCUMENT_POSITION_DISCONNECTED instead of leaking information
            // about PRECEEDED | FOLLOWING.
          }
          */
          return bitmask & 0x1f;
        };
        if (!___.hasOwnProp(tameHtmlElement, 'contains')) {
          // http://www.quirksmode.org/blog/archives/2006/01/contains_for_mo.html
          tameHtmlElement.contains = (function (other) {
            var docPos = this.compareDocumentPosition(other);
            return !(!(docPos & 0x10) && docPos);
          }).bind(tameHtmlElement);
          ___.grantFunc(tameHtmlElement, 'contains');
        }
        ___.grantFunc(tameHtmlElement, 'compareDocumentPosition');
      }
      this.documentElement___ = tameHtmlElement;
      classUtils.exportFields(
          this, ['documentElement', 'body', 'title', 'domain', 'forms']);
    }
    inertCtor(TameHTMLDocument, TamePseudoNode, 'HTMLDocument');
    TameHTMLDocument.prototype.getNodeType = function () { return 9; };
    TameHTMLDocument.prototype.getNodeName
        = function () { return '#document'; };
    TameHTMLDocument.prototype.getNodeValue = function () { return null; };
    TameHTMLDocument.prototype.getChildNodes
        = function () { return [this.documentElement___]; };
    TameHTMLDocument.prototype.getAttributes = function () { return []; };
    TameHTMLDocument.prototype.getParentNode = function () { return null; };
    TameHTMLDocument.prototype.getElementsByTagName = function (tagName) {
      tagName = String(tagName).toLowerCase();
      switch (tagName) {
        case 'body': return fakeNodeList([ this.getBody() ]);
        case 'head': return fakeNodeList([ this.getHead() ]);
        case 'title': return fakeNodeList([ this.getTitle() ]);
        case 'html': return fakeNodeList([ this.getDocumentElement() ]);
        default:
          return tameGetElementsByTagName(
              this.body___, tagName, this.editable___);
      }
    };
    TameHTMLDocument.prototype.getDocumentElement = function () {
      return this.documentElement___;
    };
    TameHTMLDocument.prototype.getBody = function () {
      return this.documentElement___.getLastChild();
    };
    TameHTMLDocument.prototype.getHead = function () {
      return this.documentElement___.getFirstChild();
    };
    TameHTMLDocument.prototype.getTitle = function () {
      return this.getHead().getFirstChild();
    };
    TameHTMLDocument.prototype.getDomain = function () {
      return this.domain___;
    };
    TameHTMLDocument.prototype.getElementsByClassName = function (className) {
      return tameGetElementsByClassName(
          this.body___, className, this.editable___);
    };
    TameHTMLDocument.prototype.addEventListener =
        function (name, listener, useCapture) {
          return this.tameBody___.addEventListener(name, listener, useCapture);
        };
    TameHTMLDocument.prototype.removeEventListener =
        function (name, listener, useCapture) {
          return this.tameBody___.removeEventListener(
              name, listener, useCapture);
        };
    TameHTMLDocument.prototype.createComment = function (text) {
      return defaultTameNode(this.doc___.createComment(" "), true);
    };
    TameHTMLDocument.prototype.createDocumentFragment = function () {
      if (!this.editable___) { throw new Error(NOT_EDITABLE); }
      return defaultTameNode(this.doc___.createDocumentFragment(), true);
    };
    TameHTMLDocument.prototype.createElement = function (tagName) {
      if (!this.editable___) { throw new Error(NOT_EDITABLE); }
      tagName = String(tagName).toLowerCase();
      if (!html4.ELEMENTS.hasOwnProperty(tagName)) {
        throw new Error(UNKNOWN_TAGNAME + "[" + tagName + "]");
      }
      var flags = html4.ELEMENTS[tagName];
      // Script exemption allows dynamic loading of proxied scripts.
      if ((flags & html4.eflags.UNSAFE) && !(flags & html4.eflags.SCRIPT)) {
        cajita.log(UNSAFE_TAGNAME + "[" + tagName + "]: no action performed");
        return null;
      }
      var newEl = this.doc___.createElement(tagName);
      if (elementPolicies.hasOwnProperty(tagName)) {
        var attribs = elementPolicies[tagName]([]);
        if (attribs) {
          for (var i = 0; i < attribs.length; i += 2) {
            bridal.setAttribute(newEl, attribs[i], attribs[i + 1]);
          }
        }
      }
      return defaultTameNode(newEl, true);
    };
    TameHTMLDocument.prototype.createTextNode = function (text) {
      if (!this.editable___) { throw new Error(NOT_EDITABLE); }
      return defaultTameNode(this.doc___.createTextNode(
          text !== null && text !== void 0 ? '' + text : ''), true);
    };
    TameHTMLDocument.prototype.getElementById = function (id) {
      id += idSuffix;
      var node = this.doc___.getElementById(id);
      return defaultTameNode(node, this.editable___);
    };
    TameHTMLDocument.prototype.getForms = function () {
      var tameForms = [];
      for (var i = 0; i < this.doc___.forms.length; i++) {
        var tameForm = tameRelatedNode(
          this.doc___.forms.item(i), this.editable___, defaultTameNode);
        // tameRelatedNode returns null if the node is not part of
        // this node's virtual document.
        if (tameForm !== null) { tameForms.push(tameForm); }
      }
      return fakeNodeList(tameForms);
    };
    TameHTMLDocument.prototype.toString = function () {
      return '[Fake Document]';
    };
    TameHTMLDocument.prototype.write = function (text) {
      // TODO(mikesamuel): Needs implementation
      cajita.log('Called document.write() with: ' + text);
    };
    // http://www.w3.org/TR/DOM-Level-2-Events/events.html
    // #Events-DocumentEvent-createEvent
    TameHTMLDocument.prototype.createEvent = function (type) {
      type = String(type);
      if (type !== 'HTMLEvents') {
        // See https://developer.mozilla.org/en/DOM/document.createEvent#Notes
        // for a long list of event ypes.
        // See http://www.w3.org/TR/DOM-Level-2-Events/events.html
        // #Events-eventgroupings
        // for the DOM2 list.
        throw new Error('Unrecognized event type ' + type);
      }
      var document = this.doc___;
      var rawEvent;
      if (document.createEvent) {
        rawEvent = document.createEvent(type);
      } else {
        rawEvent = document.createEventObject();
        rawEvent.eventType = 'ondataavailable';
      }
      var tamedEvent = new TameCustomHTMLEvent(rawEvent);
      rawEvent.tamed___ = tamedEvent;
      return tamedEvent;
    };
    TameHTMLDocument.prototype.getOwnerDocument = function () {
      return null;
    };
    // Called by the html-emitter when the virtual document has been loaded.
    TameHTMLDocument.prototype.signalLoaded___ = function () {
      var listeners = this.onLoadListeners___;
      this.onLoadListeners___ = [];
      for (var i = 0, n = listeners.length; i < n; ++i) {
        (function (listener) {
          setTimeout(
              function () { ___.callPub(listener, 'call', [___.USELESS]); },
              0);
        })(listeners[i]);
      }
    };

    ___.all2(___.grantTypedMethod, TameHTMLDocument.prototype,
             ['addEventListener', 'removeEventListener',
              'createComment', 'createDocumentFragment',
              'createElement', 'createEvent', 'createTextNode',
              'getElementById', 'getElementsByClassName',
              'getElementsByTagName',
              'write']);


    imports.tameNode___ = defaultTameNode;
    imports.TameHTMLDocument___ = TameHTMLDocument;  // Exposed for testing
    imports.tameEvent___ = tameEvent;
    imports.blessHtml___ = blessHtml;
    imports.blessCss___ = function (var_args) {
      var arr = [];
      for (var i = 0, n = arguments.length; i < n; ++i) {
        arr[i] = arguments[i];
      }
      return cssSealerUnsealerPair.seal(arr);
    };
    imports.htmlAttr___ = function (s) {
      return html.escapeAttrib(String(s || ''));
    };
    imports.html___ = safeHtml;
    imports.rewriteUri___ = function (uri, mimeType) {
      var s = rewriteAttribute(null, null, html4.atype.URI, uri);
      if (!s) { throw new Error(); }
      return s;
    };
    imports.suffix___ = function (nmtokens) {
      var p = String(nmtokens).replace(/^\s+|\s+$/g, '').split(/\s+/g);
      var out = [];
      for (var i = 0; i < p.length; ++i) {
        var nmtoken = rewriteAttribute(null, null, html4.atype.ID, p[i]);
        if (!nmtoken) { throw new Error(nmtokens); }
        out.push(nmtoken);
      }
      return out.join(' ');
    };
    imports.ident___ = function (nmtokens) {
      var p = String(nmtokens).replace(/^\s+|\s+$/g, '').split(/\s+/g);
      var out = [];
      for (var i = 0; i < p.length; ++i) {
        var nmtoken = rewriteAttribute(null, null, html4.atype.CLASSES, p[i]);
        if (!nmtoken) { throw new Error(nmtokens); }
        out.push(nmtoken);
      }
      return out.join(' ');
    };

    var allCssProperties = domitaModules.CssPropertiesCollection(
        css.properties, document.documentElement, css);
    var historyInsensitiveCssProperties = domitaModules.CssPropertiesCollection(
        css.HISTORY_INSENSITIVE_STYLE_WHITELIST, document.documentElement, css);

    function TameStyle(style, editable) {
      this.style___ = style;
      this.editable___ = editable;
    }
    inertCtor(TameStyle, Object, 'Style');
    TameStyle.prototype.readByCanonicalName___ = function(canonName) {
      return String(this.style___[canonName] || '');
    };
    TameStyle.prototype.writeByCanonicalName___ = function(canonName, val) {
      this.style___[canonName] = val;
    };
    TameStyle.prototype.allowProperty___ = function (cssPropertyName) {
      return allCssProperties.isCssProp(cssPropertyName);
    };
    TameStyle.prototype.handleRead___ = function (stylePropertyName) {
      var self = this;
      if (String(stylePropertyName) === 'getPropertyValue') {
        return ___.markFuncFreeze(function(args) {
          return TameStyle.prototype.getPropertyValue.call(self, args);
        });
      }
      if (!this.style___
          || !allCssProperties.isCanonicalProp(stylePropertyName)) {
        return void 0;
      }
      var cssPropertyName =
          allCssProperties.getCssPropFromCanonical(stylePropertyName);
      if (!this.allowProperty___(cssPropertyName)) { return void 0; }
      var canonName = allCssProperties.getCanonicalPropFromCss(cssPropertyName);
      return this.readByCanonicalName___(canonName);
    };
    TameStyle.prototype.handleCall___ = function(name, args) {
      if (String(name) === 'getPropertyValue') {
        return TameStyle.prototype.getPropertyValue.call(this, args);
      }
      throw 'Cannot handle method ' + String(name);
    };
    TameStyle.prototype.getPropertyValue = function (cssPropertyName) {
      cssPropertyName = String(cssPropertyName || '').toLowerCase();
      if (!this.allowProperty___(cssPropertyName)) { return ''; }
      var canonName = allCssProperties.getCanonicalPropFromCss(cssPropertyName);
      return this.readByCanonicalName___(canonName);
    };
    TameStyle.prototype.handleSet___ = function (stylePropertyName, value) {
      if (!this.editable___) { throw new Error('style not editable'); }
      if (!allCssProperties.isCanonicalProp(stylePropertyName)) {
        throw new Error('Unknown CSS property name ' + stylePropertyName);
      }
      var cssPropertyName =
          allCssProperties.getCssPropFromCanonical(stylePropertyName);
      if (!this.allowProperty___(cssPropertyName)) { return void 0; }
      var pattern = css.properties[cssPropertyName];
      if (!pattern) { throw new Error('style not editable'); }
      var val = '' + (value || '');
      // CssPropertyPatterns.java only allows styles of the form
      // url("...").  See the BUILTINS definition for the "uri" symbol.
      val = val.replace(
          /\burl\s*\(\s*\"([^\"]*)\"\s*\)/gi,
          function (_, url) {
            var decodedUrl = decodeCssString(url);
            var rewrittenUrl = uriCallback
                ? uriCallback.rewrite(decodedUrl, 'image/*')
                : null;
            if (!rewrittenUrl) {
              rewrittenUrl = 'about:blank';
            }
            return 'url("'
                + rewrittenUrl.replace(
                    /[\"\'\{\}\(\):\\]/g,
                    function (ch) {
                      return '\\' + ch.charCodeAt(0).toString(16) + ' ';
                    })
                + '")';
          });
      if (val && !pattern.test(val + ' ')) {
        throw new Error('bad value `' + val + '` for CSS property '
                        + stylePropertyName);
      }
      var canonName = allCssProperties.getCanonicalPropFromCss(cssPropertyName);
      this.writeByCanonicalName___(canonName, val);
      return value;
    };
    TameStyle.prototype.toString = function () { return '[Fake Style]'; };

    function isNestedInAnchor(rawElement) {
      for ( ; rawElement && rawElement != pseudoBodyNode;
           rawElement = rawElement.parentNode) {
        if (rawElement.tagName.toLowerCase() === 'a') { return true; }
      }
      return false;
    }

    function TameComputedStyle(rawElement, pseudoElement) {
      TameStyle.call(
          this,
          bridal.getComputedStyle(rawElement, pseudoElement),
          false);
      this.rawElement___ = rawElement;
      this.pseudoElement___ = pseudoElement;
    }
    ___.extend(TameComputedStyle, TameStyle);
    TameComputedStyle.prototype.readByCanonicalName___ = function(canonName) {
      var canReturnDirectValue =
          historyInsensitiveCssProperties.isCanonicalProp(canonName)
          || !isNestedInAnchor(this.rawElement___);
      if (canReturnDirectValue) {
        return TameStyle.prototype.readByCanonicalName___.call(this, canonName);
      } else {
        return new TameComputedStyle(pseudoBodyNode, this.pseudoElement___)
            .readByCanonicalName___(canonName);
      }
    };
    TameComputedStyle.prototype.writeByCanonicalName___ = function(canonName) {
      throw 'Computed styles not editable: This code should be unreachable';
    };
    TameComputedStyle.prototype.toString = function () {
      return '[Fake Computed Style]';
    };

    // Note: nodeClasses.XMLHttpRequest is a ctor that *can* be directly
    // called by cajoled code, so we do not use inertCtor().
    nodeClasses.XMLHttpRequest = domitaModules.TameXMLHttpRequest(
        domitaModules.XMLHttpRequestCtor(
            window.XMLHttpRequest,
            window.ActiveXObject),
        uriCallback);

    /**
     * given a number, outputs the equivalent css text.
     * @param {number} num
     * @return {string} an CSS representation of a number suitable for both html
     *    attribs and plain text.
     */
    imports.cssNumber___ = function (num) {
      if ('number' === typeof num && isFinite(num) && !isNaN(num)) {
        return '' + num;
      }
      throw new Error(num);
    };
    /**
     * given a number as 24 bits of RRGGBB, outputs a properly formatted CSS
     * color.
     * @param {number} num
     * @return {string} a CSS representation of num suitable for both html
     *    attribs and plain text.
     */
    imports.cssColor___ = function (color) {
      // TODO: maybe whitelist the color names defined for CSS if the arg is a
      // string.
      if ('number' !== typeof color || (color != (color | 0))) {
        throw new Error(color);
      }
      var hex = '0123456789abcdef';
      return '#' + hex.charAt((color >> 20) & 0xf)
          + hex.charAt((color >> 16) & 0xf)
          + hex.charAt((color >> 12) & 0xf)
          + hex.charAt((color >> 8) & 0xf)
          + hex.charAt((color >> 4) & 0xf)
          + hex.charAt(color & 0xf);
    };
    imports.cssUri___ = function (uri, mimeType) {
      var s = rewriteAttribute(null, null, html4.atype.URI, uri);
      if (!s) { throw new Error(); }
      return s;
    };

    /**
     * Create a CSS stylesheet with the given text and append it to the DOM.
     * @param {string} cssText a well-formed stylesheet production.
     */
    imports.emitCss___ = function (cssText) {
      this.getCssContainer___().appendChild(
          bridal.createStylesheet(document, cssText));
    };
    /** The node to which gadget stylesheets should be added. */
    imports.getCssContainer___ = function () {
      return document.getElementsByTagName('head')[0];
    };

    if (!/^-/.test(idSuffix)) {
      throw new Error('id suffix "' + idSuffix + '" must start with "-"');
    }
    var idClass = idSuffix.substring(1);
    /** A per-gadget class used to separate style rules. */
    imports.getIdClass___ = function () {
      return idClass;
    };

    // bitmask of trace points
    //    0x0001 plugin_dispatchEvent
    imports.domitaTrace___ = 0;
    imports.getDomitaTrace = ___.markFuncFreeze(
        function () { return imports.domitaTrace___; }
    );
    imports.setDomitaTrace = ___.markFuncFreeze(
        function (x) { imports.domitaTrace___ = x; }
    );

    // TODO(mikesamuel): remove these, and only expose them via window once
    // Valija works
    imports.setTimeout = tameSetTimeout;
    imports.setInterval = tameSetInterval;
    imports.clearTimeout = tameClearTimeout;
    imports.clearInterval = tameClearInterval;

    var tameDocument = new TameHTMLDocument(
        document,
        pseudoBodyNode,
        String(optPseudoWindowLocation.hostname || 'nosuchhost.fake'),
        true);
    imports.document = tameDocument;

    // TODO(mikesamuel): figure out a mechanism by which the container can
    // specify the gadget's apparent URL.
    // See http://www.whatwg.org/specs/web-apps/current-work/multipage/history.html#location0
    var tameLocation = ___.primFreeze({
      toString: ___.markFuncFreeze(function () { return tameLocation.href; }),
      href: String(optPseudoWindowLocation.href || 'http://nosuchhost.fake/'),
      hash: String(optPseudoWindowLocation.hash || ''),
      host: String(optPseudoWindowLocation.host || 'nosuchhost.fake'),
      hostname: String(optPseudoWindowLocation.hostname || 'nosuchhost.fake'),
      pathname: String(optPseudoWindowLocation.pathname || '/'),
      port: String(optPseudoWindowLocation.port || ''),
      protocol: String(optPseudoWindowLocation.protocol || 'http:'),
      search: String(optPseudoWindowLocation.search || '')
      });

    // See spec at http://www.whatwg.org/specs/web-apps/current-work/multipage/browsers.html#navigator
    // We don't attempt to hide or abstract userAgent details since
    // they are discoverable via side-channels we don't control.
    var tameNavigator = ___.primFreeze({
      appName: String(window.navigator.appName),
      appVersion: String(window.navigator.appVersion),
      platform: String(window.navigator.platform),
      // userAgent should equal the string sent in the User-Agent HTTP header.
      userAgent: String(window.navigator.userAgent),
      // Custom attribute indicating Caja is active.
      cajaVersion: '1.0'
      });

    /**
     * Set of allowed pseudo elements as described at
     * http://www.w3.org/TR/CSS2/selector.html#q20
     */
    var PSEUDO_ELEMENT_WHITELIST = {
      // after and before disallowed since they can leak information about
      // arbitrary ancestor nodes.
      'first-letter': true,
      'first-line': true
    };

    /**
     * See http://www.whatwg.org/specs/web-apps/current-work/multipage/browsers.html#window for the full API.
     */
    function TameWindow() {
      this.properties___ = {};
    }

    /**
     * An <a href=
     * href=http://www.w3.org/TR/DOM-Level-2-Views/views.html#Views-AbstractView
     * >AbstractView</a> implementation that exposes styling, positioning, and
     * sizing information about the current document's pseudo-body.
     * <p>
     * The AbstractView spec specifies very little in its IDL description, but
     * mozilla defines it thusly:<blockquote>
     *   document.defaultView is generally a reference to the window object
     *   for the document, however that is not defined in the specification
     *   and can't be relied upon for all host environments, particularly as
     *   not all browsers implement it.
     * </blockquote>
     * <p>
     * We can't provide access to the tamed window directly from document
     * since it is the global scope of valija code, and so access to another
     * module's tamed window provides an unbounded amount of authority.
     * <p>
     * Instead, we expose styling, positioning, and sizing properties
     * via this class.  All of this authority is already available from the
     * document.
     */
    function TameDefaultView() {
      // TODO(mikesamuel): Implement in terms of
      //     http://www.w3.org/TR/cssom-view/#the-windowview-interface
      // TODO: expose a read-only version of the document
      this.document = tameDocument;
      // Exposing an editable default view that pointed to a read-only
      // tameDocument via document.defaultView would allow escalation of
      // authority.
      assert(tameDocument.editable___);
      ___.grantRead(this, 'document');
    }

    cajita.forOwnKeys({
      document: tameDocument,
      location: tameLocation,
      navigator: tameNavigator,
      setTimeout: tameSetTimeout,
      setInterval: tameSetInterval,
      clearTimeout: tameClearTimeout,
      clearInterval: tameClearInterval,
      addEventListener: ___.markFuncFreeze(
          function (name, listener, useCapture) {
            if (name === 'load') {
              classUtils.ensureValidCallback(listener);
              tameDocument.onLoadListeners___.push(listener);
            } else {
              // TODO: need a testcase for this
              tameDocument.addEventListener(name, listener, useCapture);
            }
          }),
      removeEventListener: ___.markFuncFreeze(
          function (name, listener, useCapture) {
            if (name === 'load') {
              var listeners = tameDocument.onLoadListeners___;
              var k = 0;
              for (var i = 0, n = listeners.length; i < n; ++i) {
                listeners[i - k] = listeners[i];
                if (listeners[i] === listener) {
                  ++k;
                }
              }
              listeners.length -= k;
            } else {
              tameDocument.removeEventListener(name, listener, useCapture);
            }
          }),
      dispatchEvent: ___.markFuncFreeze(function (evt) {
        // TODO(ihab.awad): Implement
      })
    }, ___.markFuncFreeze(function (propertyName, value) {
      TameWindow.prototype[propertyName] = value;
      ___.grantRead(TameWindow.prototype, propertyName);
    }));
    cajita.forOwnKeys({
      scrollBy: ___.markFuncFreeze(
          function (dx, dy) {
            // The window is always auto scrollable, so make the apparent window
            // body scrollable if the gadget tries to scroll it.
            if (dx || dy) { makeScrollable(tameDocument.body___); }
            tameScrollBy(tameDocument.body___, dx, dy);
          }),
      scrollTo: ___.markFuncFreeze(
          function (x, y) {
            // The window is always auto scrollable, so make the apparent window
            // body scrollable if the gadget tries to scroll it.
            makeScrollable(tameDocument.body___);
            tameScrollTo(tameDocument.body___, x, y);
          }),
      resizeTo: ___.markFuncFreeze(
          function (w, h) {
            tameResizeTo(tameDocument.body___, w, h);
          }),
      resizeBy: ___.markFuncFreeze(
          function (dw, dh) {
            tameResizeBy(tameDocument.body___, dw, dh);
          }),
      /** A partial implementation of getComputedStyle. */
      getComputedStyle: ___.markFuncFreeze(
          // Pseudo elements are suffixes like :first-line which constrain to
          // a portion of the element's content as defined at
          // http://www.w3.org/TR/CSS2/selector.html#q20
          function (tameElement, pseudoElement) {
            cajita.guard(tameNodeTrademark, tameElement);
            // Coerce all nullish values to undefined, since that is the value
            // for unspecified parameters.
            // Per bug 973: pseudoElement should be null according to the
            // spec, but mozilla docs contradict this.
            // From https://developer.mozilla.org/En/DOM:window.getComputedStyle
            //     pseudoElt is a string specifying the pseudo-element to match.
            //     Should be an empty string for regular elements.
            pseudoElement = (pseudoElement === null || pseudoElement === void 0
                             || '' === pseudoElement)
                ? void 0 : String(pseudoElement).toLowerCase();
            if (pseudoElement !== void 0
                && !PSEUDO_ELEMENT_WHITELIST.hasOwnProperty(pseudoElement)) {
              throw new Error('Bad pseudo element ' + pseudoElement);
            }
            // No need to check editable since computed styles are readonly.
            return new TameComputedStyle(
                tameElement.node___,
                pseudoElement);
          })

      // NOT PROVIDED
      // event: a global on IE.  We always define it in scopes that can handle
      //        events.
      // opera: defined only on Opera.
    }, ___.markFuncFreeze(function (propertyName, value) {
      TameWindow.prototype[propertyName] = value;
      ___.grantRead(TameWindow.prototype, propertyName);
      TameDefaultView.prototype[propertyName] = value;
      ___.grantRead(TameDefaultView.prototype, propertyName);
    }));
    TameWindow.prototype.handleRead___ = function (name) {
      name = String(name);
      if (endsWith__.test(name)) { return void 0; }
      var handlerName = name + '_getter___';
      if (this[handlerName]) {
        return this[handlerName]();
      }
      handlerName = handlerName.toLowerCase();
      if (this[handlerName]) {
        return this[handlerName]();
      }
      if (___.hasOwnProp(this, name)) {
        return this[name];
      } else {
        return void 0;
      }
    };
    TameWindow.prototype.handleSet___ = function (name, val) {
      name = String(name);
      if (endsWith__.test(name)) { throw new Error(INVALID_SUFFIX); }
      var handlerName = name + '_setter___';
      if (this[handlerName]) {
        return this[handlerName](val);
      }
      handlerName = handlerName.toLowerCase();
      if (this[handlerName]) {
        return this[handlerName](val);
      }
      this[name + '_canEnum___'] = true;
      this[name + '_canRead___'] = true;
      return this[name] = val;
    };
    TameWindow.prototype.handleDelete___ = function (name) {
      name = String(name);
      if (endsWith__.test(name)) { throw new Error(INVALID_SUFFIX); }
      var handlerName = name + '_deleter___';
      if (this[handlerName]) {
        return this[handlerName]();
      }
      handlerName = handlerName.toLowerCase();
      if (this[handlerName]) {
        return this[handlerName]();
      }
      return (
          delete this[name]
          && delete this[name + '_canEnum___']
          && delete this[name + '_canRead___']);
    };
    TameWindow.prototype.handleEnum___ = function (ownFlag) {
      // TODO(metaweta): Add code to list all the other handled stuff we know
      // about.
      return cajita.allKeys(this);
    };

    var tameWindow = new TameWindow();
    var tameDefaultView = new TameDefaultView(tameDocument.editable___);

    function propertyOnlyHasGetter(_) {
      throw new TypeError('setting a property that only has a getter');
    }
    cajita.forOwnKeys({
      // We define all the window positional properties relative to
      // the fake body element to maintain the illusion that the fake
      // document is completely defined by the nodes under the fake body.
      clientLeft: {
        get: function () { return tameDocument.body___.clientLeft; }
      },
      clientTop: {
        get: function () { return tameDocument.body___.clientTop; }
      },
      clientHeight: {
        get: function () { return tameDocument.body___.clientHeight; }
      },
      clientWidth: {
        get: function () { return tameDocument.body___.clientWidth; }
      },
      offsetLeft: {
        get: function () { return tameDocument.body___.offsetLeft; }
      },
      offsetTop: {
        get: function () { return tameDocument.body___.offsetTop; }
      },
      offsetHeight: {
        get: function () { return tameDocument.body___.offsetHeight; }
      },
      offsetWidth: {
        get: function () { return tameDocument.body___.offsetWidth; }
      },
      // page{X,Y}Offset appear only as members of window, not on all elements
      // but http://www.howtocreate.co.uk/tutorials/javascript/browserwindow
      // says that they are identical to the scrollTop/Left on all browsers but
      // old versions of Safari.
      pageXOffset: {
        get: function () { return tameDocument.body___.scrollLeft; }
      },
      pageYOffset: {
        get: function () { return tameDocument.body___.scrollTop; }
      },
      scrollLeft: {
        get: function () { return tameDocument.body___.scrollLeft; },
        set: function (x) { tameDocument.body___.scrollLeft = +x; return x; }
      },
      scrollTop: {
        get: function () { return tameDocument.body___.scrollTop; },
        set: function (y) { tameDocument.body___.scrollTop = +y; return y; }
      },
      scrollHeight: {
        get: function () { return tameDocument.body___.scrollHeight; }
      },
      scrollWidth: {
        get: function () { return tameDocument.body___.scrollWidth; }
      }
    }, ___.markFuncFreeze(function (propertyName, def) {
      var views = [tameWindow, tameDefaultView, tameDocument.getBody(),
                   tameDocument.getDocumentElement()];
      var setter = def.set || propertyOnlyHasGetter, getter = def.get;
      for (var i = views.length; --i >= 0;) {
        var view = views[i];
        ___.useGetHandler(view, propertyName, getter);
        ___.useSetHandler(view, propertyName, setter);
      }
    }));

    cajita.forOwnKeys({
      innerHeight: function () { return tameDocument.body___.clientHeight; },
      innerWidth: function () { return tameDocument.body___.clientWidth; },
      outerHeight: function () { return tameDocument.body___.clientHeight; },
      outerWidth: function () { return tameDocument.body___.clientWidth; }
    }, ___.markFuncFreeze(function (propertyName, handler) {
      // TODO(mikesamuel): define on prototype.
      ___.useGetHandler(tameWindow, propertyName, handler);
      ___.useGetHandler(tameDefaultView, propertyName, handler);
    }));

    // Attach reflexive properties to 'window' object
    var windowProps = ['top', 'self', 'opener', 'parent', 'window'];
    var wpLen = windowProps.length;
    for (var i = 0; i < wpLen; ++i) {
      var prop = windowProps[i];
      tameWindow[prop] = tameWindow;
      ___.grantRead(tameWindow, prop);
    }

    if (tameDocument.editable___) {
      tameDocument.defaultView = tameDefaultView;
      ___.grantRead(tameDocument, 'defaultView');
    }

    // Iterate over all node classes, assigning them to the Window object
    // under their DOM Level 2 standard name.
    cajita.forOwnKeys(nodeClasses, ___.markFuncFreeze(function(name, ctor) {
      ___.primFreeze(ctor);
      tameWindow[name] = ctor;
      ___.grantRead(tameWindow, name);
    }));

    // TODO(ihab.awad): Build a more sophisticated virtual class hierarchy by
    // creating a table of actual subclasses and instantiating tame nodes by
    // table lookups. This will allow the client code to see a truly consistent
    // DOM class hierarchy.
    var defaultNodeClasses = [
      'HTMLAppletElement',
      'HTMLAreaElement',
      'HTMLBaseElement',
      'HTMLBaseFontElement',
      'HTMLBodyElement',
      'HTMLBRElement',
      'HTMLButtonElement',
      'HTMLDirectoryElement',
      'HTMLDivElement',
      'HTMLDListElement',
      'HTMLFieldSetElement',
      'HTMLFontElement',
      'HTMLFrameElement',
      'HTMLFrameSetElement',
      'HTMLHeadElement',
      'HTMLHeadingElement',
      'HTMLHRElement',
      'HTMLHtmlElement',
      'HTMLIFrameElement',
      'HTMLIsIndexElement',
      'HTMLLabelElement',
      'HTMLLegendElement',
      'HTMLLIElement',
      'HTMLLinkElement',
      'HTMLMapElement',
      'HTMLMenuElement',
      'HTMLMetaElement',
      'HTMLModElement',
      'HTMLObjectElement',
      'HTMLOListElement',
      'HTMLOptGroupElement',
      'HTMLOptionElement',
      'HTMLParagraphElement',
      'HTMLParamElement',
      'HTMLPreElement',
      'HTMLQuoteElement',
      'HTMLScriptElement',
      'HTMLSelectElement',
      'HTMLStyleElement',
      'HTMLTableCaptionElement',
      'HTMLTableCellElement',
      'HTMLTableColElement',
      'HTMLTableElement',
      'HTMLTableRowElement',
      'HTMLTableSectionElement',
      'HTMLTextAreaElement',
      'HTMLTitleElement',
      'HTMLUListElement'
    ];

    var defaultNodeClassCtor = nodeClasses.Element;
    for (var i = 0; i < defaultNodeClasses.length; i++) {
      tameWindow[defaultNodeClasses[i]] = defaultNodeClassCtor;
      ___.grantRead(tameWindow, defaultNodeClasses[i]);
    }

    var outers = imports.outers;
    if (___.isJSONContainer(outers)) {
      // For Valija, attach use the window object as outers.
      cajita.forOwnKeys(outers, ___.markFuncFreeze(function(k, v) {
        if (!(k in tameWindow)) {
          tameWindow[k] = v;
          ___.grantRead(tameWindow, k);
        }
      }));
      imports.outers = tameWindow;
    } else {
      imports.window = tameWindow;
    }
  }

  return attachDocumentStub;
})();

/**
 * Function called from rewritten event handlers to dispatch an event safely.
 */
function plugin_dispatchEvent___(thisNode, event, pluginId, handler) {
  event = (event || window.event);
  var sig = String(handler).match(/^function\b[^\)]*\)/);
  var imports = ___.getImports(pluginId);
  if (imports.domitaTrace___ & 0x1) {
    cajita.log(
        'Dispatch ' + (event && event.type) +
        'event thisNode=' + thisNode + ', ' +
        'event=' + event + ', ' +
        'pluginId=' + pluginId + ', ' +
        'handler=' + (sig ? sig[0] : handler));
  }
  switch (typeof handler) {
    case 'string':
      handler = imports[handler];
      break;
    case 'function': case 'object':
      break;
    default:
      throw new Error(
          'Expected function as event handler, not ' + typeof handler);
  }
  if (___.startCallerStack) { ___.startCallerStack(); }
  imports.isProcessingEvent___ = true;
  try {
    var node = imports.tameNode___(thisNode, true);
    return ___.callPub(
        handler,
        'call',
        [ node, imports.tameEvent___(event), node ]);
  } catch (ex) {
    if (ex && ex.cajitaStack___ && 'undefined' !== (typeof console)) {
      console.error('Event dispatch %s: %s',
          handler, ___.unsealCallerStack(ex.cajitaStack___).join('\n'));
    }
    throw ex;
  } finally {
    imports.isProcessingEvent___ = false;
  }
}<|MERGE_RESOLUTION|>--- conflicted
+++ resolved
@@ -761,13 +761,13 @@
       return attribs;
     };
 
+
     /** Sanitize HTML applying the appropriate transformations. */
     function sanitizeHtml(htmlText) {
       var out = [];
       htmlSanitizer(htmlText, out);
       return out.join('');
     }
-
     var htmlSanitizer = html.makeHtmlSanitizer(
         function sanitizeAttributes(tagName, attribs) {
           for (var i = 0; i < attribs.length; i += 2) {
@@ -1240,19 +1240,13 @@
       // Filter out classnames in the restricted namespace.
       if (classes) {
         for (var i = classes.length; --i >= 0;) {
-        var classi = classes[i];
-<<<<<<< HEAD
-        if (FORBIDDEN_ID_PATTERN.test(classi)) {
-          classes[i] = classes[classes.length - 1];
-          --classes.length;
-=======
-          if (illegalSuffix.test(classi) || !isXmlNmTokens(classi)) {
+          var classi = classes[i];
+          if (FORBIDDEN_ID_PATTERN.test(classi)) {
             classes[i] = classes[classes.length - 1];
             --classes.length;
           }
->>>>>>> 628d1ca8
         }
-      }
+       }
 
       if (!classes || classes.length === 0) {
         // "If there are no tokens specified in the argument, then the method
