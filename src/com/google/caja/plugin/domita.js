// Copyright (C) 2008 Google Inc.
//
// Licensed under the Apache License, Version 2.0 (the "License");
// you may not use this file except in compliance with the License.
// You may obtain a copy of the License at
//
//      http://www.apache.org/licenses/LICENSE-2.0
//
// Unless required by applicable law or agreed to in writing, software
// distributed under the License is distributed on an "AS IS" BASIS,
// WITHOUT WARRANTIES OR CONDITIONS OF ANY KIND, either express or implied.
// See the License for the specific language governing permissions and
// limitations under the License.

/**
 * @fileoverview
 * A partially tamed browser object model based on
 * <a href="http://www.w3.org/TR/DOM-Level-2-HTML/Overview.html"
 * >DOM-Level-2-HTML</a> and specifically, the
 * <a href="http://www.w3.org/TR/DOM-Level-2-HTML/ecma-script-binding.html"
 * >ECMAScript Language Bindings</a>.
 *
 * Caveats:<ul>
 * <li>This is not a full implementation.
 * <li>Security Review is pending.
 * <li><code>===</code> and <code>!==</code> on node lists will not
 *   behave the same as with untamed node lists.  Specifically, it is
 *   not always true that {@code nodeA.childNodes === nodeA.childNodes}.
 * <li>Properties backed by setters/getters like {@code HTMLElement.innerHTML}
 *   will not appear to uncajoled code as DOM nodes do, since they are
 *   implemented using cajita property handlers.
 * </ul>
 *
 * <p>
 * TODO(ihab.awad): Our implementation of getAttribute (and friends)
 * is such that standard DOM attributes which we disallow for security
 * reasons (like 'form:enctype') are placed in the "virtual"
 * attributes map (this.node___.attributes___). They appear to be
 * settable and gettable, but their values are ignored and do not have
 * the expected semantics per the DOM API. This is because we do not
 * have a column in html4-defs.js stating that an attribute is valid
 * but explicitly blacklisted. Alternatives would be to always throw
 * upon access to these attributes; to make them always appear to be
 * null; etc. Revisit this decision if needed.
 *
 * <p>
 * TODO(ihab.awad): Come up with a uniform convention (and helper functions,
 * etc.) for checking that a user-supplied callback is a valid Cajita function
 * or Valija Disfunction.

 *
 * @author mikesamuel@gmail.com
 * @requires console, document, window
 * @requires clearInterval, clearTimeout, setInterval, setTimeout
 * @requires ___, bridal, cajita, css, html, html4, unicode
 * @provides attachDocumentStub, plugin_dispatchEvent___
 * @overrides domitaModules
 */

var domitaModules;
if (!domitaModules) { domitaModules = {}; }

domitaModules.classUtils = function() {

  /**
   * Add setter and getter hooks so that the caja {@code node.innerHTML = '...'}
   * works as expected.
   */
  function exportFields(object, fields) {
    for (var i = fields.length; --i >= 0;) {
      var field = fields[i];
      var fieldUCamel = field.charAt(0).toUpperCase() + field.substring(1);
      var getterName = 'get' + fieldUCamel;
      var setterName = 'set' + fieldUCamel;
      var count = 0;
      if (object[getterName]) {
        ++count;
        ___.useGetHandler(
           object, field, object[getterName]);
      }
      if (object[setterName]) {
        ++count;
        ___.useSetHandler(
           object, field, object[setterName]);
      }
      if (!count) {
        throw new Error('Failed to export field ' + field + ' on ' + object);
      }
    }
  }

  /**
   * Apply a supplied list of getter and setter functions to a given object.
   *
   * @param object an object to be decorated with getters and setters
   * implementing some properties.
   *
   * @param handlers an object containing the handler functions in the form:
   *
   *     {
   *       <propName> : { get: <getHandlerFcn>, set: <setHandlerFcn> },
   *       <propName> : { get: <getHandlerFcn>, set: <setHandlerFcn> },
   *       ...
   *     }
   *
   * For each <propName> entry, the "get" field is required, but the "set"
   * field may be empty; this implies that <propName> is a read-only property.
   */
  function applyAccessors(object, handlers) {
    function propertyOnlyHasGetter(_) {
      throw new TypeError('setting a property that only has a getter');
    }

    cajita.forOwnKeys(handlers, 
                      ___.markFuncFreeze(function (propertyName, def) {
      var setter = def.set || propertyOnlyHasGetter;
      ___.useGetHandler(object, propertyName, def.get);
      ___.useSetHandler(object, propertyName, setter);
    }));
  }

  /**
   * Checks that a user-supplied callback is either a Cajita function or a
   * Valija Disfuction. Return silently if the callback is valid; throw an
   * exception if it is not valid.
   *
   * @param aCallback some user-supplied "function-like" callback.
   */
  function ensureValidCallback(aCallback) {

    // ????????
    // ___.asFunc(___.readPub(aListener, 'call'))

    if ('function' !== typeof aCallback
        // Allow disfunctions
        && !('object' === (typeof aCallback) && aCallback !== null
             && ___.canCallPub(aCallback, 'call'))) {
      throw new Error('Expected function not ' + typeof aCallback);
    }
  }

  return {
    exportFields: exportFields,
    ensureValidCallback: ensureValidCallback,
    applyAccessors: applyAccessors
  };
};

/** XMLHttpRequest or an equivalent on IE 6. */
domitaModules.XMLHttpRequestCtor = function (XMLHttpRequest, ActiveXObject) {
  if (XMLHttpRequest) {
    return XMLHttpRequest;
  } else if (ActiveXObject) {
    // The first time the ctor is called, find an ActiveX class supported by
    // this version of IE.
    var activeXClassId;
    return function ActiveXObjectForIE() {
      if (activeXClassId === void 0) {
        activeXClassId = null;
        /** Candidate Active X types. */
        var activeXClassIds = [
            'MSXML2.XMLHTTP.5.0', 'MSXML2.XMLHTTP.4.0',
            'MSXML2.XMLHTTP.3.0', 'MSXML2.XMLHTTP',
            'MICROSOFT.XMLHTTP.1.0', 'MICROSOFT.XMLHTTP.1',
            'MICROSOFT.XMLHTTP'];
        for (var i = 0, n = activeXClassIds.length; i < n; i++) {
          var candidate = activeXClassIds[i];
          try {
            void new ActiveXObject(candidate);
            activeXClassId = candidate;
            break;
          } catch (e) {
            // do nothing; try next choice
          }
        }
        activeXClassIds = null;
      }
      return new ActiveXObject(activeXClassId);
    };
  } else {
    throw new Error('ActiveXObject not available');
  }
};

domitaModules.TameXMLHttpRequest = function(
    xmlHttpRequestMaker,
    uriCallback) {
  var classUtils = domitaModules.classUtils();

  // See http://www.w3.org/TR/XMLHttpRequest/

  // TODO(ihab.awad): Improve implementation (interleaving, memory leaks)
  // per http://www.ilinsky.com/articles/XMLHttpRequest/

  function TameXMLHttpRequest() {
    this.xhr___ = new xmlHttpRequestMaker();
    classUtils.exportFields(
        this,
        ['onreadystatechange', 'readyState', 'responseText', 'responseXML',
         'status', 'statusText']);
  }
  TameXMLHttpRequest.prototype.setOnreadystatechange = function (handler) {
    // TODO(ihab.awad): Do we need more attributes of the event than 'target'?
    // May need to implement full "tame event" wrapper similar to DOM events.
    var self = this;
    this.xhr___.onreadystatechange = function(event) {
      var evt = { target: self };
      return ___.callPub(handler, 'call', [void 0, evt]);
    };
    // Store for later direct invocation if need be
    this.handler___ = handler;
  };
  TameXMLHttpRequest.prototype.getReadyState = function () {
    // The ready state should be a number
    return Number(this.xhr___.readyState);
  };
  TameXMLHttpRequest.prototype.open = function (
      method, URL, opt_async, opt_userName, opt_password) {
    method = String(method);
    // The XHR interface does not tell us the MIME type in advance, so we
    // must assume the broadest possible.
    var safeUri = uriCallback.rewrite(String(URL), "*/*");
    // If the uriCallback rejects the URL, we throw an exception, but we do not
    // put the URI in the exception so as not to put the caller at risk of some
    // code in its stack sniffing the URI.
    if (safeUri === void 0) { throw 'URI violates security policy'; }
    switch (arguments.length) {
    case 2:
      this.async___ = true;
      this.xhr___.open(method, safeUri);
      break;
    case 3:
      this.async___ = opt_async;
      this.xhr___.open(method, safeUri, Boolean(opt_async));
      break;
    case 4:
      this.async___ = opt_async;
      this.xhr___.open(
          method, safeUri, Boolean(opt_async), String(opt_userName));
      break;
    case 5:
      this.async___ = opt_async;
      this.xhr___.open(
          method, safeUri, Boolean(opt_async), String(opt_userName),
          String(opt_password));
      break;
    default:
      throw 'XMLHttpRequest cannot accept ' + arguments.length + ' arguments';
      break;
    }
  };
  TameXMLHttpRequest.prototype.setRequestHeader = function (label, value) {
    this.xhr___.setRequestHeader(String(label), String(value));
  };
  TameXMLHttpRequest.prototype.send = function(opt_data) {
    if (arguments.length === 0) {
      // TODO(ihab.awad): send()-ing an empty string because send() with no
      // args does not work on FF3, others?
      this.xhr___.send('');
    } else if (typeof opt_data === 'string') {
      this.xhr___.send(opt_data);
    } else /* if XML document */ {
      // TODO(ihab.awad): Expect tamed XML document; unwrap and send
      this.xhr___.send('');
    }

    // Firefox does not call the 'onreadystatechange' handler in
    // the case of a synchronous XHR. We simulate this behavior by
    // calling the handler explicitly.
    if (this.xhr___.overrideMimeType) {
      // This is Firefox
      if (!this.async___ && this.handler___) {
        var evt = { target: this };
        ___.callPub(this.handler___, 'call', [void 0, evt]);
      }
    }
  };
  TameXMLHttpRequest.prototype.abort = function () {
    this.xhr___.abort();
  };
  TameXMLHttpRequest.prototype.getAllResponseHeaders = function () {
    var result = this.xhr___.getAllResponseHeaders();
    return (result === undefined || result === null) ?
      result : String(result);
  };
  TameXMLHttpRequest.prototype.getResponseHeader = function (headerName) {
    var result = this.xhr___.getResponseHeader(String(headerName));
    return (result === undefined || result === null) ?
      result : String(result);
  };
  TameXMLHttpRequest.prototype.getResponseText = function () {
    var result = this.xhr___.responseText;
    return (result === undefined || result === null) ?
      result : String(result);
  };
  TameXMLHttpRequest.prototype.getResponseXML = function () {
    // TODO(ihab.awad): Implement a taming layer for XML. Requires generalizing
    // the HTML node hierarchy as well so we have a unified implementation.
    return {};
  };
  TameXMLHttpRequest.prototype.getStatus = function () {
    var result = this.xhr___.status;
    return (result === undefined || result === null) ?
      result : Number(result);
  };
  TameXMLHttpRequest.prototype.getStatusText = function () {
    var result = this.xhr___.statusText;
    return (result === undefined || result === null) ?
      result : String(result);
  };
  TameXMLHttpRequest.prototype.toString = function () {
    return 'Not a real XMLHttpRequest';
  };
  ___.markCtor(TameXMLHttpRequest, Object, 'TameXMLHttpRequest');
  ___.all2(___.grantTypedMethod, TameXMLHttpRequest.prototype,
           ['open', 'setRequestHeader', 'send', 'abort',
            'getAllResponseHeaders', 'getResponseHeader']);

  return TameXMLHttpRequest;
};

domitaModules.CssPropertiesCollection =
    function(cssPropertyNameCollection, anElement, css) {
  var canonicalStylePropertyNames = {};
  // Maps style property names, e.g. cssFloat, to property names, e.g. float.
  var cssPropertyNames = {};

  cajita.forOwnKeys(cssPropertyNameCollection,
                    ___.markFuncFreeze(function (cssPropertyName) {
    var baseStylePropertyName = cssPropertyName.replace(
        /-([a-z])/g, function (_, letter) { return letter.toUpperCase(); });
    var canonStylePropertyName = baseStylePropertyName;
    cssPropertyNames[baseStylePropertyName]
        = cssPropertyNames[canonStylePropertyName]
        = cssPropertyName;
    if (css.alternates.hasOwnProperty(canonStylePropertyName)) {
      var alts = css.alternates[canonStylePropertyName];
      for (var i = alts.length; --i >= 0;) {
        cssPropertyNames[alts[i]] = cssPropertyName;
        // Handle oddities like cssFloat/styleFloat.
        if (alts[i] in anElement.style
            && !(canonStylePropertyName in anElement.style)) {
          canonStylePropertyName = alts[i];
        }
      }
    }
    canonicalStylePropertyNames[cssPropertyName] = canonStylePropertyName;
  }));

  return {
    isCanonicalProp: function (p) {
      return cssPropertyNames.hasOwnProperty(p);
    },
    isCssProp: function (p) {
      return canonicalStylePropertyNames.hasOwnProperty(p);
    },
    getCanonicalPropFromCss: function (p) {
      return canonicalStylePropertyNames[p];
    },
    getCssPropFromCanonical: function(p) {
      return cssPropertyNames[p];
    }
  };
};

/**
 * Add a tamed document implementation to a Gadget's global scope.
 *
 * @param {string} idSuffix a string suffix appended to all node IDs.
 * @param {Object} uriCallback an object like <pre>{
 *       rewrite: function (uri, mimeType) { return safeUri }
 *     }</pre>.
 *     The rewrite function should be idempotent to allow rewritten HTML
 *     to be reinjected.
 * @param {Object} imports the gadget's global scope.
 * @param {Node} pseudoBodyNode an HTML node to act as the "body" of the
 *     virtual document provided to Cajoled code.
 * @param {Object} optPseudoWindowLocation a record containing the
 *     properties of the browser "window.location" object, which will
 *     be provided to the Cajoled code.
 */
var attachDocumentStub = (function () {
  // Array Remove - By John Resig (MIT Licensed)
  function arrayRemove(array, from, to) {
    var rest = array.slice((to || from) + 1 || array.length);
    array.length = from < 0 ? array.length + from : from;
    return array.push.apply(array, rest);
  }

  var tameNodeTrademark = cajita.Trademark('tameNode');
  var tameEventTrademark = cajita.Trademark('tameEvent');

  // Define a wrapper type for known safe HTML, and a trademarker.
  // This does not actually use the trademarking functions since trademarks
  // cannot be applied to strings.
  function Html(htmlFragment) { this.html___ = String(htmlFragment || ''); }
  Html.prototype.valueOf = Html.prototype.toString
      = function () { return this.html___; };
  function safeHtml(htmlFragment) {
    return (htmlFragment instanceof Html)
        ? htmlFragment.html___
        : html.escapeAttrib(String(htmlFragment || ''));
  }
  function blessHtml(htmlFragment) {
    return (htmlFragment instanceof Html)
        ? htmlFragment
        : new Html(htmlFragment);
  }

  var XML_SPACE = '\t\n\r ';

  var XML_NAME_PATTERN = new RegExp(
      '^[' + unicode.LETTER + '_:][' + unicode.LETTER + unicode.DIGIT + '.\\-_:'
      + unicode.COMBINING_CHAR + unicode.EXTENDER + ']*$');

  var XML_NMTOKEN_PATTERN = new RegExp(
      '^[' + unicode.LETTER + unicode.DIGIT + '.\\-_:'
      + unicode.COMBINING_CHAR + unicode.EXTENDER + ']+$');

  var XML_NMTOKENS_PATTERN = new RegExp(
      '^(?:[' + XML_SPACE + ']*[' + unicode.LETTER + unicode.DIGIT + '.\\-_:'
      + unicode.COMBINING_CHAR + unicode.EXTENDER + ']+)+[' + XML_SPACE + ']*$'
      );

  var JS_SPACE = '\t\n\r ';
  // An identifier that does not end with __.
  var JS_IDENT = '(?:[a-zA-Z_][a-zA-Z0-9$_]*[a-zA-Z0-9$]|[a-zA-Z])_?';
  var SIMPLE_HANDLER_PATTERN = new RegExp(
      '^[' + JS_SPACE + ']*'
      + '(return[' + JS_SPACE + ']+)?'  // Group 1 is present if it returns.
      + '(' + JS_IDENT + ')[' + JS_SPACE + ']*'  // Group 2 is a function name.
      // Which can be passed optionally this node, and optionally the event.
      + '\\((?:this'
        + '(?:[' + JS_SPACE + ']*,[' + JS_SPACE + ']*event)?'
        + '[' + JS_SPACE + ']*)?\\)'
      // And it can end with a semicolon.
      + '[' + JS_SPACE + ']*(?:;?[' + JS_SPACE + ']*)$');

  /**
   * Coerces the string to a valid XML Name.
   * @see http://www.w3.org/TR/2000/REC-xml-20001006#NT-Name
   */
  function isXmlName(s) {
    return XML_NAME_PATTERN.test(s);
  }

  /**
   * Coerces the string to valid XML Nmtokens
   * @see http://www.w3.org/TR/2000/REC-xml-20001006#NT-Nmtokens
   */
  function isXmlNmTokens(s) {
    return XML_NMTOKENS_PATTERN.test(s);
  }

  // Trim whitespace from the beginning and end of a CSS string.

  function trimCssSpaces(input) {
    return input.replace(/^[ \t\r\n\f]+|[ \t\r\n\f]+$/g, '');
  }

  /**
   * The plain text equivalent of a CSS string body.
   * @param {string} s the body of a CSS string literal w/o quotes
   *     or CSS identifier.
   * @return {string} plain text.
   * {@updoc
   * $ decodeCssString('')
   * # ''
   * $ decodeCssString('foo')
   * # 'foo'
   * $ decodeCssString('foo\\\nbar\\\r\nbaz\\\rboo\\\ffar')
   * # 'foobarbazboofar'
   * $ decodeCssString('foo\\000a bar\\000Abaz')
   * # 'foo' + '\n' + 'bar' + '\u0ABA' + 'z'
   * $ decodeCssString('foo\\\\bar\\\'baz')
   * # "foo\\bar'baz"
   * }
   */
  function decodeCssString(s) {
    // Decode a CSS String literal.
    // From http://www.w3.org/TR/CSS21/grammar.html
    //     string1    \"([^\n\r\f\\"]|\\{nl}|{escape})*\"
    //     unicode    \\{h}{1,6}(\r\n|[ \t\r\n\f])?
    //     escape     {unicode}|\\[^\r\n\f0-9a-f]
    //     s          [ \t\r\n\f]+
    //     nl         \n|\r\n|\r|\f
    return s.replace(
        /\\(?:(\r\n?|\n|\f)|([0-9a-f]{1,6})(?:\r\n?|[ \t\n\f])?|(.))/gi,
        function (_, nl, hex, esc) {
          return esc || (nl ? '' : String.fromCharCode(parseInt(hex, 16)));
        });
  }

  /**
   * Sanitize the 'style' attribute value of an HTML element.
   *
   * @param styleAttrValue the value of a 'style' attribute, which we
   * assume has already been checked by the caller to be a plain String.
   *
   * @return a sanitized version of the attribute value.
   */
  function sanitizeStyleAttrValue(styleAttrValue) {
    var sanitizedDeclarations = [];
    var declarations = styleAttrValue.split(/;/g);

    for (var i = 0; declarations && i < declarations.length; i++) {
      var parts = declarations[i].split(':');
      var property = trimCssSpaces(parts[0]).toLowerCase();
      var value = trimCssSpaces(parts.slice(1).join(":"));
      if (css.properties.hasOwnProperty(property)
          && css.properties[property].test(value + ' ')) {
        sanitizedDeclarations.push(property + ': ' + value);
      }
    }

    return sanitizedDeclarations.join(' ; ');
  }

  function mimeTypeForAttr(tagName, attribName) {
    if (attribName === 'src') {
      if (tagName === 'img') { return 'image/*'; }
      if (tagName === 'script') { return 'text/javascript'; }
    }
    return '*/*';
  }

  // TODO(ihab.awad): Does this work on IE, where console output
  // goes to a DOM node?
  function assert(cond) {
    if (!cond) {
      if (typeof console !== 'undefined') {
        console.error('domita assertion failed');
        console.trace();
      }
      throw new Error("Domita assertion failed");
    }
  }

  var classUtils = domitaModules.classUtils();

  var cssSealerUnsealerPair = cajita.makeSealerUnsealerPair();

  // Implementations of setTimeout, setInterval, clearTimeout, and
  // clearInterval that only allow simple functions as timeouts and
  // that treat timeout ids as capabilities.
  // This is safe even if accessed across frame since the same
  // trademark value is never used with more than one version of
  // setTimeout.
  var timeoutIdTrademark = cajita.Trademark('timeoutId');
  function tameSetTimeout(timeout, delayMillis) {
    // Existing browsers treat a timeout of null or undefined as a noop.
    var timeoutId;
    if (timeout) {
      if (typeof timeout === 'string') {
        throw new Error(
            'setTimeout called with a string.'
            + '  Please pass a function instead of a string of javascript');
      }
      timeoutId = setTimeout(
          function () { ___.callPub(timeout, 'call', [___.USELESS]); },
          delayMillis | 0);
    } else {
      // tameClearTimeout checks for NaN and handles it specially.
      timeoutId = NaN;
    }
    return ___.freeze(___.stamp(timeoutIdTrademark,
                                { timeoutId___: timeoutId }));
  }
  ___.markFuncFreeze(tameSetTimeout);
  function tameClearTimeout(timeoutId) {
    if (timeoutId === null || timeoutId === (void 0)) { return; }
    ___.guard(timeoutIdTrademark, timeoutId);
    var rawTimeoutId = timeoutId.timeoutId___;
    // Skip NaN values created for null timeouts above.
    if (rawTimeoutId === rawTimeoutId) { clearTimeout(rawTimeoutId); }
  }
  ___.markFuncFreeze(tameClearTimeout);
  var intervalIdTrademark = cajita.Trademark('intervalId');
  function tameSetInterval(interval, delayMillis) {
    // Existing browsers treat an interval of null or undefined as a noop.
    var intervalId;
    if (interval) {
      if (typeof interval === 'string') {
        throw new Error(
            'setInterval called with a string.'
            + '  Please pass a function instead of a string of javascript');
      }
      intervalId = setInterval(
          function () { ___.callPub(interval, 'call', [___.USELESS]); },
          delayMillis | 0);
    } else {
      intervalId = NaN;
    }
    return ___.freeze(___.stamp(intervalIdTrademark,
                                { intervalId___: intervalId }));
  }
  ___.markFuncFreeze(tameSetInterval);
  function tameClearInterval(intervalId) {
    if (intervalId === null || intervalId === (void 0)) { return; }
    ___.guard(intervalIdTrademark, intervalId);
    var rawIntervalId = intervalId.intervalId___;
    if (rawIntervalId === rawIntervalId) { clearInterval(rawIntervalId); }
  }
  ___.markFuncFreeze(tameClearInterval);

  function makeScrollable(element) {
    var overflow;
    if (element.currentStyle) {
      overflow = element.currentStyle.overflow;
    } else if (window.getComputedStyle) {
      overflow = window.getComputedStyle(element, void 0).overflow;
    } else {
      overflow = null;
    }
    switch (overflow && overflow.toLowerCase()) {
      case 'visible':
      case 'hidden':
        element.style.overflow = 'auto';
        break;
    }
  }

  /**
   * Moves the given pixel within the element's frame of reference as close to
   * the top-left-most pixel of the element's viewport as possible without
   * moving the viewport beyond the bounds of the content.
   * @param {number} x x-coord of a pixel in the element's frame of reference.
   * @param {number} y y-coord of a pixel in the element's frame of reference.
   */
  function tameScrollTo(element, x, y) {
    if (x !== +x || y !== +y || x < 0 || y < 0) {
      throw new Error('Cannot scroll to ' + x + ':' + typeof x + ','
                      + y + ' : ' + typeof y);
    }
    element.scrollLeft = x;
    element.scrollTop = y;
  }

  /**
   * Moves the origin of the given element's view-port by the given offset.
   * @param {number} dx a delta in pixels.
   * @param {number} dy a delta in pixels.
   */
  function tameScrollBy(element, dx, dy) {
    if (dx !== +dx || dy !== +dy) {
      throw new Error('Cannot scroll by ' + dx + ':' + typeof dx + ', '
                      + dy + ':' + typeof dy);
    }
    element.scrollLeft += dx;
    element.scrollTop += dy;
  }

  function guessPixelsFromCss(cssStr) {
    if (!cssStr) { return 0; }
    var m = cssStr.match(/^([0-9]+)/);
    return m ? +m[1] : 0;
  }

  function tameResizeTo(element, w, h) {
    if (w !== +w || h !== +h) {
      throw new Error('Cannot resize to ' + w + ':' + typeof w + ', '
                      + h + ':' + typeof h);
    }
    element.style.width = w + 'px';
    element.style.height = h + 'px';
  }

  function tameResizeBy(element, dw, dh) {
    if (dw !== +dw || dh !== +dh) {
      throw new Error('Cannot resize by ' + dw + ':' + typeof dw + ', '
                      + dh + ':' + typeof dh);
    }
    if (!dw && !dh) { return; }

    // scrollWidth is width + padding + border.
    // offsetWidth is width + padding + border, but excluding the non-visible
    // area.
    // clientWidth iw width + padding, and like offsetWidth, clips to the
    // viewport.
    // margin does not count in any of these calculations.
    //
    // scrollWidth/offsetWidth
    //   +------------+
    //   |            |
    //
    // +----------------+
    // |                | Margin-top
    // | +------------+ |
    // | |############| | Border-top
    // | |#+--------+#| |
    // | |#|        |#| | Padding-top
    // | |#| +----+ |#| |
    // | |#| |    | |#| | Height
    // | |#| |    | |#| |
    // | |#| +----+ |#| |
    // | |#|        |#| |
    // | |#+--------+#| |
    // | |############| |
    // | +------------+ |
    // |                |
    // +----------------+
    //
    //     |        |
    //     +--------+
    //     clientWidth (but excludes content outside viewport)

    var style = element.currentStyle;
    if (!style) {
      style = window.getComputedStyle(element, void 0);
    }

    // We guess the padding since it's not always expressed in px on IE
    var extraHeight = guessPixelsFromCss(style.paddingBottom)
        + guessPixelsFromCss(style.paddingTop);
    var extraWidth = guessPixelsFromCss(style.paddingLeft)
        + guessPixelsFromCss(style.paddingRight);

    var goalHeight = element.clientHeight + dh;
    var goalWidth = element.clientWidth + dw;

    var h = goalHeight - extraHeight;
    var w = goalWidth - extraWidth;

    if (dh) { element.style.height = Math.max(0, h) + 'px'; }
    if (dw) { element.style.width = Math.max(0, w) + 'px'; }

    // Correct if our guesses re padding and borders were wrong.
    // We may still not be able to resize if e.g. the deltas would take
    // a dimension negative.
    if (dh && element.clientHeight !== goalHeight) {
      var hError = element.clientHeight - goalHeight;
      element.style.height = Math.max(0, h - hError) + 'px';
    }
    if (dw && element.clientWidth !== goalWidth) {
      var wError = element.clientWidth - goalWidth;
      element.style.width = Math.max(0, w - wError) + 'px';
    }
  }

  // See above for a description of this function.
  function attachDocumentStub(
      idSuffix, uriCallback, imports, pseudoBodyNode, optPseudoWindowLocation) {
    if (arguments.length < 4) {
      throw new Error('arity mismatch: ' + arguments.length);
    }
    if (!optPseudoWindowLocation) {
        optPseudoWindowLocation = {};
    }
    var elementPolicies = {};
    elementPolicies.form = function (attribs) {
      // Forms must have a gated onsubmit handler or they must have an
      // external target.
      var sawHandler = false;
      for (var i = 0, n = attribs.length; i < n; i += 2) {
        if (attribs[i] === 'onsubmit') {
          sawHandler = true;
        }
      }
      if (!sawHandler) {
        attribs.push('onsubmit', 'return false');
      }
      return attribs;
    };
    elementPolicies.a = elementPolicies.area = function (attribs) {
      // Anchor tags must have a target.
      attribs.push('target', '_blank');
      return attribs;
    };

    var illegalSuffix = /__\s*$/;
    var illegalSuffixes = /__(?:\s|$)/;
    var idRefsTails = new RegExp(
      '([^' + XML_SPACE + ']+)([' + XML_SPACE + ']|$)', 'g');

    /** Sanitize HTML applying the appropriate transformations. */
    function sanitizeHtml(htmlText) {
      var out = [];
      htmlSanitizer(htmlText, out);
      return out.join('');
    }
    var htmlSanitizer = html.makeHtmlSanitizer(
        function sanitizeAttributes(tagName, attribs) {
          for (var i = 0; i < attribs.length; i += 2) {
            var attribName = attribs[i];
            var value = attribs[i + 1];
            var atype = null, attribKey;
            if ((attribKey = tagName + ':' + attribName,
                 html4.ATTRIBS.hasOwnProperty(attribKey))
                || (attribKey = '*:' + attribName,
                    html4.ATTRIBS.hasOwnProperty(attribKey))) {
              atype = html4.ATTRIBS[attribKey];
              value = rewriteAttribute(tagName, attribName, atype, value);
            } else {
              value = null;
            }
            if (value !== null && value !== void 0) {
              attribs[i + 1] = value;
            } else {
              attribs.splice(i, 2);
              i -= 2;
            }
          }
          var policy = elementPolicies[tagName];
          if (policy && elementPolicies.hasOwnProperty(tagName)) {
            return policy(attribs);
          }
          return attribs;
        });

    /**
     * Undoes some of the changes made by sanitizeHtml, e.g. stripping ID
     * prefixes.
     */
    function tameInnerHtml(htmlText) {
      var out = [];
      innerHtmlTamer(htmlText, out);
      return out.join('');
    }
    var innerHtmlTamer = html.makeSaxParser({
        startTag: function (tagName, attribs, out) {
          out.push('<', tagName);
          for (var i = 0; i < attribs.length; i += 2) {
            var attribName = attribs[i];
            if (attribName === 'target') { continue; }
            var attribKey;
            var atype;
            if ((attribKey = tagName + ':' + attribName,
                html4.ATTRIBS.hasOwnProperty(attribKey))
                || (attribKey = '*:' + attribName,
                    html4.ATTRIBS.hasOwnProperty(attribKey))) {
              atype = html4.ATTRIBS[attribKey];
            } else {
              return;
            }
            var value = attribs[i + 1];
            // TODO(felix8a): consolidate the un-rewriteAttribute code.
            switch (atype) {
              case html4.atype.ID:
              case html4.atype.IDREF:
                if (value.length <= idSuffix.length
                    || (idSuffix
                        !== value.substring(value.length - idSuffix.length))) {
                  continue;
                }
                value = value.substring(0, value.length - idSuffix.length);
                break;
              case html4.atype.IDREFS:
                value = value.replace(idRefsTails,
                    function(m0, m1, m2) {
                      if (idSuffix.length <= m1.length
                          && idSuffix
                             === m1.substring(m1.length - idSuffix.length)) {
                         m1 = m1.substring(0, m1.length - idSuffix.length);
                      }
                      return m1 + m2;
                    });
                break;
            }
            if (value !== null) {
              out.push(' ', attribName, '="', html.escapeAttrib(value), '"');
            }
          }
          out.push('>');
        },
        endTag: function (name, out) { out.push('</', name, '>'); },
        pcdata: function (text, out) { out.push(text); },
        rcdata: function (text, out) { out.push(text); },
        cdata: function (text, out) { out.push(text); }
      });

    /**
     * Returns a normalized attribute value, or null if the attribute should
     * be omitted.
     * <p>This function satisfies the attribute rewriter interface defined in
     * {@link html-sanitizer.js}.  As such, the parameters are keys into
     * data structures defined in {@link html4-defs.js}.
     *
     * @param {string} tagName a canonical tag name.
     * @param {string} attribName a canonical tag name.
     * @param type as defined in html4-defs.js.
     *
     * @return {string|null} null to indicate that the attribute should not
     *   be set.
     */
    function rewriteAttribute(tagName, attribName, type, value) {
      switch (type) {
        case html4.atype.CLASSES:
          value = String(value);
          if (!illegalSuffixes.test(value)) {
            return value;
          }
          return null;
        case html4.atype.GLOBAL_NAME:
        case html4.atype.ID:
        case html4.atype.IDREF:
          value = String(value);
          if (value && !illegalSuffix.test(value) && isXmlName(value)) {
            return value + idSuffix;
          }
          return null;
        case html4.atype.IDREFS:
          value = String(value);
          if (value && !illegalSuffixes.test(value) && isXmlNmTokens(value)) {
            return value.replace(idRefsTails,
                function(m0, m1, m2) { return m1 + idSuffix + m2; });
          }
          return null;
        case html4.atype.LOCAL_NAME:
          value = String(value);
          if (value && !illegalSuffix.test(value) && isXmlName(value)) {
            return value;
          }
          return null;
        case html4.atype.SCRIPT:
          value = String(value);
          // Translate a handler that calls a simple function like
          //   return foo(this, event)

          // TODO(mikesamuel): integrate cajita compiler to allow arbitrary
          // cajita in event handlers.
          var match = value.match(SIMPLE_HANDLER_PATTERN);
          if (!match) { return null; }
          var doesReturn = match[1];
          var fnName = match[2];
          var pluginId = ___.getId(imports);
          value = (doesReturn ? 'return ' : '') + 'plugin_dispatchEvent___('
              + 'this, event, ' + pluginId + ', "'
              + fnName + '");';
          if (attribName === 'onsubmit') {
            value = 'try { ' + value + ' } finally { return false; }';
          }
          return value;
        case html4.atype.URI:
          value = String(value);
          if (!uriCallback) { return null; }
          // TODO(mikesamuel): determine mime type properly.
          return uriCallback.rewrite(
              value, mimeTypeForAttr(tagName, attribName)) || null;
        case html4.atype.STYLE:
          if ('function' !== typeof value) {
            return sanitizeStyleAttrValue(String(value));
          }
          var cssPropertiesAndValues = cssSealerUnsealerPair.unseal(value);
          if (!cssPropertiesAndValues) { return null; }

          var css = [];
          for (var i = 0; i < cssPropertiesAndValues.length; i += 2) {
            var propName = cssPropertiesAndValues[i];
            var propValue = cssPropertiesAndValues[i + 1];
            // If the propertyName differs between DOM and CSS, there will
            // be a semicolon between the two.
            // E.g., 'background-color;backgroundColor'
            // See CssTemplate.toPropertyValueList.
            var semi = propName.indexOf(';');
            if (semi >= 0) { propName = propName.substring(0, semi); }
            css.push(propName + ' : ' + propValue);
          }
          return css.join(' ; ');
        case html4.atype.FRAME_TARGET:
          // Frames are ambient, so disallow reference.
          return null;
        default:
          return String(value);
      }
    }

    function makeCache() {
      var cache = cajita.newTable(false);
      cache.set(null, null);
      cache.set(void 0, null);
      return cache;
    }

    var editableTameNodeCache = makeCache();
    var readOnlyTameNodeCache = makeCache();

    /**
     * returns a tame DOM node.
     * @param {Node} node
     * @param {boolean} editable
     * @see <a href="http://www.w3.org/TR/DOM-Level-2-HTML/html.html"
     *       >DOM Level 2</a>
     */
    function defaultTameNode(node, editable) {
      if (node === null || node === void 0) { return null; }
      // TODO(mikesamuel): make sure it really is a DOM node

      var cache = editable ? editableTameNodeCache : readOnlyTameNodeCache;
      var tamed = cache.get(node);
      if (tamed !== void 0) {
        return tamed;
      }

      switch (node.nodeType) {
        case 1:  // Element
          var tagName = node.tagName.toLowerCase();
          switch (tagName) {
            case 'a':
              tamed = new TameAElement(node, editable);
              break;
            case 'form':
              tamed = new TameFormElement(node, editable);
              break;
            case 'select':
            case 'button':
            case 'option':
            case 'textarea':
            case 'input':
              tamed = new TameInputElement(node, editable);
              break;
            case 'img':
              tamed = new TameImageElement(node, editable);
              break;
            case 'script':
              tamed = new TameScriptElement(node, editable);
              break;
            case 'td':
            case 'tr':
            case 'thead':
            case 'tfoot':
            case 'tbody':
            case 'th':
              tamed = new TameTableCompElement(node, editable);
              break;
            case 'table':
              tamed = new TameTableElement(node, editable);
              break;
            default:
              if (!html4.ELEMENTS.hasOwnProperty(tagName)
                  || (html4.ELEMENTS[tagName] & html4.eflags.UNSAFE)) {
                // If an unrecognized or unsafe node, return a
                // placeholder that doesn't prevent tree navigation,
                // but that doesn't allow mutation or leak attribute
                // information.
                tamed = new TameOpaqueNode(node, editable);
              } else {
                tamed = new TameElement(node, editable, editable);
              }
              break;
          }
          break;
        case 2:  // Attr
          // Cannot generically wrap since we must have access to the
          // owner element
          throw 'Internal: Attr nodes cannot be generically wrapped';
          break;
        case 3:  // Text
          tamed = new TameTextNode(node, editable);
          break;
        case 8:  // Comment
          tamed = new TameCommentNode(node, editable);
          break;
        default:
          tamed = new TameOpaqueNode(node, editable);
          break;
      }

      if (node.nodeType === 1) {
        cache.set(node, tamed);
      }
      return tamed;
    }

    function tameRelatedNode(node, editable, tameNodeCtor) {
      if (node === null || node === void 0) { return null; }
      // catch errors because node might be from a different domain
      try {
        for (var ancestor = node; ancestor; ancestor = ancestor.parentNode) {
          // TODO(mikesamuel): replace with cursors so that subtrees are
          // delegable.
          // TODO: handle multiple classes.
          if (idClass === ancestor.className) {
            return tameNodeCtor(node, editable);
          }
        }
      } catch (e) {}
      return null;
    }

    /**
     * Returns a NodeList like object.
     */
    function tameNodeList(nodeList, editable, opt_tameNodeCtor, opt_keyAttrib) {
      var tamed = [];
      var node;

      // Work around NamedNodeMap bugs in IE, Opera, and Safari as discussed
      // at http://code.google.com/p/google-caja/issues/detail?id=935
      var limit = nodeList.length;
      if (limit !== +limit) { limit = 1/0; }
      for (var i = 0; i < limit && (node = nodeList[i]); ++i) {
        if (!opt_tameNodeCtor) {
          throw 'Internal: Nonempty tameNodeList() without a tameNodeCtor';
        }
        node = opt_tameNodeCtor(nodeList.item(i), editable);
        tamed[i] = node;
        // Make the node available via its name if doing so would not mask
        // any properties of tamed.
        var key = opt_keyAttrib && node.getAttribute(opt_keyAttrib);
        // TODO(mikesamuel): if key in tamed, we have an ambiguous match.
        // Include neither?  This may happen with radio buttons in a form's
        // elements list.
        if (key && !(key.charAt(key.length - 1) === '_' || (key in tamed)
                     || key === String(key & 0x7fffffff))) {
          tamed[key] = node;
        }
      }
      node = nodeList = null;

      tamed.item = ___.markFuncFreeze(function (k) {
        k &= 0x7fffffff;
        if (k !== k) { throw new Error(); }
        return tamed[k] || null;
      });
      // TODO(mikesamuel): if opt_keyAttrib, could implement getNamedItem
      return cajita.freeze(tamed);
    }

    function tameGetElementsByTagName(rootNode, tagName, editable) {
      tagName = String(tagName);
      if (tagName !== '*') {
        tagName = tagName.toLowerCase();
        if (!___.hasOwnProp(html4.ELEMENTS, tagName)
            || html4.ELEMENTS[tagName] & html4.ELEMENTS.UNSAFE) {
          // Allowing getElementsByTagName to work for opaque element types
          // would leak information about those elements.
          return new fakeNodeList([]);
        }
      }
      return tameNodeList(
          rootNode.getElementsByTagName(tagName), editable, defaultTameNode);
    }

    /**
     * Implements http://www.whatwg.org/specs/web-apps/current-work/#dom-document-getelementsbyclassname
     * using an existing implementation on browsers that have one.
     */
    function tameGetElementsByClassName(rootNode, className, editable) {
      className = String(className);

      // The quotes below are taken from the HTML5 draft referenced above.

      // "having obtained the classes by splitting a string on spaces"
      // Instead of using split, we use match with the global modifier so that
      // we don't have to remove leading and trailing spaces.
      var classes = className.match(/[^\t\n\f\r ]+/g);

      // Filter out classnames in the restricted namespace.
      for (var i = classes ? classes.length : 0; --i >= 0;) {
        var classi = classes[i];
        if (illegalSuffix.test(classi) || !isXmlNmTokens(classi)) {
          classes[i] = classes[classes.length - 1];
          --classes.length;
        }
      }

      if (!classes || classes.length === 0) {
        // "If there are no tokens specified in the argument, then the method
        //  must return an empty NodeList" [instead of all elements]
        // This means that
        //     htmlEl.ownerDocument.getElementsByClassName(htmlEl.className)
        // will return an HtmlCollection containing htmlElement iff
        // htmlEl.className contains a non-space character.
        return fakeNodeList([]);
      }

      // "unordered set of unique space-separated tokens representing classes"
      if (typeof rootNode.getElementsByClassName === 'function') {
        return tameNodeList(
            rootNode.getElementsByClassName(
                classes.join(' ')), editable, defaultTameNode);
      } else {
        // Add spaces around each class so that we can use indexOf later to find
        // a match.
        // This use of indexOf is strictly incorrect since
        // http://www.whatwg.org/specs/web-apps/current-work/#reflecting-content-attributes-in-dom-attributes
        // does not normalize spaces in unordered sets of unique space-separated
        // tokens.  This is not a problem since HTML5 compliant implementations
        // already have a getElementsByClassName implementation, and legacy
        // implementations do normalize according to comments on issue 935.

        // We assume standards mode, so the HTML5 requirement that
        //   "If the document is in quirks mode, then the comparisons for the
        //    classes must be done in an ASCII case-insensitive  manner,"
        // is not operative.
        var nClasses = classes.length;
        for (var i = nClasses; --i >= 0;) {
          classes[i] = ' ' + classes[i] + ' ';
        }

        // We comply with the requirement that the result is a list
        //   "containing all the elements in the document, in tree order,"
        // since the spec for getElementsByTagName has the same language.
        var candidates = rootNode.getElementsByTagName('*');
        var matches = [];
        var limit = candidates.length;
        if (limit !== +limit) { limit = 1/0; }  // See issue 935
        candidate_loop:
        for (var j = 0, candidate, k = -1;
             j < limit && (candidate = candidates[j]);
             ++j) {
          var candidateClass = ' ' + candidate.className + ' ';
          for (var i = nClasses; --i >= 0;) {
            if (-1 === candidateClass.indexOf(classes[i])) {
              continue candidate_loop;
            }
          }
          var tamed = defaultTameNode(candidate, editable);
          if (tamed) {
            matches[++k] = tamed;
          }
        }
        // "the method must return a live NodeList object"
        return fakeNodeList(matches);
      }
    }

    function makeEventHandlerWrapper(thisNode, listener) {
      classUtils.ensureValidCallback(listener);
      function wrapper(event) {
        return plugin_dispatchEvent___(
            thisNode, event, ___.getId(imports), listener);
      }
      return wrapper;
    }

    var NOT_EDITABLE = "Node not editable.";
    var INVALID_SUFFIX = "Property names may not end in '__'.";
    var UNSAFE_TAGNAME = "Unsafe tag name.";
    var UNKNOWN_TAGNAME = "Unknown tag name.";

    // Implementation of EventTarget::addEventListener
    function tameAddEventListener(name, listener, useCapture) {
      if (!this.editable___) { throw new Error(NOT_EDITABLE); }
      if (!this.wrappedListeners___) { this.wrappedListeners___ = []; }
      useCapture = Boolean(useCapture);
      var wrappedListener = makeEventHandlerWrapper(this.node___, listener);
      wrappedListener = bridal.addEventListener(
          this.node___, name, wrappedListener, useCapture);
      wrappedListener.originalListener___ = listener;
      this.wrappedListeners___.push(wrappedListener);
    }

    // Implementation of EventTarget::removeEventListener
    function tameRemoveEventListener(name, listener, useCapture) {
      if (!this.editable___) { throw new Error(NOT_EDITABLE); }
      if (!this.wrappedListeners___) { return; }
      var wrappedListener = null;
      for (var i = this.wrappedListeners___.length; --i >= 0;) {
        if (this.wrappedListeners___[i].originalListener___ === listener) {
          wrappedListener = this.wrappedListeners___[i];
          arrayRemove(this.wrappedListeners___, i, i);
          break;
        }
      }
      if (!wrappedListener) { return; }
      bridal.removeEventListener(
          this.node___, name, wrappedListener, useCapture);
    }

    // A map of tamed node classes, keyed by DOM Level 2 standard name, which
    // will be exposed to the client.
    var nodeClasses = {};

    function inertCtor(tamedCtor, someSuper, name) {
      return nodeClasses[name] = ___.extend(tamedCtor, someSuper, name);
    }

    var tameNodeFields = [
        'nodeType', 'nodeValue', 'nodeName', 'firstChild',
        'lastChild', 'nextSibling', 'previousSibling', 'parentNode',
        'ownerDocument', 'childNodes', 'attributes'];

    /**
     * Base class for a Node wrapper.  Do not create directly -- use the
     * tameNode factory instead.
     * @param {boolean} editable true if the node's value, attributes, children,
     *     or custom properties are mutable.
     * @constructor
     */
    function TameNode(editable) {
      this.editable___ = editable;
      ___.stamp(tameNodeTrademark, this, true);
      classUtils.exportFields(this, tameNodeFields);
    }
    inertCtor(TameNode, Object, 'Node');
    TameNode.prototype.getOwnerDocument = function () {
      // TODO(mikesamuel): upward navigation breaks capability discipline.
      if (!this.editable___ && tameDocument.editable___) {
        throw new Error(NOT_EDITABLE);
      }
      return tameDocument;
    };
    // abstract TameNode.prototype.getNodeType
    // abstract TameNode.prototype.getNodeName
    // abstract TameNode.prototype.getNodeValue
    // abstract TameNode.prototype.cloneNode
    // abstract TameNode.prototype.appendChild
    // abstract TameNode.prototype.insertBefore
    // abstract TameNode.prototype.removeChild
    // abstract TameNode.prototype.replaceChild
    // abstract TameNode.prototype.getFirstChild
    // abstract TameNode.prototype.getLastChild
    // abstract TameNode.prototype.getNextSibling
    // abstract TameNode.prototype.getPreviousSibling
    // abstract TameNode.prototype.getParentNode
    // abstract TameNode.prototype.getElementsByTagName
    // abstract TameNode.prototype.getElementsByClassName
    // abstract TameNode.prototype.getChildNodes
    // abstract TameNode.prototype.getAttributes
    var tameNodeMembers = [
        'getNodeType', 'getNodeValue', 'getNodeName', 'cloneNode',
        'appendChild', 'insertBefore', 'removeChild', 'replaceChild',
        'getFirstChild', 'getLastChild', 'getNextSibling', 'getPreviousSibling',
        'getElementsByClassName', 'getElementsByTagName',
        'getOwnerDocument',
        'dispatchEvent',
        'hasChildNodes'
        ];


    /**
     * A tame node that is backed by a real node.
     * @param {boolean} childrenEditable true iff the child list is mutable.
     * @constructor
     */
    function TameBackedNode(node, editable, childrenEditable) {
      if (!node) {
        throw new Error('Creating tame node with undefined native delegate');
      }
      this.node___ = node;
      this.childrenEditable___ = editable && childrenEditable;
      TameNode.call(this, editable);
    }
    ___.extend(TameBackedNode, TameNode);
    TameBackedNode.prototype.getNodeType = function () {
      return this.node___.nodeType;
    };
    TameBackedNode.prototype.getNodeName = function () {
      return this.node___.nodeName;
    };
    TameBackedNode.prototype.getNodeValue = function () {
      return this.node___.nodeValue;
    };
    TameBackedNode.prototype.cloneNode = function (deep) {
      var clone = bridal.cloneNode(this.node___, Boolean(deep));
      // From http://www.w3.org/TR/DOM-Level-2-Core/core.html#ID-3A0ED0A4
      //     "Note that cloning an immutable subtree results in a mutable copy"
      return defaultTameNode(clone, true);
    };
    TameBackedNode.prototype.appendChild = function (child) {
      // Child must be editable since appendChild can remove it from its parent.
      cajita.guard(tameNodeTrademark, child);
      if (!this.childrenEditable___ || !child.editable___) {
        throw new Error(NOT_EDITABLE);
      }
      this.node___.appendChild(child.node___);
      return child;
    };
    TameBackedNode.prototype.insertBefore = function (toInsert, child) {
      cajita.guard(tameNodeTrademark, toInsert);
      if (child === void 0) { child = null; }
      if (child !== null) {
        cajita.guard(tameNodeTrademark, child);
        if (!child.editable___) {
          throw new Error(NOT_EDITABLE);
        }
      }
      if (!this.childrenEditable___ || !toInsert.editable___) {
        throw new Error(NOT_EDITABLE);
      }
      this.node___.insertBefore(
          toInsert.node___, child !== null ? child.node___ : null);
      return toInsert;
    };
    TameBackedNode.prototype.removeChild = function (child) {
      cajita.guard(tameNodeTrademark, child);
      if (!this.childrenEditable___ || !child.editable___) {
        throw new Error(NOT_EDITABLE);
      }
      this.node___.removeChild(child.node___);
      return child;
    };
    TameBackedNode.prototype.replaceChild = function (newChild, oldChild) {
      cajita.guard(tameNodeTrademark, newChild);
      cajita.guard(tameNodeTrademark, oldChild);
      if (!this.childrenEditable___ || !newChild.editable___
          || !oldChild.editable___) {
        throw new Error(NOT_EDITABLE);
      }
      this.node___.replaceChild(newChild.node___, oldChild.node___);
      return oldChild;
    };
    TameBackedNode.prototype.getFirstChild = function () {
      return defaultTameNode(this.node___.firstChild, this.childrenEditable___);
    };
    TameBackedNode.prototype.getLastChild = function () {
      return defaultTameNode(this.node___.lastChild, this.childrenEditable___);
    };
    TameBackedNode.prototype.getNextSibling = function () {
      // TODO(mikesamuel): replace with cursors so that subtrees are delegable
      return defaultTameNode(this.node___.nextSibling, this.editable___);
    };
    TameBackedNode.prototype.getPreviousSibling = function () {
      // TODO(mikesamuel): replace with cursors so that subtrees are delegable
      return defaultTameNode(this.node___.previousSibling, this.editable___);
    };
    TameBackedNode.prototype.getParentNode = function () {
      var parent = this.node___.parentNode;
      if (parent === tameDocument.body___) {
        if (tameDocument.editable___ && !this.editable___) {
          // FIXME: return a non-editable version of body.
          throw new Error(NOT_EDITABLE);
        }
        return tameDocument.getBody();
      }
      return tameRelatedNode(
          this.node___.parentNode, this.editable___, defaultTameNode);
    };
    TameBackedNode.prototype.getElementsByTagName = function (tagName) {
      return tameGetElementsByTagName(
          this.node___, tagName, this.childrenEditable___);
    };
    TameBackedNode.prototype.getElementsByClassName = function (className) {
      return tameGetElementsByClassName(
          this.node___, className, this.childrenEditable___);
    };
    TameBackedNode.prototype.getChildNodes = function () {
      return tameNodeList(
          this.node___.childNodes, this.childrenEditable___, defaultTameNode);
    };
    TameBackedNode.prototype.getAttributes = function () {
      var thisNode = this.node___;
      var tameNodeCtor = function(node, editable) {
        return new TameBackedAttributeNode(node, editable, thisNode);
      };
      return tameNodeList(
          this.node___.attributes, this.editable___, tameNodeCtor);
    };
    var endsWith__ = /__$/;
    // TODO(erights): Come up with some notion of a keeper chain so we can
    // say, "let every other keeper try to handle this first".
    TameBackedNode.prototype.handleRead___ = function (name) {
      name = String(name);
      if (endsWith__.test(name)) { return void 0; }
      var handlerName = name + '_getter___';
      if (this[handlerName]) {
        return this[handlerName]();
      }
      handlerName = handlerName.toLowerCase();
      if (this[handlerName]) {
        return this[handlerName]();
      }
      if (___.hasOwnProp(this.node___.properties___, name)) {
        return this.node___.properties___[name];
      } else {
        return void 0;
      }
    };
    TameBackedNode.prototype.handleCall___ = function (name, args) {
      name = String(name);
      if (endsWith__.test(name)) { throw new Error(INVALID_SUFFIX); }
      var handlerName = name + '_handler___';
      if (this[handlerName]) {
        return this[handlerName].call(this, args);
      }
      handlerName = handlerName.toLowerCase();
      if (this[handlerName]) {
        return this[handlerName].call(this, args);
      }
      if (___.hasOwnProp(this.node___.properties___, name)) {
        return this.node___.properties___[name].call(this, args);
      } else {
        throw new TypeError(name + ' is not a function.');
      }
    };
    TameBackedNode.prototype.handleSet___ = function (name, val) {
      name = String(name);
      if (endsWith__.test(name)) { throw new Error(INVALID_SUFFIX); }
      if (!this.editable___) { throw new Error(NOT_EDITABLE); }
      var handlerName = name + '_setter___';
      if (this[handlerName]) {
        return this[handlerName](val);
      }
      handlerName = handlerName.toLowerCase();
      if (this[handlerName]) {
        return this[handlerName](val);
      }
      if (!this.node___.properties___) {
        this.node___.properties___ = {};
      }
      this[name + '_canEnum___'] = true;
      return this.node___.properties___[name] = val;
    };
    TameBackedNode.prototype.handleDelete___ = function (name) {
      name = String(name);
      if (endsWith__.test(name)) { throw new Error(INVALID_SUFFIX); }
      if (!this.editable___) { throw new Error(NOT_EDITABLE); }
      var handlerName = name + '_deleter___';
      if (this[handlerName]) {
        return this[handlerName]();
      }
      handlerName = handlerName.toLowerCase();
      if (this[handlerName]) {
        return this[handlerName]();
      }
      if (this.node___.properties___) {
        return (
            delete this.node___.properties___[name]
            && delete this[name + '_canEnum___']);
      } else {
        return true;
      }
    };
    /**
     * @param {boolean} ownFlag ignored
     */
    TameBackedNode.prototype.handleEnum___ = function (ownFlag) {
      // TODO(metaweta): Add code to list all the other handled stuff we know
      // about.
      if (this.node___.properties___) {
        return cajita.allKeys(this.node___.properties___);
      }
      return [];
    };
    TameBackedNode.prototype.hasChildNodes = function () {
      return !!this.node___.hasChildNodes();
    };
    // http://www.w3.org/TR/DOM-Level-2-Events/events.html#Events-EventTarget :
    // "The EventTarget interface is implemented by all Nodes"
    TameBackedNode.prototype.dispatchEvent = function dispatchEvent(evt) {
      cajita.guard(tameEventTrademark, evt);
      bridal.dispatchEvent(this.node___, evt.event___);
    };
    ___.all2(___.grantTypedMethod, TameBackedNode.prototype, tameNodeMembers);
    if (document.documentElement.contains) {  // typeof is 'object' on IE
      TameBackedNode.prototype.contains = function (other) {
        cajita.guard(tameNodeTrademark, other);
        var otherNode = other.node___;
        return this.node___.contains(otherNode);
      };
    }
    if ('function' ===
        typeof document.documentElement.compareDocumentPosition) {
      /**
       * Speced in <a href="http://www.w3.org/TR/DOM-Level-3-Core/core.html#Node3-compareDocumentPosition">DOM-Level-3</a>.
       */
      TameBackedNode.prototype.compareDocumentPosition = function (other) {
        cajita.guard(tameNodeTrademark, other);
        var otherNode = other.node___;
        if (!otherNode) { return 0; }
        var bitmask = +this.node___.compareDocumentPosition(otherNode);
        // To avoid leaking information about the relative positioning of
        // different roots, if neither contains the other, then we mask out
        // the preceding/following bits.
        // 0x18 is (CONTAINS | CONTAINED)
        // 0x1f is all the bits documented at
        //     http://www.w3.org/TR/DOM-Level-3-Core/core.html#DocumentPosition
        //     except IMPLEMENTATION_SPECIFIC
        // 0x01 is DISCONNECTED
        /*
        if (!(bitmask & 0x18)) {
          // TODO: If they are not under the same virtual doc root, return
          // DOCUMENT_POSITION_DISCONNECTED instead of leaking information
          // about PRECEDING | FOLLOWING.
        }
        */
        // Firefox3 returns spurious PRECEDING and FOLLOWING bits for
        // disconnected trees.
        // https://bugzilla.mozilla.org/show_bug.cgi?id=486002
        if (bitmask & 1) {
          bitmask &= ~6;
        }
        return bitmask & 0x1f;
      };
      if (!___.hasOwnProp(TameBackedNode.prototype, 'contains')) {
        // http://www.quirksmode.org/blog/archives/2006/01/contains_for_mo.html
        TameBackedNode.prototype.contains = function (other) {
          var docPos = this.compareDocumentPosition(other);
          return !(!(docPos & 0x10) && docPos);
        };
      }
    }
    ___.all2(function (o, k) {
               if (___.hasOwnProp(o, k)) { ___.grantTypedMethod(o, k);  }
             }, TameBackedNode.prototype,
             ['contains', 'compareDocumentPosition']);

    /**
     * A fake node that is not backed by a real DOM node.
     * @constructor
     */
    function TamePseudoNode(editable) {
      TameNode.call(this, editable);
      this.properties___ = {};
    }
    ___.extend(TamePseudoNode, TameNode);
    TamePseudoNode.prototype.appendChild =
    TamePseudoNode.prototype.insertBefore =
    TamePseudoNode.prototype.removeChild =
    TamePseudoNode.prototype.replaceChild = function () {
      cajita.log("Node not editable; no action performed.");
      return void 0;
    };
    TamePseudoNode.prototype.getFirstChild = function () {
      var children = this.getChildNodes();
      return children.length ? children[0] : null;
    };
    TamePseudoNode.prototype.getLastChild = function () {
      var children = this.getChildNodes();
      return children.length ? children[children.length - 1] : null;
    };
    TamePseudoNode.prototype.getNextSibling = function () {
      var parentNode = this.getParentNode();
      if (!parentNode) { return null; }
      var siblings = parentNode.getChildNodes();
      for (var i = siblings.length - 1; --i >= 0;) {
        if (siblings[i] === this) { return siblings[i + 1]; }
      }
      return null;
    };
    TamePseudoNode.prototype.getPreviousSibling = function () {
      var parentNode = this.getParentNode();
      if (!parentNode) { return null; }
      var siblings = parentNode.getChildNodes();
      for (var i = siblings.length; --i >= 1;) {
        if (siblings[i] === this) { return siblings[i - 1]; }
      }
      return null;
    };
    TamePseudoNode.prototype.handleRead___ = function (name) {
      name = String(name);
      if (endsWith__.test(name)) { return void 0; }
      var handlerName = name + '_getter___';
      if (this[handlerName]) {
        return this[handlerName]();
      }
      handlerName = handlerName.toLowerCase();
      if (this[handlerName]) {
        return this[handlerName]();
      }
      if (___.hasOwnProp(this.properties___, name)) {
        return this.properties___[name];
      } else {
        return void 0;
      }
    };
    TamePseudoNode.prototype.handleCall___ = function (name, args) {
      name = String(name);
      if (endsWith__.test(name)) { throw new Error(INVALID_SUFFIX); }
      var handlerName = name + '_handler___';
      if (this[handlerName]) {
        return this[handlerName].call(this, args);
      }
      handlerName = handlerName.toLowerCase();
      if (this[handlerName]) {
        return this[handlerName].call(this, args);
      }
      if (___.hasOwnProp(this.properties___, name)) {
        return this.properties___[name].call(this, args);
      } else {
        throw new TypeError(name + ' is not a function.');
      }
    };
    TamePseudoNode.prototype.handleSet___ = function (name, val) {
      name = String(name);
      if (endsWith__.test(name)) { throw new Error(INVALID_SUFFIX); }
      if (!this.editable___) { throw new Error(NOT_EDITABLE); }
      var handlerName = name + '_setter___';
      if (this[handlerName]) {
        return this[handlerName](val);
      }
      handlerName = handlerName.toLowerCase();
      if (this[handlerName]) {
        return this[handlerName](val);
      }
      if (!this.properties___) {
        this.properties___ = {};
      }
      this[name + '_canEnum___'] = true;
      return this.properties___[name] = val;
    };
    TamePseudoNode.prototype.handleDelete___ = function (name) {
      name = String(name);
      if (endsWith__.test(name)) { throw new Error(INVALID_SUFFIX); }
      if (!this.editable___) { throw new Error(NOT_EDITABLE); }
      var handlerName = name + '_deleter___';
      if (this[handlerName]) {
        return this[handlerName]();
      }
      handlerName = handlerName.toLowerCase();
      if (this[handlerName]) {
        return this[handlerName]();
      }
      if (this.properties___) {
        return (
            delete this.properties___[name]
            && delete this[name + '_canEnum___']);
      } else {
        return true;
      }
    };
    TamePseudoNode.prototype.handleEnum___ = function (ownFlag) {
      // TODO(metaweta): Add code to list all the other handled stuff we know
      // about.
      if (this.properties___) {
        return cajita.allKeys(this.properties___);
      }
      return [];
    };
    TamePseudoNode.prototype.hasChildNodes = function () {
      return this.getFirstChild() != null;
    };
    ___.all2(___.grantTypedMethod, TamePseudoNode.prototype, tameNodeMembers);

    var commonElementPropertyHandlers = {
      clientWidth: {
        get: function () { return this.getGeometryDelegate___().clientWidth; }
      },
      clientHeight: {
        get: function () { return this.getGeometryDelegate___().clientHeight; }
      },
      offsetLeft: {
        get: function () { return this.getGeometryDelegate___().offsetLeft; }
      },
      offsetTop: {
        get: function () { return this.getGeometryDelegate___().offsetTop; }
      },
      offsetWidth: {
        get: function () { return this.getGeometryDelegate___().offsetWidth; }
      },
      offsetHeight: {
        get: function () { return this.getGeometryDelegate___().offsetHeight; }
      },
      scrollLeft: {
        get: function () { return this.getGeometryDelegate___().scrollLeft; },
        set: function (x) {
          if (!this.editable___) { throw new Error(NOT_EDITABLE); }
          this.getGeometryDelegate___().scrollLeft = +x;
          return x;
        }
      },
      scrollTop: {
        get: function () { return this.getGeometryDelegate___().scrollTop; },
        set: function (y) {
          if (!this.editable___) { throw new Error(NOT_EDITABLE); }
          this.getGeometryDelegate___().scrollTop = +y;
          return y;
        }
      },
      scrollWidth: {
        get: function () { return this.getGeometryDelegate___().scrollWidth; }
      },
      scrollHeight: {
        get: function () { return this.getGeometryDelegate___().scrollHeight; }
      }
    };

    function TamePseudoElement(
        tagName, tameDoc, childNodesGetter, parentNodeGetter, innerHTMLGetter,
        geometryDelegate, editable) {
      TamePseudoNode.call(this, editable);
      this.tagName___ = tagName;
      this.tameDoc___ = tameDoc;
      this.childNodesGetter___ = childNodesGetter;
      this.parentNodeGetter___ = parentNodeGetter;
      this.innerHTMLGetter___ = innerHTMLGetter;
      this.geometryDelegate___ = geometryDelegate;
      classUtils.exportFields(this, ['tagName', 'innerHTML']);
      classUtils.applyAccessors(this, commonElementPropertyHandlers);
    }
    ___.extend(TamePseudoElement, TamePseudoNode);
    // TODO(mikesamuel): make nodeClasses work.
    TamePseudoElement.prototype.getNodeType = function () { return 1; };
    TamePseudoElement.prototype.getNodeName
        = function () { return this.tagName___; };
    TamePseudoElement.prototype.getTagName
        = function () { return this.tagName___; };
    TamePseudoElement.prototype.getNodeValue = function () { return null; };
    TamePseudoElement.prototype.getAttribute
        = function (attribName) { return null; };
    TamePseudoElement.prototype.setAttribute
        = function (attribName, value) { };
    TamePseudoElement.prototype.hasAttribute
        = function (attribName) { return false; };
    TamePseudoElement.prototype.removeAttribute
        = function (attribName) { };
    TamePseudoElement.prototype.getOwnerDocument
        = function () { return this.tameDoc___; };
    TamePseudoElement.prototype.getChildNodes
        = function () { return this.childNodesGetter___(); };
    TamePseudoElement.prototype.getAttributes
        = function () { return tameNodeList([], false, undefined); };
    TamePseudoElement.prototype.getParentNode
        = function () { return this.parentNodeGetter___(); };
    TamePseudoElement.prototype.getInnerHTML
        = function () { return this.innerHTMLGetter___(); };
    TamePseudoElement.prototype.getElementsByTagName = function (tagName) {
      tagName = String(tagName).toLowerCase();
      if (tagName === this.tagName___) {
        // Works since html, head, body, and title can't contain themselves.
        return fakeNodeList([]);
      }
      return this.getOwnerDocument().getElementsByTagName(tagName);
    };
    TamePseudoElement.prototype.getElementsByClassName = function (className) {
      return this.getOwnerDocument().getElementsByClassName(className);
    };
    TamePseudoElement.prototype.getBoundingClientRect = function () {
      return this.geometryDelegate___.getBoundingClientRect();
    };
    TamePseudoElement.prototype.getGeometryDelegate___ = function () {
      return this.geometryDelegate___;
    };
    TamePseudoElement.prototype.toString = function () {
      return '<' + this.tagName___ + '>';
    };
    ___.all2(___.grantTypedMethod, TamePseudoElement.prototype,
             ['getTagName', 'getAttribute', 'setAttribute',
              'hasAttribute', 'removeAttribute',
              'getBoundingClientRect', 'getElementsByTagName']);

    function TameOpaqueNode(node, editable) {
      TameBackedNode.call(this, node, editable, editable);
    }
    ___.extend(TameOpaqueNode, TameBackedNode);
    TameOpaqueNode.prototype.getNodeValue
        = TameBackedNode.prototype.getNodeValue;
    TameOpaqueNode.prototype.getNodeType
        = TameBackedNode.prototype.getNodeType;
    TameOpaqueNode.prototype.getNodeName
        = TameBackedNode.prototype.getNodeName;
    TameOpaqueNode.prototype.getNextSibling
        = TameBackedNode.prototype.getNextSibling;
    TameOpaqueNode.prototype.getPreviousSibling
        = TameBackedNode.prototype.getPreviousSibling;
    TameOpaqueNode.prototype.getFirstChild
        = TameBackedNode.prototype.getFirstChild;
    TameOpaqueNode.prototype.getLastChild
        = TameBackedNode.prototype.getLastChild;
    TameOpaqueNode.prototype.getParentNode
        = TameBackedNode.prototype.getParentNode;
    TameOpaqueNode.prototype.getChildNodes
        = TameBackedNode.prototype.getChildNodes;
    TameOpaqueNode.prototype.getAttributes
        = function () { return tameNodeList([], false, undefined); };
    for (var i = tameNodeMembers.length; --i >= 0;) {
      var k = tameNodeMembers[i];
      if (!TameOpaqueNode.prototype.hasOwnProperty(k)) {
        TameOpaqueNode.prototype[k] = ___.markFuncFreeze(function () {
          throw new Error('Node is opaque');
        });
      }
    }
    ___.all2(___.grantTypedMethod, TameOpaqueNode.prototype, tameNodeMembers);

    function TameTextNode(node, editable) {
      assert(node.nodeType === 3);

      // The below should not be strictly necessary since childrenEditable for
      // TameScriptElements is always false, but it protects against tameNode
      // being called naively on a text node from container code.
      var pn = node.parentNode;
      if (editable && pn) {
        if (1 === pn.nodeType
            && (html4.ELEMENTS[pn.tagName.toLowerCase()]
                & html4.eflags.UNSAFE)) {
          // Do not allow mutation of text inside script elements.
          // See the testScriptLoading testcase for examples of exploits.
          editable = false;
        }
      }

      TameBackedNode.call(this, node, editable, editable);
      classUtils.exportFields(this, ['nodeValue', 'data']);
    }
    inertCtor(TameTextNode, TameBackedNode, 'Text');
    TameTextNode.prototype.setNodeValue = function (value) {
      if (!this.editable___) { throw new Error(NOT_EDITABLE); }
      this.node___.nodeValue = String(value || '');
      return value;
    };
    TameTextNode.prototype.getData = TameTextNode.prototype.getNodeValue;
    TameTextNode.prototype.setData = TameTextNode.prototype.setNodeValue;
    TameTextNode.prototype.toString = function () {
      return '#text';
    };
    ___.all2(___.grantTypedMethod, TameTextNode.prototype,
             ['setNodeValue', 'getData', 'setData']);

    function TameCommentNode(node, editable) {
      assert(node.nodeType === 8);
      TameBackedNode.call(this, node, editable, editable);
    }
    inertCtor(TameCommentNode, TameBackedNode, 'CommentNode');
    TameCommentNode.prototype.toString = function () {
      return '#comment';
    };

    function getAttributeType(tagName, attribName) {
      var attribKey;
      attribKey = tagName + ':' + attribName;
      if (html4.ATTRIBS.hasOwnProperty(attribKey)) {
        return html4.ATTRIBS[attribKey];
      }
      attribKey = '*:' + attribName;
      if (html4.ATTRIBS.hasOwnProperty(attribKey)) {
        return html4.ATTRIBS[attribKey];
      }
      return void 0;
    }

    /**
     * Plays the role of an Attr node for TameElement objects.
     */
    function TameBackedAttributeNode(node, editable, ownerElement) {
      TameBackedNode.call(this, node, editable);
      this.ownerElement___ = ownerElement;
      classUtils.exportFields(this,
          ['name', 'specified', 'value', 'ownerElement']);
    }
    inertCtor(TameBackedAttributeNode, TameBackedNode, 'Attr');
    TameBackedAttributeNode.prototype.getNodeName =
    TameBackedAttributeNode.prototype.getName =
        function () { return String(this.node___.name); };
    TameBackedAttributeNode.prototype.getSpecified =
        function () { return !!this.node___.specified; };
    TameBackedAttributeNode.prototype.getNodeValue =
    TameBackedAttributeNode.prototype.getValue = function () {
      return defaultTameNode(this.ownerElement___, this.editable___)
          .getAttribute(this.getName());
    };
    TameBackedAttributeNode.prototype.setNodeValue =
    TameBackedAttributeNode.prototype.setValue = function (value) {
      return defaultTameNode(this.ownerElement___, this.editable___)
          .setAttribute(this.getName(), value);
    };
    TameBackedAttributeNode.prototype.getOwnerElement = function () {
      return defaultTameNode(this.ownerElement___, this.editable___);
    };
    TameBackedAttributeNode.prototype.getNodeType = function () { return 2; };
    TameBackedAttributeNode.prototype.cloneNode = function (deep) {
      var clone = bridal.cloneNode(this.node___, Boolean(deep));
      // From http://www.w3.org/TR/DOM-Level-2-Core/core.html#ID-3A0ED0A4
      //     "Note that cloning an immutable subtree results in a mutable copy"
      return new TameBackedAttributeNode(clone, true, this.ownerElement____);
    };
    TameBackedAttributeNode.prototype.appendChild =
    TameBackedAttributeNode.prototype.insertBefore =
    TameBackedAttributeNode.prototype.removeChild =
    TameBackedAttributeNode.prototype.replaceChild =
    TameBackedAttributeNode.prototype.getFirstChild =
    TameBackedAttributeNode.prototype.getLastChild =
    TameBackedAttributeNode.prototype.getNextSibling =
    TameBackedAttributeNode.prototype.getPreviousSibling =
    TameBackedAttributeNode.prototype.getParentNode =
    TameBackedAttributeNode.prototype.getElementsByTagName =
    TameBackedAttributeNode.prototype.getElementsByClassName =
    TameBackedAttributeNode.prototype.getChildNodes =
    TameBackedAttributeNode.prototype.getAttributes = function () {
      throw new Error ("Not implemented.");
    };
    TameBackedAttributeNode.prototype.toString = function () {
      return '[Fake attribute node]';
    };

    // Register set handlers for onclick, onmouseover, etc.
    function registerElementScriptAttributeHandlers(aTameElement) {
      var attrNameRe = /:(.*)/;
      for (var html4Attrib in html4.ATTRIBS) {
        if (html4.atype.SCRIPT === html4.ATTRIBS[html4Attrib]) {
          (function (attribName) {
            ___.useSetHandler(
                aTameElement,
                attribName,
                function eventHandlerSetter(listener) {
                  if (!this.editable___) { throw new Error(NOT_EDITABLE); }
                  if (!listener) {  // Clear the current handler
                    this.node___[attribName] = null;
                  } else {
                    // This handler cannot be copied from one node to another
                    // which is why getters are not yet supported.
                    this.node___[attribName] = makeEventHandlerWrapper(
                        this.node___, listener);
                  }
                  return listener;
                });
           })(html4Attrib.match(attrNameRe)[1]);
        }
      }
    }

    function TameElement(node, editable, childrenEditable) {
      assert(node.nodeType === 1);
      TameBackedNode.call(this, node, editable, childrenEditable);
      classUtils.exportFields(
          this,
          ['className', 'id', 'innerHTML', 'tagName', 'style',
           'offsetParent', 'title', 'dir']);
      classUtils.applyAccessors(this, commonElementPropertyHandlers);
      registerElementScriptAttributeHandlers(this);
    }
    nodeClasses.Element = inertCtor(TameElement, TameBackedNode, 'HTMLElement');
    TameElement.prototype.getId = function () {
      return this.getAttribute('id') || '';
    };
    TameElement.prototype.setId = function (newId) {
      return this.setAttribute('id', newId);
    };
    TameElement.prototype.getAttribute = function (attribName) {
      attribName = String(attribName).toLowerCase();
      var tagName = this.node___.tagName.toLowerCase();
      var atype = getAttributeType(tagName, attribName);
      if (atype === void 0) {
        // Unrecognized attribute; use virtual map
        if (this.node___.attributes___) {
          return this.node___.attributes___[attribName] || null;
        }
        return null;
      }
      var value = bridal.getAttribute(this.node___, attribName);
      if ('string' !== typeof value) { return value; }
      switch (atype) {
        case html4.atype.ID:
        case html4.atype.IDREF:
          if (!value) { return null; }
          var n = idSuffix.length;
          var len = value.length;
          var end = len - n;
          if (end > 0 && idSuffix === value.substring(end, len)) {
            return value.substring(0, end);
          }
          return null;
        case html4.atype.IDREFS:
          if (!value) { return null; }
          value = value.replace(idRefsTails,
              function(m0, m1, m2) {
                if (idSuffix.length <= m1.length
                    && idSuffix
                       === m1.substring(m1.length - idSuffix.length)) {
                  return m1.substring(0, m1.length - idSuffix.length) + m2;
                } else {
                  return m2;
                }
              });
          return value;
        default:
          if ('' === value) {
            // IE creates attribute nodes for any attribute in the HTML schema
            // so even when they are deleted, there will be a value, usually
            // the empty string.
            var attr = bridal.getAttributeNode(this.node___, attribName);
            if (attr && !attr.specified) { return null; }
          }
          return value;
      }
    };
    TameElement.prototype.getAttributeNode = function (name) {
      var hostDomNode = bridal.getAttributeNode(this.node___, name);
      if (hostDomNode === null) { return null; }
      return new TameBackedAttributeNode(
          hostDomNode, this.editable___, this.node___);
    };
    TameElement.prototype.hasAttribute = function (attribName) {
      attribName = String(attribName).toLowerCase();
      var tagName = this.node___.tagName.toLowerCase();
      var atype = getAttributeType(tagName, attribName);
      if (atype === void 0) {
        // Unrecognized attribute; use virtual map
        return !!(
            this.node___.attributes___ &&
            ___.hasOwnProp(this.node___.attributes___, attribName));
      } else {
        return bridal.hasAttribute(this.node___, attribName);
      }
    };
    TameElement.prototype.setAttribute = function (attribName, value) {
      if (!this.editable___) { throw new Error(NOT_EDITABLE); }
      attribName = String(attribName).toLowerCase();
      var tagName = this.node___.tagName.toLowerCase();
      var atype = getAttributeType(tagName, attribName);
      if (atype === void 0) {
        // Unrecognized attribute; use virtual map
        if (!this.node___.attributes___) { this.node___.attributes___ = {}; }
        this.node___.attributes___[attribName] = String(value);
      } else {
        var sanitizedValue = rewriteAttribute(
            tagName, attribName, atype, value);
        if (sanitizedValue !== null) {
          bridal.setAttribute(this.node___, attribName, sanitizedValue);
        }
      }
      return value;
    };
    TameElement.prototype.removeAttribute = function (attribName) {
      if (!this.editable___) { throw new Error(NOT_EDITABLE); }
      attribName = String(attribName).toLowerCase();
      var tagName = this.node___.tagName.toLowerCase();
      var atype = getAttributeType(tagName, attribName);
      if (atype === void 0) {
        // Unrecognized attribute; use virtual map
        if (this.node___.attributes___) {
          delete this.node___.attributes___[attribName];
        }
      } else {
        this.node___.removeAttribute(attribName);
      }
    };
    TameElement.prototype.getBoundingClientRect = function () {
      var elRect = bridal.getBoundingClientRect(this.node___);
      var vbody = bridal.getBoundingClientRect(this.getOwnerDocument().body___);
      var vbodyLeft = vbody.left, vbodyTop = vbody.top;
      return ({
                top: elRect.top - vbodyTop,
                left: elRect.left - vbodyLeft,
                right: elRect.right - vbodyLeft,
                bottom: elRect.bottom - vbodyTop
              });
    };
    TameElement.prototype.getClassName = function () {
      return this.getAttribute('class') || '';
    };
    TameElement.prototype.setClassName = function (classes) {
      if (!this.editable___) { throw new Error(NOT_EDITABLE); }
      return this.setAttribute('class', String(classes));
    };
    TameElement.prototype.getTitle = function () {
      return this.getAttribute('title') || '';
    };
    TameElement.prototype.setTitle = function (classes) {
      if (!this.editable___) { throw new Error(NOT_EDITABLE); }
      return this.setAttribute('title', String(classes));
    };
    TameElement.prototype.getDir = function () {
      return this.getAttribute('dir') || '';
    };
    TameElement.prototype.setDir = function (classes) {
      if (!this.editable___) { throw new Error(NOT_EDITABLE); }
      return this.setAttribute('dir', String(classes));
    };
    TameElement.prototype.getTagName = TameBackedNode.prototype.getNodeName;
    TameElement.prototype.getInnerHTML = function () {
      var tagName = this.node___.tagName.toLowerCase();
      if (!html4.ELEMENTS.hasOwnProperty(tagName)) {
        return '';  // unknown node
      }
      var flags = html4.ELEMENTS[tagName];
      var innerHtml = this.node___.innerHTML;
      if (flags & html4.eflags.CDATA) {
        innerHtml = html.escapeAttrib(innerHtml);
      } else if (flags & html4.eflags.RCDATA) {
        // Make sure we return PCDATA.
        // For RCDATA we only need to escape & if they're not part of an entity.
        innerHtml = html.normalizeRCData(innerHtml);
      } else {
        // If we blessed the resulting HTML, then this would round trip better
        // but it would still not survive appending, and it would propagate
        // event handlers where the setter of innerHTML does not expect it to.
        innerHtml = tameInnerHtml(innerHtml);
      }
      return innerHtml;
    };
    TameElement.prototype.setInnerHTML = function (htmlFragment) {
      if (!this.editable___) { throw new Error(NOT_EDITABLE); }
      var tagName = this.node___.tagName.toLowerCase();
      if (!html4.ELEMENTS.hasOwnProperty(tagName)) { throw new Error(); }
      var flags = html4.ELEMENTS[tagName];
      if (flags & html4.eflags.UNSAFE) { throw new Error(); }
      var sanitizedHtml;
      if (flags & html4.eflags.RCDATA) {
        sanitizedHtml = html.normalizeRCData(String(htmlFragment || ''));
      } else {
        sanitizedHtml = (htmlFragment instanceof Html
                        ? safeHtml(htmlFragment)
                        : sanitizeHtml(String(htmlFragment || '')));
      }
      this.node___.innerHTML = sanitizedHtml;
      return htmlFragment;
    };
    TameElement.prototype.setStyle = function (style) {
      this.setAttribute('style', style);
      return this.getStyle();
    };
    TameElement.prototype.getStyle = function () {
      return new TameStyle(this.node___.style, this.editable___);
    };
    TameElement.prototype.updateStyle = function (style) {
      if (!this.editable___) { throw new Error(NOT_EDITABLE); }
      var cssPropertiesAndValues = cssSealerUnsealerPair.unseal(style);
      if (!cssPropertiesAndValues) { throw new Error(); }

      var styleNode = this.node___.style;
      for (var i = 0; i < cssPropertiesAndValues.length; i += 2) {
        var propName = cssPropertiesAndValues[i];
        var propValue = cssPropertiesAndValues[i + 1];
        // If the propertyName differs between DOM and CSS, there will
        // be a semicolon between the two.
        // E.g., 'background-color;backgroundColor'
        // See CssTemplate.toPropertyValueList.
        var semi = propName.indexOf(';');
        if (semi >= 0) { propName = propName.substring(semi + 1); }
        styleNode[propName] = propValue;
      }
    };

    TameElement.prototype.getOffsetParent = function () {
      return tameRelatedNode(
          this.node___.offsetParent, this.editable___, defaultTameNode);
    };
    TameElement.prototype.getGeometryDelegate___ = function () {
      return this.node___;
    };
    TameElement.prototype.toString = function () {
      return '<' + this.node___.tagName + '>';
    };
    TameElement.prototype.addEventListener = tameAddEventListener;
    TameElement.prototype.removeEventListener = tameRemoveEventListener;
    ___.all2(
       ___.grantTypedMethod, TameElement.prototype,
       ['addEventListener', 'removeEventListener',
        'getAttribute', 'setAttribute',
        'removeAttribute', 'hasAttribute',
        'getAttributeNode',
        'getBoundingClientRect',
        'getClassName', 'setClassName', 'getId', 'setId',
        'getInnerHTML', 'setInnerHTML', 'updateStyle', 'getStyle', 'setStyle',
        'getTagName']);

    function TameAElement(node, editable) {
      TameElement.call(this, node, editable, editable);
      classUtils.exportFields(this, ['href']);
    }
    inertCtor(TameAElement, TameElement, 'HTMLAnchorElement');
    TameAElement.prototype.focus = function () {
      this.node___.focus();
    };
    TameAElement.prototype.getHref = function () {
      return this.node___.href;
    };
    TameAElement.prototype.setHref = function (href) {
      this.setAttribute('href', href);
      return href;
    };
    ___.all2(___.grantTypedMethod, TameAElement.prototype,
             ['getHref', 'setHref', 'focus']);

    // http://www.w3.org/TR/DOM-Level-2-HTML/html.html#ID-40002357
    function TameFormElement(node, editable) {
      TameElement.call(this, node, editable, editable);
      this.length = node.length;
      classUtils.exportFields(
          this,
          ['action', 'elements', 'enctype', 'method', 'target']);
    }
    inertCtor(TameFormElement, TameElement, 'HTMLFormElement');
    TameFormElement.prototype.submit = function () {
      return this.node___.submit();
    };
    TameFormElement.prototype.reset = function () {
      return this.node___.reset();
    };
    TameFormElement.prototype.getAction = function () {
      return this.getAttribute('action') || '';
    };
    TameFormElement.prototype.setAction = function (newVal) {
      if (!this.editable___) { throw new Error(NOT_EDITABLE); }
      return this.setAttribute('action', String(newVal));
    };
    TameFormElement.prototype.getElements = function () {
      return tameNodeList(
          this.node___.elements, this.editable___, defaultTameNode, 'name');
    };
    TameFormElement.prototype.getEnctype = function () {
      return this.getAttribute('enctype') || '';
    };
    TameFormElement.prototype.setEnctype = function (newVal) {
      if (!this.editable___) { throw new Error(NOT_EDITABLE); }
      return this.setAttribute('enctype', String(newVal));
    };
    TameFormElement.prototype.getMethod = function () {
      return this.getAttribute('method') || '';
    };
    TameFormElement.prototype.setMethod = function (newVal) {
      if (!this.editable___) { throw new Error(NOT_EDITABLE); }
      return this.setAttribute('method', String(newVal));
    };
    TameFormElement.prototype.getTarget = function () {
      return this.getAttribute('target') || '';
    };
    TameFormElement.prototype.setTarget = function (newVal) {
      if (!this.editable___) { throw new Error(NOT_EDITABLE); }
      return this.setAttribute('target', String(newVal));
    };
    TameFormElement.prototype.reset = function () {
      if (!this.editable___) { throw new Error(NOT_EDITABLE); }
      this.node___.reset();
    };
    TameFormElement.prototype.submit = function () {
      if (!this.editable___) { throw new Error(NOT_EDITABLE); }
      this.node___.submit();
    };
    ___.all2(___.grantTypedMethod, TameFormElement.prototype,
             ['getElements', 'reset', 'submit']);


    function TameInputElement(node, editable) {
      TameElement.call(this, node, editable, editable);
      classUtils.exportFields(
          this,
          ['form', 'value', 'defaultValue',
           'checked', 'disabled', 'readOnly',
           'options', 'selected', 'selectedIndex',
           'name', 'accessKey', 'tabIndex', 'text',
           'defaultChecked', 'defaultSelected', 'maxLength',
           'size', 'type', 'index', 'label',
           'multiple', 'cols', 'rows']);
    }
    inertCtor(TameInputElement, TameElement, 'HTMLInputElement');
    TameInputElement.prototype.getChecked = function () {
      return this.node___.checked;
    };
    TameInputElement.prototype.setChecked = function (checked) {
      if (!this.editable___) { throw new Error(NOT_EDITABLE); }
      return (this.node___.checked = !!checked);
    };
    TameInputElement.prototype.getValue = function () {
      // For <option> elements, Firefox returns a value even when no value
      // attribute is present, using the contained text, but IE does not.
      var value = this.node___.value;
      return value === null || value === void 0 ? null : String(value);
    };
    TameInputElement.prototype.setValue = function (newValue) {
      if (!this.editable___) { throw new Error(NOT_EDITABLE); }
      this.node___.value = (
          newValue === null || newValue === void 0 ? '' : '' + newValue);
      return newValue;
    };
    TameInputElement.prototype.getDefaultValue = function () {
      var value = this.node___.defaultValue;
      return value === null || value === void 0 ? null : String(value);
    };
    TameInputElement.prototype.setDefaultValue = function (newValue) {
      if (!this.editable___) { throw new Error(NOT_EDITABLE); }
      this.node___.defaultValue = (
          newValue === null || newValue === void 0 ? '' : '' + newValue);
      return newValue;
    };
    TameInputElement.prototype.focus = function () {
      this.node___.focus();
    };
    TameInputElement.prototype.blur = function () {
      this.node___.blur();
    };
    TameInputElement.prototype.select = function () {
      this.node___.select();
    };
    TameInputElement.prototype.getForm = function () {
      return tameRelatedNode(
          this.node___.form, this.editable___, defaultTameNode);
    };
    TameInputElement.prototype.getDisabled = function () {
      return this.node___.disabled;
    };
    TameInputElement.prototype.setDisabled = function (newValue) {
      if (!this.editable___) { throw new Error(NOT_EDITABLE); }
      this.node___.disabled = newValue;
      return newValue;
    };
    TameInputElement.prototype.getReadOnly = function () {
      return this.node___.readOnly;
    };
    TameInputElement.prototype.setReadOnly = function (newValue) {
      if (!this.editable___) { throw new Error(NOT_EDITABLE); }
      this.node___.readOnly = newValue;
      return newValue;
    };
    TameInputElement.prototype.getOptions = function () {
      return tameNodeList(
          this.node___.options, this.editable___, defaultTameNode, 'name');
    };
    TameInputElement.prototype.getDefaultSelected = function () {
      return this.node___.defaultSelected;
    };
    TameInputElement.prototype.setDefaultSelected = function (newValue) {
      if (!this.editable___) { throw new Error(NOT_EDITABLE); }
      this.node___.defaultSelected = !!newValue;
      return newValue;
    };
    TameInputElement.prototype.getSelected = function () {
      return this.node___.selected;
    };
    TameInputElement.prototype.setSelected = function (newValue) {
      if (!this.editable___) { throw new Error(NOT_EDITABLE); }
      this.node___.selected = newValue;
      return newValue;
    };
    TameInputElement.prototype.getSelectedIndex = function () {
      return this.node___.selectedIndex;
    };
    TameInputElement.prototype.setSelectedIndex = function (newValue) {
      if (!this.editable___) { throw new Error(NOT_EDITABLE); }
      this.node___.selectedIndex = (newValue | 0);
      return newValue;
    };
    TameInputElement.prototype.getName = function () {
      return this.node___.name;
    };
    TameInputElement.prototype.setName = function (newValue) {
      if (!this.editable___) { throw new Error(NOT_EDITABLE); }
      this.node___.name = newValue;
      return newValue;
    };
    TameInputElement.prototype.getAccessKey = function () {
      return this.node___.accessKey;
    };
    TameInputElement.prototype.setAccessKey = function (newValue) {
      if (!this.editable___) { throw new Error(NOT_EDITABLE); }
      this.node___.accessKey = newValue;
      return newValue;
    };
    TameInputElement.prototype.getTabIndex = function () {
      return this.node___.tabIndex;
    };
    TameInputElement.prototype.getText = function () {
        return String(this.node___.text);
    };
    TameInputElement.prototype.setTabIndex = function (newValue) {
      if (!this.editable___) { throw new Error(NOT_EDITABLE); }
      this.node___.tabIndex = newValue;
      return newValue;
    };
    TameInputElement.prototype.getDefaultChecked = function () {
      return this.node___.defaultChecked;
    };
    TameInputElement.prototype.setDefaultChecked = function (newValue) {
      if (!this.editable___) { throw new Error(NOT_EDITABLE); }
      this.node___.defaultChecked = newValue;
      return newValue;
    };
    TameInputElement.prototype.getMaxLength = function () {
      return this.node___.maxLength;
    };
    TameInputElement.prototype.setMaxLength = function (newValue) {
      if (!this.editable___) { throw new Error(NOT_EDITABLE); }
      this.node___.maxLength = newValue;
      return newValue;
    };
    TameInputElement.prototype.getSize = function () {
      return this.node___.size;
    };
    TameInputElement.prototype.setSize = function (newValue) {
      if (!this.editable___) { throw new Error(NOT_EDITABLE); }
      this.node___.size = newValue;
      return newValue;
    };
    TameInputElement.prototype.getType = function () {
      return String(this.node___.type);
    };
    TameInputElement.prototype.setType = function (newValue) {
      if (!this.editable___) { throw new Error(NOT_EDITABLE); }
      this.node___.type = newValue;
      return newValue;
    };
    TameInputElement.prototype.getIndex = function () {
      return this.node___.index;
    };
    TameInputElement.prototype.setIndex = function (newValue) {
      if (!this.editable___) { throw new Error(NOT_EDITABLE); }
      this.node___.index = newValue;
      return newValue;
    };
    TameInputElement.prototype.getLabel = function () {
      return this.node___.label;
    };
    TameInputElement.prototype.setLabel = function (newValue) {
      if (!this.editable___) { throw new Error(NOT_EDITABLE); }
      this.node___.label = newValue;
      return newValue;
    };
    TameInputElement.prototype.getMultiple = function () {
      return this.node___.multiple;
    };
    TameInputElement.prototype.setMultiple = function (newValue) {
      if (!this.editable___) { throw new Error(NOT_EDITABLE); }
      this.node___.multiple = newValue;
      return newValue;
    };
    TameInputElement.prototype.getCols = function () {
      return this.node___.cols;
    };
    TameInputElement.prototype.setCols = function (newValue) {
      if (!this.editable___) { throw new Error(NOT_EDITABLE); }
      this.node___.cols = newValue;
      return newValue;
    };
    TameInputElement.prototype.getRows = function () {
      return this.node___.rows;
    };
    TameInputElement.prototype.setRows = function (newValue) {
      if (!this.editable___) { throw new Error(NOT_EDITABLE); }
      this.node___.rows = newValue;
      return newValue;
    };
    ___.all2(___.grantTypedMethod, TameInputElement.prototype,
             ['getValue', 'setValue', 'focus', 'blur',
               'getForm', 'getType', 'select']);


    function TameImageElement(node, editable) {
      TameElement.call(this, node, editable, editable);
      classUtils.exportFields(this, ['src', 'alt']);
    }
    inertCtor(TameImageElement, TameElement, 'HTMLImageElement');
    TameImageElement.prototype.getSrc = function () {
      return this.node___.src;
    };
    TameImageElement.prototype.setSrc = function (src) {
      this.setAttribute('src', src);
      return src;
    };
    TameImageElement.prototype.getAlt = function () {
      return this.node___.alt;
    };
    TameImageElement.prototype.setAlt = function (alt) {
      if (!this.editable___) { throw new Error(NOT_EDITABLE); }
      this.node___.alt = String(alt);
      return alt;
    };
    ___.all2(___.grantTypedMethod, TameImageElement.prototype,
             ['getSrc', 'setSrc', 'getAlt', 'setAlt']);

    /**
     * A script element wrapper that allows setting of a src that has been
     * rewritten by a URL policy, but not modifying of textual content.
     */
    function TameScriptElement(node, editable) {
      // Make the child list immutable so that text content can't be added
      // or removed.
      TameElement.call(this, node, editable, false);
      classUtils.exportFields(this, ['src']);
    }
    inertCtor(TameScriptElement, TameElement, 'HTMLScriptElement');
    TameScriptElement.prototype.getSrc = function () {
      return this.node___.src;
    };
    TameScriptElement.prototype.setSrc = function (src) {
      this.setAttribute('src', src);
      return src;
    };


    function TameTableCompElement(node, editable) {
      TameElement.call(this, node, editable, editable);
      classUtils.exportFields(
          this,
          ['colSpan','cells','rowSpan','rows','rowIndex','align',
           'vAlign','nowrap','sectionRowIndex']);
    }
    ___.extend(TameTableCompElement, TameElement);
    TameTableCompElement.prototype.getColSpan = function () {
      return this.node___.colSpan;
    };
    TameTableCompElement.prototype.setColSpan = function (newValue) {
      if (!this.editable___) { throw new Error(NOT_EDITABLE); }
      this.node___.colSpan = newValue;
      return newValue;
    };
    TameTableCompElement.prototype.getCells = function () {
      return tameNodeList(
          this.node___.cells, this.editable___, defaultTameNode);
    };
    TameTableCompElement.prototype.getRowSpan = function () {
      return this.node___.rowSpan;
    };
    TameTableCompElement.prototype.setRowSpan = function (newValue) {
      if (!this.editable___) { throw new Error(NOT_EDITABLE); }
      this.node___.rowSpan = newValue;
      return newValue;
    };
    TameTableCompElement.prototype.getRows = function () {
      return tameNodeList(this.node___.rows, this.editable___, defaultTameNode);
    };
    TameTableCompElement.prototype.getRowIndex = function () {
      return this.node___.rowIndex;
    };
    TameTableCompElement.prototype.getSectionRowIndex = function () {
      return this.node___.sectionRowIndex;
    };
    TameTableCompElement.prototype.getAlign = function () {
      return this.node___.align;
    };
    TameTableCompElement.prototype.setAlign = function (newValue) {
      if (!this.editable___) { throw new Error(NOT_EDITABLE); }
      this.node___.align = newValue;
      return newValue;
    };
    TameTableCompElement.prototype.getVAlign = function () {
      return this.node___.vAlign;
    };
    TameTableCompElement.prototype.setVAlign = function (newValue) {
      if (!this.editable___) { throw new Error(NOT_EDITABLE); }
      this.node___.vAlign = newValue;
      return newValue;
    };
    TameTableCompElement.prototype.getNowrap = function () {
      return this.node___.nowrap;
    };
    TameTableCompElement.prototype.setNowrap = function (newValue) {
      if (!this.editable___) { throw new Error(NOT_EDITABLE); }
      this.node___.nowrap = newValue;
      return newValue;
    };


    function TameTableElement(node, editable) {
      TameTableCompElement.call(this, node, editable);
      classUtils.exportFields(this, ['tBodies','tHead','tFoot']);
    }
    inertCtor(TameTableElement, TameTableCompElement, 'HTMLTableElement');
    TameTableElement.prototype.getTBodies = function () {
      return tameNodeList(
          this.node___.tBodies, this.editable___, defaultTameNode);
    };
    TameTableElement.prototype.getTHead = function () {
      return defaultTameNode(this.node___.tHead, this.editable___);
    };
    TameTableElement.prototype.getTFoot = function () {
      return defaultTameNode(this.node___.tFoot, this.editable___);
    };
    TameTableElement.prototype.createTHead = function () {
      if (!this.editable___) { throw new Error(NOT_EDITABLE); }
      return defaultTameNode(this.node___.createTHead(), this.editable___);
    };
    TameTableElement.prototype.deleteTHead = function () {
      if (!this.editable___) { throw new Error(NOT_EDITABLE); }
      this.node___.deleteTHead();
    };
    TameTableElement.prototype.createTFoot = function () {
      if (!this.editable___) { throw new Error(NOT_EDITABLE); }
      return defaultTameNode(this.node___.createTFoot(), this.editable___);
    };
    TameTableElement.prototype.deleteTFoot = function () {
      if (!this.editable___) { throw new Error(NOT_EDITABLE); }
      this.node___.deleteTFoot();
    };
    ___.all2(___.grantTypedMethod, TameTableElement.prototype,
             ['createTHead', 'deleteTHead','createTFoot', 'deleteTFoot']);

    function tameEvent(event) {
      if (event.tamed___) { return event.tamed___; }
      return event.tamed___ = new TameEvent(event);
    }

    function TameEvent(event) {
      assert(!!event);
      this.event___ = event;
      ___.stamp(tameEventTrademark, this, true);
      classUtils.exportFields(
          this,
          ['type', 'target', 'pageX', 'pageY', 'altKey',
           'ctrlKey', 'metaKey', 'shiftKey', 'button',
           'screenX', 'screenY',
           'currentTarget', 'relatedTarget',
           'fromElement', 'toElement',
           'srcElement',
           'clientX', 'clientY', 'keyCode', 'which']);
    }
    inertCtor(TameEvent, Object, 'Event');
    TameEvent.prototype.getType = function () {
      return bridal.untameEventType(String(this.event___.type));
    };
    TameEvent.prototype.getTarget = function () {
      var event = this.event___;
      return tameRelatedNode(
          event.target || event.srcElement, true, defaultTameNode);
    };
    TameEvent.prototype.getSrcElement = function () {
      return tameRelatedNode(this.event___.srcElement, true, defaultTameNode);
    };
    TameEvent.prototype.getCurrentTarget = function () {
      var e = this.event___;
      return tameRelatedNode(e.currentTarget, true, defaultTameNode);
    };
    TameEvent.prototype.getRelatedTarget = function () {
      var e = this.event___;
      var t = e.relatedTarget;
      if (!t) {
        if (e.type === 'mouseout') {
          t = e.toElement;
        } else if (e.type === 'mouseover') {
          t = e.fromElement;
        }
      }
      return tameRelatedNode(t, true, defaultTameNode);
    };
    TameEvent.prototype.getFromElement = function () {
      return tameRelatedNode(this.event___.fromElement, true, defaultTameNode);
    };
    TameEvent.prototype.getToElement = function () {
      return tameRelatedNode(this.event___.toElement, true, defaultTameNode);
    };
    TameEvent.prototype.getPageX = function () {
      return Number(this.event___.pageX);
    };
    TameEvent.prototype.getPageY = function () {
      return Number(this.event___.pageY);
    };
    TameEvent.prototype.stopPropagation = function () {
      // TODO(mikesamuel): make sure event doesn't propagate to dispatched
      // events for this gadget only.
      // But don't allow it to stop propagation to the container.
      if (this.event___.stopPropagation) {
        this.event___.stopPropagation();
      } else {
        this.event___.cancelBubble = true;
      }
    };
    TameEvent.prototype.preventDefault = function () {
      // TODO(mikesamuel): make sure event doesn't propagate to dispatched
      // events for this gadget only.
      // But don't allow it to stop propagation to the container.
      if (this.event___.preventDefault) {
        this.event___.preventDefault();
      } else {
        this.event___.returnValue = false;
      }
    };
    TameEvent.prototype.getAltKey = function () {
      return Boolean(this.event___.altKey);
    };
    TameEvent.prototype.getCtrlKey = function () {
      return Boolean(this.event___.ctrlKey);
    };
    TameEvent.prototype.getMetaKey = function () {
      return Boolean(this.event___.metaKey);
    };
    TameEvent.prototype.getShiftKey = function () {
      return Boolean(this.event___.shiftKey);
    };
    TameEvent.prototype.getButton = function () {
      var e = this.event___;
      return e.button && Number(e.button);
    };
    TameEvent.prototype.getClientX = function () {
      return Number(this.event___.clientX);
    };
    TameEvent.prototype.getClientY = function () {
      return Number(this.event___.clientY);
    };
    TameEvent.prototype.getScreenX = function () {
      return Number(this.event___.screenX);
    };
    TameEvent.prototype.getScreenY = function () {
      return Number(this.event___.screenY);
    };
    TameEvent.prototype.getWhich = function () {
      var w = this.event___.which;
      return w && Number(w);
    };
    TameEvent.prototype.getKeyCode = function () {
      var kc = this.event___.keyCode;
      return kc && Number(kc);
    };
    TameEvent.prototype.toString = function () { return '[Fake Event]'; };
    ___.all2(___.grantTypedMethod, TameEvent.prototype,
             ['getType', 'getTarget', 'getPageX', 'getPageY', 'stopPropagation',
              'getAltKey', 'getCtrlKey', 'getMetaKey', 'getShiftKey',
              'getButton', 'getClientX', 'getClientY',
              'getScreenX', 'getScreenY',
              'getRelatedTarget',
              'getFromElement', 'getToElement',
              'getSrcElement',
              'preventDefault',
              'getKeyCode', 'getWhich']);

    function TameCustomHTMLEvent(event) {
      TameEvent.call(this, event);
      this.properties___ = {};
    }
    ___.extend(TameCustomHTMLEvent, TameEvent);
    TameCustomHTMLEvent.prototype.initEvent
        = function (type, bubbles, cancelable) {
      bridal.initEvent(this.event___, type, bubbles, cancelable);
    };
    TameCustomHTMLEvent.prototype.handleRead___ = function (name) {
      name = String(name);
      if (endsWith__.test(name)) { return void 0; }
      var handlerName = name + '_getter___';
      if (this[handlerName]) {
        return this[handlerName]();
      }
      handlerName = handlerName.toLowerCase();
      if (this[handlerName]) {
        return this[handlerName]();
      }
      if (___.hasOwnProp(this.event___.properties___, name)) {
        return this.event___.properties___[name];
      } else {
        return void 0;
      }
    };
    TameCustomHTMLEvent.prototype.handleCall___ = function (name, args) {
      name = String(name);
      if (endsWith__.test(name)) { throw new Error(INVALID_SUFFIX); }
      var handlerName = name + '_handler___';
      if (this[handlerName]) {
        return this[handlerName].call(this, args);
      }
      handlerName = handlerName.toLowerCase();
      if (this[handlerName]) {
        return this[handlerName].call(this, args);
      }
      if (___.hasOwnProp(this.event___.properties___, name)) {
        return this.event___.properties___[name].call(this, args);
      } else {
        throw new TypeError(name + ' is not a function.');
      }
    };
    TameCustomHTMLEvent.prototype.handleSet___ = function (name, val) {
      name = String(name);
      if (endsWith__.test(name)) { throw new Error(INVALID_SUFFIX); }
      var handlerName = name + '_setter___';
      if (this[handlerName]) {
        return this[handlerName](val);
      }
      handlerName = handlerName.toLowerCase();
      if (this[handlerName]) {
        return this[handlerName](val);
      }
      if (!this.event___.properties___) {
        this.event___.properties___ = {};
      }
      this[name + '_canEnum___'] = true;
      return this.event___.properties___[name] = val;
    };
    TameCustomHTMLEvent.prototype.handleDelete___ = function (name) {
      name = String(name);
      if (endsWith__.test(name)) { throw new Error(INVALID_SUFFIX); }
      var handlerName = name + '_deleter___';
      if (this[handlerName]) {
        return this[handlerName]();
      }
      handlerName = handlerName.toLowerCase();
      if (this[handlerName]) {
        return this[handlerName]();
      }
      if (this.event___.properties___) {
        return (
            delete this.event___.properties___[name]
            && delete this[name + '_canEnum___']);
      } else {
        return true;
      }
    };
    TameCustomHTMLEvent.prototype.handleEnum___ = function (ownFlag) {
      // TODO(metaweta): Add code to list all the other handled stuff we know
      // about.
      if (this.event___.properties___) {
        return cajita.allKeys(this.event___.properties___);
      }
      return [];
    };
    TameCustomHTMLEvent.prototype.toString = function () {
      return '[Fake CustomEvent]';
    };
    ___.grantTypedMethod(TameCustomHTMLEvent.prototype, 'initEvent');

    /**
     * Return a fake node list containing tamed nodes.
     * @param {Array.<TameNode>} array of tamed nodes.
     * @return an array that duck types to a node list.
     */
    function fakeNodeList(array) {
      array.item = ___.markFuncFreeze(function(i) { return array[i]; });
      return cajita.freeze(array);
    }

    function TameHTMLDocument(doc, body, domain, editable) {
      TamePseudoNode.call(this, editable);
      this.doc___ = doc;
      this.body___ = body;
      this.domain___ = domain;
      this.onLoadListeners___ = [];
      var tameDoc = this;

      var tameBody = defaultTameNode(body, editable);
      this.tameBody___ = tameBody;
      // TODO(mikesamuel): create a proper class for BODY, HEAD, and HTML along
      // with all the other specialized node types.
      var tameBodyElement = new TamePseudoElement(
          'BODY',
          this,
          function () {
            return tameNodeList(body.childNodes, editable, defaultTameNode);
          },
          function () { return tameHtmlElement; },
          function () { return tameInnerHtml(body.innerHTML); },
          tameBody,
          editable);
      cajita.forOwnKeys(
          { appendChild: 0, removeChild: 0, insertBefore: 0, replaceChild: 0 },
          ___.markFuncFreeze(function (k) {
            tameBodyElement[k] = tameBody[k].bind(tameBody);
            ___.grantFunc(tameBodyElement, k);
          }));

      var title = doc.createTextNode(body.getAttribute('title') || '');
      var tameTitleElement = new TamePseudoElement(
          'TITLE',
          this,
          function () { return [defaultTameNode(title, false)]; },
          function () { return tameHeadElement; },
          function () { return html.escapeAttrib(title.nodeValue); },
          null,
          editable);
      var tameHeadElement = new TamePseudoElement(
          'HEAD',
          this,
          function () { return [tameTitleElement]; },
          function () { return tameHtmlElement; },
          function () {
            return '<title>' + tameTitleElement.getInnerHTML() + '</title>';
          },
          null,
          editable);
      var tameHtmlElement = new TamePseudoElement(
          'HTML',
          this,
          function () { return [tameHeadElement, tameBodyElement]; },
          function () { return tameDoc; },
          function () {
            return ('<head>' + tameHeadElement.getInnerHTML()
                    + '<\/head><body>'
                    + tameBodyElement.getInnerHTML() + '<\/body>');
          },
          tameBody,
          editable);
      if (body.contains) {  // typeof is 'object' on IE
        tameHtmlElement.contains = function (other) {
          cajita.guard(tameNodeTrademark, other);
          var otherNode = other.node___;
          return body.contains(otherNode);
        };
        ___.grantFunc(tameHtmlElement, 'contains');
      }
      if ('function' === typeof body.compareDocumentPosition) {
        /**
         * Speced in <a href="http://www.w3.org/TR/DOM-Level-3-Core/core.html#Node3-compareDocumentPosition">DOM-Level-3</a>.
         */
        tameHtmlElement.compareDocumentPosition = function (other) {
          cajita.guard(tameNodeTrademark, other);
          var otherNode = other.node___;
          if (!otherNode) { return 0; }
          var bitmask = +body.compareDocumentPosition(otherNode);
          // To avoid leaking information about the relative positioning of
          // different roots, if neither contains the other, then we mask out
          // the preceding/following bits.
          // 0x18 is (CONTAINS | CONTAINED).
          // 0x1f is all the bits documented at
          // http://www.w3.org/TR/DOM-Level-3-Core/core.html#DocumentPosition
          // except IMPLEMENTATION_SPECIFIC.
          // 0x01 is DISCONNECTED.
          /*
          if (!(bitmask & 0x18)) {
            // TODO: If they are not under the same virtual doc root, return
            // DOCUMENT_POSITION_DISCONNECTED instead of leaking information
            // about PRECEEDED | FOLLOWING.
          }
          */
          return bitmask & 0x1f;
        };
        if (!___.hasOwnProp(tameHtmlElement, 'contains')) {
          // http://www.quirksmode.org/blog/archives/2006/01/contains_for_mo.html
          tameHtmlElement.contains = (function (other) {
            var docPos = this.compareDocumentPosition(other);
            return !(!(docPos & 0x10) && docPos);
          }).bind(tameHtmlElement);
          ___.grantFunc(tameHtmlElement, 'contains');
        }
        ___.grantFunc(tameHtmlElement, 'compareDocumentPosition');
      }
      this.documentElement___ = tameHtmlElement;
      classUtils.exportFields(
          this, ['documentElement', 'body', 'title', 'domain']);
    }
    inertCtor(TameHTMLDocument, TamePseudoNode, 'HTMLDocument');
    TameHTMLDocument.prototype.getNodeType = function () { return 9; };
    TameHTMLDocument.prototype.getNodeName
        = function () { return '#document'; };
    TameHTMLDocument.prototype.getNodeValue = function () { return null; };
    TameHTMLDocument.prototype.getChildNodes
        = function () { return [this.documentElement___]; };
    TameHTMLDocument.prototype.getAttributes = function () { return []; };
    TameHTMLDocument.prototype.getParentNode = function () { return null; };
    TameHTMLDocument.prototype.getElementsByTagName = function (tagName) {
      tagName = String(tagName).toLowerCase();
      switch (tagName) {
        case 'body': return fakeNodeList([ this.getBody() ]);
        case 'head': return fakeNodeList([ this.getHead() ]);
        case 'title': return fakeNodeList([ this.getTitle() ]);
        case 'html': return fakeNodeList([ this.getDocumentElement() ]);
        default:
          return tameGetElementsByTagName(
              this.body___, tagName, this.editable___);
      }
    };
    TameHTMLDocument.prototype.getDocumentElement = function () {
      return this.documentElement___;
    };
    TameHTMLDocument.prototype.getBody = function () {
      return this.documentElement___.getLastChild();
    };
    TameHTMLDocument.prototype.getHead = function () {
      return this.documentElement___.getFirstChild();
    };
    TameHTMLDocument.prototype.getTitle = function () {
      return this.getHead().getFirstChild();
    };
    TameHTMLDocument.prototype.getDomain = function () {
      return this.domain___;
    };
    TameHTMLDocument.prototype.getElementsByClassName = function (className) {
      return tameGetElementsByClassName(
          this.body___, className, this.editable___);
    };
    TameHTMLDocument.prototype.addEventListener =
        function (name, listener, useCapture) {
          return this.tameBody___.addEventListener(name, listener, useCapture);
        };
    TameHTMLDocument.prototype.removeEventListener =
        function (name, listener, useCapture) {
          return this.tameBody___.removeEventListener(
              name, listener, useCapture);
        };
    TameHTMLDocument.prototype.createComment = function (text) {
      return new TameCommentNode(this.doc___.createComment(" "), true);
    };
    TameHTMLDocument.prototype.createDocumentFragment = function () {
      return new TameBackedNode(this.doc___.createDocumentFragment(),
                                this.editable___);
    };
    TameHTMLDocument.prototype.createElement = function (tagName) {
      if (!this.editable___) { throw new Error(NOT_EDITABLE); }
      tagName = String(tagName).toLowerCase();
      if (!html4.ELEMENTS.hasOwnProperty(tagName)) {
        throw new Error(UNKNOWN_TAGNAME + "[" + tagName + "]");
      }
      var flags = html4.ELEMENTS[tagName];
      // Script exemption allows dynamic loading of proxied scripts.
      if ((flags & html4.eflags.UNSAFE) && !(flags & html4.eflags.SCRIPT)) {
        cajita.log(UNSAFE_TAGNAME + "[" + tagName + "]: no action performed");
        return null;
      }
      var newEl = this.doc___.createElement(tagName);
      if (elementPolicies.hasOwnProperty(tagName)) {
        var attribs = elementPolicies[tagName]([]);
        if (attribs) {
          for (var i = 0; i < attribs.length; i += 2) {
            bridal.setAttribute(newEl, attribs[i], attribs[i + 1]);
          }
        }
      }
      return defaultTameNode(newEl, true);
    };
    TameHTMLDocument.prototype.createTextNode = function (text) {
      if (!this.editable___) { throw new Error(NOT_EDITABLE); }
      return defaultTameNode(this.doc___.createTextNode(
          text !== null && text !== void 0 ? '' + text : ''), true);
    };
    TameHTMLDocument.prototype.getElementById = function (id) {
      id += idSuffix;
      var node = this.doc___.getElementById(id);
      return defaultTameNode(node, this.editable___);
    };
    TameHTMLDocument.prototype.toString = function () {
      return '[Fake Document]';
    };
    TameHTMLDocument.prototype.write = function (text) {
      // TODO(mikesamuel): Needs implementation
      cajita.log('Called document.write() with: ' + text);
    };
    // http://www.w3.org/TR/DOM-Level-2-Events/events.html
    // #Events-DocumentEvent-createEvent
    TameHTMLDocument.prototype.createEvent = function (type) {
      type = String(type);
      if (type !== 'HTMLEvents') {
        // See https://developer.mozilla.org/en/DOM/document.createEvent#Notes
        // for a long list of event ypes.
        // See http://www.w3.org/TR/DOM-Level-2-Events/events.html
        // #Events-eventgroupings
        // for the DOM2 list.
        throw new Error('Unrecognized event type ' + type);
      }
      var document = this.doc___;
      var rawEvent;
      if (document.createEvent) {
        rawEvent = document.createEvent(type);
      } else {
        rawEvent = document.createEventObject();
        rawEvent.eventType = 'ondataavailable';
      }
      var tamedEvent = new TameCustomHTMLEvent(rawEvent);
      rawEvent.tamed___ = tamedEvent;
      return tamedEvent;
    };
    TameHTMLDocument.prototype.getOwnerDocument = function () {
      return null;
    };
    // Called by the html-emitter when the virtual document has been loaded.
    TameHTMLDocument.prototype.signalLoaded___ = function () {
      var listeners = this.onLoadListeners___;
      this.onLoadListeners___ = [];
      for (var i = 0, n = listeners.length; i < n; ++i) {
        (function (listener) {
          setTimeout(
              function () { ___.callPub(listener, 'call', [___.USELESS]); },
              0);
        })(listeners[i]);
      }
    };

    ___.all2(___.grantTypedMethod, TameHTMLDocument.prototype,
             ['addEventListener', 'removeEventListener',
              'createComment', 'createDocumentFragment',
              'createElement', 'createEvent', 'createTextNode',
              'getElementById', 'getElementsByClassName',
              'getElementsByTagName',
              'write']);


    imports.tameNode___ = defaultTameNode;
    imports.TameHTMLDocument___ = TameHTMLDocument;  // Exposed for testing
    imports.tameEvent___ = tameEvent;
    imports.blessHtml___ = blessHtml;
    imports.blessCss___ = function (var_args) {
      var arr = [];
      for (var i = 0, n = arguments.length; i < n; ++i) {
        arr[i] = arguments[i];
      }
      return cssSealerUnsealerPair.seal(arr);
    };
    imports.htmlAttr___ = function (s) {
      return html.escapeAttrib(String(s || ''));
    };
    imports.html___ = safeHtml;
    imports.rewriteUri___ = function (uri, mimeType) {
      var s = rewriteAttribute(null, null, html4.atype.URI, uri);
      if (!s) { throw new Error(); }
      return s;
    };
    imports.suffix___ = function (nmtokens) {
      var p = String(nmtokens).replace(/^\s+|\s+$/g, '').split(/\s+/g);
      var out = [];
      for (var i = 0; i < p.length; ++i) {
        var nmtoken = rewriteAttribute(null, null, html4.atype.ID, p[i]);
        if (!nmtoken) { throw new Error(nmtokens); }
        out.push(nmtoken);
      }
      return out.join(' ');
    };
    imports.ident___ = function (nmtokens) {
      var p = String(nmtokens).replace(/^\s+|\s+$/g, '').split(/\s+/g);
      var out = [];
      for (var i = 0; i < p.length; ++i) {
        var nmtoken = rewriteAttribute(null, null, html4.atype.CLASSES, p[i]);
        if (!nmtoken) { throw new Error(nmtokens); }
        out.push(nmtoken);
      }
      return out.join(' ');
    };

    var allCssProperties = domitaModules.CssPropertiesCollection(
        css.properties, document.documentElement, css);
    var historyInsensitiveCssProperties = domitaModules.CssPropertiesCollection(
        css.HISTORY_INSENSITIVE_STYLE_WHITELIST, document.documentElement, css);

    function TameStyle(style, editable) {
      this.style___ = style;
      this.editable___ = editable;
    }
    inertCtor(TameStyle, Object, 'Style');
    TameStyle.prototype.readByCanonicalName___ = function(canonName) {
      return String(this.style___[canonName] || '');
    };
    TameStyle.prototype.writeByCanonicalName___ = function(canonName, val) {
      this.style___[canonName] = val;
    };
    TameStyle.prototype.allowProperty___ = function (cssPropertyName) {
      return allCssProperties.isCssProp(cssPropertyName);
    };
    TameStyle.prototype.handleRead___ = function (stylePropertyName) {
      var self = this;
      if (String(stylePropertyName) === 'getPropertyValue') {
        return ___.markFuncFreeze(function(args) {
          return TameStyle.prototype.getPropertyValue.call(self, args);
        });
      }
      if (!this.style___
          || !allCssProperties.isCanonicalProp(stylePropertyName)) {
        return void 0;
      }
      var cssPropertyName =
          allCssProperties.getCssPropFromCanonical(stylePropertyName);
      if (!this.allowProperty___(cssPropertyName)) { return void 0; }
      var canonName = allCssProperties.getCanonicalPropFromCss(cssPropertyName);
      return this.readByCanonicalName___(canonName);      
    };
    TameStyle.prototype.handleCall___ = function(name, args) {
      if (String(name) === 'getPropertyValue') {
        return TameStyle.prototype.getPropertyValue.call(this, args);
      }
      throw 'Cannot handle method ' + String(name);
    };
    TameStyle.prototype.getPropertyValue = function (cssPropertyName) {
      cssPropertyName = String(cssPropertyName || '').toLowerCase();
      if (!this.allowProperty___(cssPropertyName)) { return ''; }
      var canonName = allCssProperties.getCanonicalPropFromCss(cssPropertyName);
      return this.readByCanonicalName___(canonName);
    };
    TameStyle.prototype.handleSet___ = function (stylePropertyName, value) {
      if (!this.editable___) { throw new Error('style not editable'); }
      if (!allCssProperties.isCanonicalProp(stylePropertyName)) {
        throw new Error('Unknown CSS property name ' + stylePropertyName);
      }
      var cssPropertyName =
          allCssProperties.getCssPropFromCanonical(stylePropertyName);
      if (!this.allowProperty___(cssPropertyName)) { return void 0; }
      var pattern = css.properties[cssPropertyName];
      if (!pattern) { throw new Error('style not editable'); }
      var val = '' + (value || '');
      // CssPropertyPatterns.java only allows styles of the form
      // url("...").  See the BUILTINS definition for the "uri" symbol.
      val = val.replace(
          /\burl\s*\(\s*\"([^\"]*)\"\s*\)/gi,
          function (_, url) {
            var decodedUrl = decodeCssString(url);
            var rewrittenUrl = uriCallback
                ? uriCallback.rewrite(decodedUrl, 'image/*')
                : null;
            if (!rewrittenUrl) {
              rewrittenUrl = 'about:blank';
            }
            return 'url("'
                + rewrittenUrl.replace(
                    /[\"\'\{\}\(\):\\]/g,
                    function (ch) {
                      return '\\' + ch.charCodeAt(0).toString(16) + ' ';
                    })
                + '")';
          });
      if (val && !pattern.test(val + ' ')) {
        throw new Error('bad value `' + val + '` for CSS property '
                        + stylePropertyName);
      }
      var canonName = allCssProperties.getCanonicalPropFromCss(cssPropertyName);
      this.writeByCanonicalName___(canonName, val);
      return value;
    };
    TameStyle.prototype.toString = function () { return '[Fake Style]'; };

    function isNestedInAnchor(rawElement) {
      for ( ; rawElement && rawElement != pseudoBodyNode;
           rawElement = rawElement.parentNode) {
        if (rawElement.tagName.toLowerCase() === 'a') { return true; }
      }
      return false;
    }

    function TameComputedStyle(rawElement, pseudoElement) {
      TameStyle.call(
          this,
          bridal.getComputedStyle(rawElement, pseudoElement),
          false);
      this.rawElement___ = rawElement;
      this.pseudoElement___ = pseudoElement;
    }
    ___.extend(TameComputedStyle, TameStyle);
    TameComputedStyle.prototype.readByCanonicalName___ = function(canonName) {
      var canReturnDirectValue =
          historyInsensitiveCssProperties.isCanonicalProp(canonName)
          || !isNestedInAnchor(this.rawElement___);
      if (canReturnDirectValue) {
        return TameStyle.prototype.readByCanonicalName___.call(this, canonName);
      } else {
        return new TameComputedStyle(pseudoBodyNode, this.pseudoElement___)
            .readByCanonicalName___(canonName);
      }
    };
    TameComputedStyle.prototype.writeByCanonicalName___ = function(canonName) {
      throw 'Computed styles not editable: This code should be unreachable';
    };
    TameComputedStyle.prototype.toString = function () {
      return '[Fake Computed Style]';
    };

    // Note: nodeClasses.XMLHttpRequest is a ctor that *can* be directly
    // called by cajoled code, so we do not use inertCtor().
    nodeClasses.XMLHttpRequest = domitaModules.TameXMLHttpRequest(
        domitaModules.XMLHttpRequestCtor(
            window.XMLHttpRequest,
            window.ActiveXObject),
        uriCallback);

    /**
     * given a number, outputs the equivalent css text.
     * @param {number} num
     * @return {string} an CSS representation of a number suitable for both html
     *    attribs and plain text.
     */
    imports.cssNumber___ = function (num) {
      if ('number' === typeof num && isFinite(num) && !isNaN(num)) {
        return '' + num;
      }
      throw new Error(num);
    };
    /**
     * given a number as 24 bits of RRGGBB, outputs a properly formatted CSS
     * color.
     * @param {number} num
     * @return {string} a CSS representation of num suitable for both html
     *    attribs and plain text.
     */
    imports.cssColor___ = function (color) {
      // TODO: maybe whitelist the color names defined for CSS if the arg is a
      // string.
      if ('number' !== typeof color || (color != (color | 0))) {
        throw new Error(color);
      }
      var hex = '0123456789abcdef';
      return '#' + hex.charAt((color >> 20) & 0xf)
          + hex.charAt((color >> 16) & 0xf)
          + hex.charAt((color >> 12) & 0xf)
          + hex.charAt((color >> 8) & 0xf)
          + hex.charAt((color >> 4) & 0xf)
          + hex.charAt(color & 0xf);
    };
    imports.cssUri___ = function (uri, mimeType) {
      var s = rewriteAttribute(null, null, html4.atype.URI, uri);
      if (!s) { throw new Error(); }
      return s;
    };

    /**
     * Create a CSS stylesheet with the given text and append it to the DOM.
     * @param {string} cssText a well-formed stylesheet production.
     */
    imports.emitCss___ = function (cssText) {
      this.getCssContainer___().appendChild(
          bridal.createStylesheet(document, cssText));
    };
    /** The node to which gadget stylesheets should be added. */
    imports.getCssContainer___ = function () {
      return document.getElementsByTagName('head')[0];
    };

    if (!/^-/.test(idSuffix)) {
      throw new Error('id suffix "' + idSuffix + '" must start with "-"');
    }
    var idClass = idSuffix.substring(1);
    /** A per-gadget class used to separate style rules. */
    imports.getIdClass___ = function () {
      return idClass;
    };

    // TODO(mikesamuel): remove these, and only expose them via window once
    // Valija works
    imports.setTimeout = tameSetTimeout;
    imports.setInterval = tameSetInterval;
    imports.clearTimeout = tameClearTimeout;
    imports.clearInterval = tameClearInterval;

    var tameDocument = new TameHTMLDocument(
        document,
        pseudoBodyNode,
        String(optPseudoWindowLocation.hostname || 'nosuchhost.fake'),
        true);
    imports.document = tameDocument;

    // TODO(mikesamuel): figure out a mechanism by which the container can
    // specify the gadget's apparent URL.
    // See http://www.whatwg.org/specs/web-apps/current-work/multipage/history.html#location0
    var tameLocation = ___.primFreeze({
      toString: ___.markFuncFreeze(function () { return tameLocation.href; }),
      href: String(optPseudoWindowLocation.href || 'http://nosuchhost.fake/'),
      hash: String(optPseudoWindowLocation.hash || ''),
      host: String(optPseudoWindowLocation.host || 'nosuchhost.fake'),
      hostname: String(optPseudoWindowLocation.hostname || 'nosuchhost.fake'),
      pathname: String(optPseudoWindowLocation.pathname || '/'),
      port: String(optPseudoWindowLocation.port || ''),
      protocol: String(optPseudoWindowLocation.protocol || 'http:'),
      search: String(optPseudoWindowLocation.search || '')
      });

    // See spec at http://www.whatwg.org/specs/web-apps/current-work/multipage/browsers.html#navigator
    // We don't attempt to hide or abstract userAgent details since
    // they are discoverable via side-channels we don't control.
    var tameNavigator = ___.primFreeze({
      appName: String(window.navigator.appName),
      appVersion: String(window.navigator.appVersion),
      platform: String(window.navigator.platform),
      // userAgent should equal the string sent in the User-Agent HTTP header.
      userAgent: String(window.navigator.userAgent),
      // Custom attribute indicating Caja is active.
      cajaVersion: '1.0'
      });

    /**
     * Set of allowed pseudo elements as described at
     * http://www.w3.org/TR/CSS2/selector.html#q20
     */
    var PSEUDO_ELEMENT_WHITELIST = {
      // after and before disallowed since they can leak information about
      // arbitrary ancestor nodes.
      'first-letter': true,
      'first-line': true
    };

    /**
     * See http://www.whatwg.org/specs/web-apps/current-work/multipage/browsers.html#window for the full API.
     */
    function TameWindow() {
      this.properties___ = {};
    }

    /**
     * An <a href=
     * href=http://www.w3.org/TR/DOM-Level-2-Views/views.html#Views-AbstractView
     * >AbstractView</a> implementation that exposes styling, positioning, and
     * sizing information about the current document's pseudo-body.
     * <p>
     * The AbstractView spec specifies very little in its IDL description, but
     * mozilla defines it thusly:<blockquote>
     *   document.defaultView is generally a reference to the window object
     *   for the document, however that is not defined in the specification
     *   and can't be relied upon for all host environments, particularly as
     *   not all browsers implement it.
     * </blockquote>
     * <p>
     * We can't provide access to the tamed window directly from document
     * since it is the global scope of valija code, and so access to another
     * module's tamed window provides an unbounded amount of authority.
     * <p>
     * Instead, we expose styling, positioning, and sizing properties
     * via this class.  All of this authority is already available from the
     * document.
     */
    function TameDefaultView() {
      // TODO(mikesamuel): Implement in terms of
      //     http://www.w3.org/TR/cssom-view/#the-windowview-interface
      // TODO: expose a read-only version of the document
      this.document = tameDocument;
      // Exposing an editable default view that pointed to a read-only
      // tameDocument via document.defaultView would allow escalation of
      // authority.
      assert(tameDocument.editable___);
      ___.grantRead(this, 'document');
    }

    cajita.forOwnKeys({
      document: tameDocument,
      location: tameLocation,
      navigator: tameNavigator,
      setTimeout: tameSetTimeout,
      setInterval: tameSetInterval,
      clearTimeout: tameClearTimeout,
      clearInterval: tameClearInterval,
      addEventListener: ___.markFuncFreeze(
          function (name, listener, useCapture) {
            if (name === 'load') {
              classUtils.ensureValidCallback(listener);
              tameDocument.onLoadListeners___.push(listener);
            } else {
<<<<<<< HEAD
=======
              # TODO: need a testcase for this
>>>>>>> 71419b74
              tameDocument.addEventListener(name, listener, useCapture);
            }
          }),
      removeEventListener: ___.markFuncFreeze(
          function (name, listener, useCapture) {
            if (name === 'load') {
              var listeners = tameDocument.onLoadListeners___;
              var k = 0;
              for (var i = 0, n = listeners.length; i < n; ++i) {
                listeners[i - k] = listeners[i];
                if (listeners[i] === listener) {
                  ++k;
                }
              }
              listeners.length -= k;
            } else {
              tameDocument.removeEventListener(name, listener, useCapture);
            }
          }),
      dispatchEvent: ___.markFuncFreeze(function (evt) {
        // TODO(ihab.awad): Implement
      })
    }, ___.markFuncFreeze(function (propertyName, value) {
      TameWindow.prototype[propertyName] = value;
      ___.grantRead(TameWindow.prototype, propertyName);
    }));
    cajita.forOwnKeys({
      scrollBy: ___.markFuncFreeze(
          function (dx, dy) {
            // The window is always auto scrollable, so make the apparent window
            // body scrollable if the gadget tries to scroll it.
            if (dx || dy) { makeScrollable(tameDocument.body___); }
            tameScrollBy(tameDocument.body___, dx, dy);
          }),
      scrollTo: ___.markFuncFreeze(
          function (x, y) {
            // The window is always auto scrollable, so make the apparent window
            // body scrollable if the gadget tries to scroll it.
            makeScrollable(tameDocument.body___);
            tameScrollTo(tameDocument.body___, x, y);
          }),
      resizeTo: ___.markFuncFreeze(
          function (w, h) {
            tameResizeTo(tameDocument.body___, w, h);
          }),
      resizeBy: ___.markFuncFreeze(
          function (dw, dh) {
            tameResizeBy(tameDocument.body___, dw, dh);
          }),
      /** A partial implementation of getComputedStyle. */
      getComputedStyle: ___.markFuncFreeze(
          // Pseudo elements are suffixes like :first-line which constrain to
          // a portion of the element's content as defined at
          // http://www.w3.org/TR/CSS2/selector.html#q20
          function (tameElement, pseudoElement) {
            cajita.guard(tameNodeTrademark, tameElement);
            // Coerce all nullish values to undefined, since that is the value
            // for unspecified parameters.
            // Per bug 973: pseudoElement should be null according to the
            // spec, but mozilla docs contradict this.
            // From https://developer.mozilla.org/En/DOM:window.getComputedStyle
            //     pseudoElt is a string specifying the pseudo-element to match.
            //     Should be an empty string for regular elements.
            pseudoElement = (pseudoElement === null || pseudoElement === void 0
                             || '' === pseudoElement)
                ? void 0 : String(pseudoElement).toLowerCase();
            if (pseudoElement !== void 0
                && !PSEUDO_ELEMENT_WHITELIST.hasOwnProperty(pseudoElement)) {
              throw new Error('Bad pseudo element ' + pseudoElement);
            }
            // No need to check editable since computed styles are readonly.
            return new TameComputedStyle(
                tameElement.node___,
                pseudoElement);
          })

      // NOT PROVIDED
      // event: a global on IE.  We always define it in scopes that can handle
      //        events.
      // opera: defined only on Opera.
    }, ___.markFuncFreeze(function (propertyName, value) {
      TameWindow.prototype[propertyName] = value;
      ___.grantRead(TameWindow.prototype, propertyName);
      TameDefaultView.prototype[propertyName] = value;
      ___.grantRead(TameDefaultView.prototype, propertyName);
    }));
    TameWindow.prototype.handleRead___ = function (name) {
      name = String(name);
      if (endsWith__.test(name)) { return void 0; }
      var handlerName = name + '_getter___';
      if (this[handlerName]) {
        return this[handlerName]();
      }
      handlerName = handlerName.toLowerCase();
      if (this[handlerName]) {
        return this[handlerName]();
      }
      if (___.hasOwnProp(this, name)) {
        return this[name];
      } else {
        return void 0;
      }
    };
    TameWindow.prototype.handleSet___ = function (name, val) {
      name = String(name);
      if (endsWith__.test(name)) { throw new Error(INVALID_SUFFIX); }
      var handlerName = name + '_setter___';
      if (this[handlerName]) {
        return this[handlerName](val);
      }
      handlerName = handlerName.toLowerCase();
      if (this[handlerName]) {
        return this[handlerName](val);
      }
      this[name + '_canEnum___'] = true;
      this[name + '_canRead___'] = true;
      return this[name] = val;
    };
    TameWindow.prototype.handleDelete___ = function (name) {
      name = String(name);
      if (endsWith__.test(name)) { throw new Error(INVALID_SUFFIX); }
      var handlerName = name + '_deleter___';
      if (this[handlerName]) {
        return this[handlerName]();
      }
      handlerName = handlerName.toLowerCase();
      if (this[handlerName]) {
        return this[handlerName]();
      }
      return (
          delete this[name]
          && delete this[name + '_canEnum___']
          && delete this[name + '_canRead___']);
    };
    TameWindow.prototype.handleEnum___ = function (ownFlag) {
      // TODO(metaweta): Add code to list all the other handled stuff we know
      // about.
      return cajita.allKeys(this);
    };

    var tameWindow = new TameWindow();
    var tameDefaultView = new TameDefaultView(tameDocument.editable___);

    function propertyOnlyHasGetter(_) {
      throw new TypeError('setting a property that only has a getter');
    }
    cajita.forOwnKeys({
      // We define all the window positional properties relative to
      // the fake body element to maintain the illusion that the fake
      // document is completely defined by the nodes under the fake body.
      clientLeft: {
        get: function () { return tameDocument.body___.clientLeft; }
      },
      clientTop: {
        get: function () { return tameDocument.body___.clientTop; }
      },
      clientHeight: {
        get: function () { return tameDocument.body___.clientHeight; }
      },
      clientWidth: {
        get: function () { return tameDocument.body___.clientWidth; }
      },
      offsetLeft: {
        get: function () { return tameDocument.body___.offsetLeft; }
      },
      offsetTop: {
        get: function () { return tameDocument.body___.offsetTop; }
      },
      offsetHeight: {
        get: function () { return tameDocument.body___.offsetHeight; }
      },
      offsetWidth: {
        get: function () { return tameDocument.body___.offsetWidth; }
      },
      // page{X,Y}Offset appear only as members of window, not on all elements
      // but http://www.howtocreate.co.uk/tutorials/javascript/browserwindow
      // says that they are identical to the scrollTop/Left on all browsers but
      // old versions of Safari.
      pageXOffset: {
        get: function () { return tameDocument.body___.scrollLeft; }
      },
      pageYOffset: {
        get: function () { return tameDocument.body___.scrollTop; }
      },
      scrollLeft: {
        get: function () { return tameDocument.body___.scrollLeft; },
        set: function (x) { tameDocument.body___.scrollLeft = +x; return x; }
      },
      scrollTop: {
        get: function () { return tameDocument.body___.scrollTop; },
        set: function (y) { tameDocument.body___.scrollTop = +y; return y; }
      },
      scrollHeight: {
        get: function () { return tameDocument.body___.scrollHeight; }
      },
      scrollWidth: {
        get: function () { return tameDocument.body___.scrollWidth; }
      }
    }, ___.markFuncFreeze(function (propertyName, def) {
      var setter = def.set || propertyOnlyHasGetter;
      // TODO(mikesamuel): define on prototype.
      ___.useGetHandler(tameWindow, propertyName, def.get);
      ___.useSetHandler(tameWindow, propertyName, setter);
      ___.useGetHandler(tameDefaultView, propertyName, def.get);
      ___.useSetHandler(tameDefaultView, propertyName, setter);
      var tameBody = tameDocument.getBody();
      ___.useGetHandler(tameBody, propertyName, def.get);
      ___.useSetHandler(tameBody, propertyName, setter);
      var tameDocEl = tameDocument.getDocumentElement();
      ___.useGetHandler(tameDocEl, propertyName, def.get);
      ___.useSetHandler(tameDocEl, propertyName, setter);
    }));

    cajita.forOwnKeys({
      innerHeight: function () { return tameDocument.body___.clientHeight; },
      innerWidth: function () { return tameDocument.body___.clientWidth; },
      outerHeight: function () { return tameDocument.body___.clientHeight; },
      outerWidth: function () { return tameDocument.body___.clientWidth; }
    }, ___.markFuncFreeze(function (propertyName, handler) {
      // TODO(mikesamuel): define on prototype.
      ___.useGetHandler(tameWindow, propertyName, handler);
      ___.useGetHandler(tameDefaultView, propertyName, handler);
    }));

    // Attach reflexive properties to 'window' object
    var windowProps = ['top', 'self', 'opener', 'parent', 'window'];
    var wpLen = windowProps.length;
    for (var i = 0; i < wpLen; ++i) {
      var prop = windowProps[i];
      tameWindow[prop] = tameWindow;
      ___.grantRead(tameWindow, prop);
    }

    if (tameDocument.editable___) {
      tameDocument.defaultView = tameDefaultView;
      ___.grantRead(tameDocument, 'defaultView');
    }

    // Iterate over all node classes, assigning them to the Window object
    // under their DOM Level 2 standard name.
    cajita.forOwnKeys(nodeClasses, ___.markFuncFreeze(function(name, ctor) {
      ___.primFreeze(ctor);
      tameWindow[name] = ctor;
      ___.grantRead(tameWindow, name);
    }));

    // TODO(ihab.awad): Build a more sophisticated virtual class hierarchy by
    // creating a table of actual subclasses and instantiating tame nodes by
    // table lookups. This will allow the client code to see a truly consistent
    // DOM class hierarchy.
    var defaultNodeClasses = [
      'HTMLAppletElement',
      'HTMLAreaElement',
      'HTMLBaseElement',
      'HTMLBaseFontElement',
      'HTMLBodyElement',
      'HTMLBRElement',
      'HTMLButtonElement',
      'HTMLDirectoryElement',
      'HTMLDivElement',
      'HTMLDListElement',
      'HTMLFieldSetElement',
      'HTMLFontElement',
      'HTMLFrameElement',
      'HTMLFrameSetElement',
      'HTMLHeadElement',
      'HTMLHeadingElement',
      'HTMLHRElement',
      'HTMLHtmlElement',
      'HTMLIFrameElement',
      'HTMLIsIndexElement',
      'HTMLLabelElement',
      'HTMLLegendElement',
      'HTMLLIElement',
      'HTMLLinkElement',
      'HTMLMapElement',
      'HTMLMenuElement',
      'HTMLMetaElement',
      'HTMLModElement',
      'HTMLObjectElement',
      'HTMLOListElement',
      'HTMLOptGroupElement',
      'HTMLOptionElement',
      'HTMLParagraphElement',
      'HTMLParamElement',
      'HTMLPreElement',
      'HTMLQuoteElement',
      'HTMLScriptElement',
      'HTMLSelectElement',
      'HTMLStyleElement',
      'HTMLTableCaptionElement',
      'HTMLTableCellElement',
      'HTMLTableColElement',
      'HTMLTableElement',
      'HTMLTableRowElement',
      'HTMLTableSectionElement',
      'HTMLTextAreaElement',
      'HTMLTitleElement',
      'HTMLUListElement'
    ];

    var defaultNodeClassCtor = nodeClasses.Element;
    for (var i = 0; i < defaultNodeClasses.length; i++) {
      tameWindow[defaultNodeClasses[i]] = defaultNodeClassCtor;
      ___.grantRead(tameWindow, defaultNodeClasses[i]);
    }

    var outers = imports.outers;
    if (___.isJSONContainer(outers)) {
      // For Valija, attach use the window object as outers.
      cajita.forOwnKeys(outers, ___.markFuncFreeze(function(k, v) {
        if (!(k in tameWindow)) {
          tameWindow[k] = v;
          ___.grantRead(tameWindow, k);
        }
      }));
      imports.outers = tameWindow;
    } else {
      imports.window = tameWindow;
    }
  }

  return attachDocumentStub;
})();

/**
 * Function called from rewritten event handlers to dispatch an event safely.
 */
function plugin_dispatchEvent___(thisNode, event, pluginId, handler) {
  event = (event || window.event);
  var sig = String(handler).match(/^function\b[^\)]*\)/);
  cajita.log(
      'Dispatch ' + (event && event.type) +
      'event thisNode=' + thisNode + ', ' +
      'event=' + event + ', ' +
      'pluginId=' + pluginId + ', ' +
      'handler=' + (sig ? sig[0] : handler));
  var imports = ___.getImports(pluginId);
  switch (typeof handler) {
    case 'string':
      handler = imports[handler];
      break;
    case 'function': case 'object':
      break;
    default:
      throw new Error(
          'Expected function as event handler, not ' + typeof handler);
  }
  if (___.startCallerStack) { ___.startCallerStack(); }
  imports.isProcessingEvent___ = true;
  try {
    return ___.callPub(
        handler, 'call',
        [___.USELESS,
         imports.tameEvent___(event),
         imports.tameNode___(thisNode, true)
         ]);
  } catch (ex) {
    if (ex && ex.cajitaStack___ && 'undefined' !== (typeof console)) {
      console.error('Event dispatch %s: %s',
          handler, ___.unsealCallerStack(ex.cajitaStack___).join('\n'));
    }
    throw ex;
  } finally {
    imports.isProcessingEvent___ = false;
  }
}<|MERGE_RESOLUTION|>--- conflicted
+++ resolved
@@ -3470,10 +3470,7 @@
               classUtils.ensureValidCallback(listener);
               tameDocument.onLoadListeners___.push(listener);
             } else {
-<<<<<<< HEAD
-=======
               # TODO: need a testcase for this
->>>>>>> 71419b74
               tameDocument.addEventListener(name, listener, useCapture);
             }
           }),
