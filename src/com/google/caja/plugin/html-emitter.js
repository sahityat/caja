--- conflicted
+++ resolved
@@ -20,9 +20,6 @@
  * static HTML which should be visible to a script are visible, and provides
  * mechanisms to reliably find elements using dynamically generated unique IDs
  * in the face of DOM modifications by untrusted scripts.
- *
- * TODO: automated browser tests.  detach/reattach hits some browser quirks.
- * http://code.google.com/p/google-caja/issues/detail?id=1060
  *
  * @author mikesamuel@gmail.com
  */
@@ -206,22 +203,6 @@
     return limit;
   }
   /**
-<<<<<<< HEAD
-   * Removes a TextNode wrapper.
-   * When the last node before a script block is a TextNode, the
-   * TemplateCompiler labels that TextNode by wrapping it in a span, and
-   * adds a call to unwrap() to tell us when to remove the span.
-   */
-  function unwrap(wrapper) {
-    // At this point, the wrapper's TextNode child has been removed and
-    // placed at the front of the detached nodes list.  There should never
-    // be more than one, but sometimes there's zero, because some browsers
-    // (such as IE) do not create a TextNode when it's only whitespace.
-    if (detached[1] === wrapper) {
-      wrapper.parentNode.replaceChild(detached[0], wrapper);
-      detached.splice(0, 2);
-    }
-=======
    * Removes a script place-holder.
    * When a text node immediately precedes a script block, the limit will be
    * a text node.  Text nodes can't be addressed by ID, so the TemplateCompiler
@@ -233,7 +214,6 @@
     // it's removed since it won't be part of the DOM so there should be a
     // parentNode.
     placeholder.parentNode.removeChild(placeholder);
->>>>>>> b22d3622
   }
   /**
    * Reattach any remaining detached bits, free resources, and fire a document
@@ -262,11 +242,14 @@
   function setAttr(el, attrName, value) {
     bridal.setAttribute(el, attrName, value);
 
-    // onevent attributes are extra special
-    var tagAttr = el.tagName.toLowerCase() + ':' + attrName;
-    if (html4.ATTRIBS[tagAttr] === html4.atype.SCRIPT
-        || html4.ATTRIBS['*:' + attrName] === html4.atype.SCRIPT) {
-      // IE<8 requires us to set onevent attributes this way.
+    // for IE<8, we need to handle onevent= attributes specially.
+    // toLowerCase might screw up I/i in turkish, but that's harmless here.
+    var key = el.tagName.toLowerCase() + ':' + attrName;
+    var atype =
+        html4.ATTRIBS.hasOwnProperty(key)
+        ? html4.ATTRIBS[key]
+        : html4.ATTRIBS['*:' + attrName];
+    if (atype === html4.atype.SCRIPT) {
       el[attrName] = new Function('event', value);
     }
   }
