--- conflicted
+++ resolved
@@ -346,21 +346,13 @@
    */
   protected boolean checkHeadless() {
     if (Boolean.getBoolean("test.headless")) {
-<<<<<<< HEAD
-      assertTrue("test.headless=true in non-headless environment",
-=======
       assertTrue("test.headless==true in non-headless environment",
->>>>>>> 89e35c49
           GraphicsEnvironment.isHeadless());
       System.err.println(getName() + " skipped in headless testing");
       return true;
     }
 
-<<<<<<< HEAD
-    assertFalse("test.headless!=true in headless environment",
-=======
     assertFalse("test.headless==false in headless environment",
->>>>>>> 89e35c49
         GraphicsEnvironment.isHeadless());
     return false;
   }
