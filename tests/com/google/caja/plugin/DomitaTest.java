--- conflicted
+++ resolved
@@ -136,14 +136,9 @@
 
     // check the title of the document
     String title = driver.getTitle();
-<<<<<<< HEAD
-    assertTrue("The title shows " + title, title.contains("all tests passed"));
-
-=======
     assertTrue("The title shows " + title.substring(title.lastIndexOf("-") + 1),
         title.contains("all tests passed"));
     
->>>>>>> eb5a0c1a
     driver.quit();
   }
 
