// Copyright (C) 2007 Google Inc.
//
// Licensed under the Apache License, Version 2.0 (the "License");
// you may not use this file except in compliance with the License.
// You may obtain a copy of the License at
//
//      http://www.apache.org/licenses/LICENSE-2.0
//
// Unless required by applicable law or agreed to in writing, software
// distributed under the License is distributed on an "AS IS" BASIS,
// WITHOUT WARRANTIES OR CONDITIONS OF ANY KIND, either express or implied.
// See the License for the specific language governing permissions and
// limitations under the License.

/**
 * @fileoverview
 * Stubs out JSUnit by providing a function that finds all the testcases defined
 * in the global scope, and run them.
 *
 * @author mikesamuel@gmail.com
 */

var jsunit = {};
jsunit.tests = {};
jsunit.testCount = 0;
jsunit.passTests = {};
jsunit.passCount = 0;
jsunit.failCount = 0;
jsunit.originalTitle = '';

jsunit.pass = function(id) {
  if (id in jsunit.passTests) {
    throw new Error('dupe pass ' + id);
  }
  jsunit.passTests[id] = true;
  jsunit.passCount += 1;
  jsunit.updateStatus()
  console.log('PASS: ' + id);
};

jsunit.updateStatus = function() {
  var status = ' -';
  if (jsunit.failCount) {
    status += ' ' + jsunit.failCount + '/' + jsunit.testCount + ' fail';
  }
  status += ' ' + jsunit.passCount + '/' + jsunit.testCount + ' pass';
  if (!jsunit.failCount && jsunit.passCount == jsunit.testCount) {
    status += ' - all tests passed';
  }
  document.title = jsunit.originalTitle + status;
};

/** Register a test that can be run later. */
function jsunitRegister(testName, test) {
  if (testName in jsunit.tests) { throw new Error('dupe test ' + testName); }
  jsunit.tests[testName] = test;
}

function arrayContains(anArray, anElement) {
  for (var i = 0; i < anArray.length; i++) {
    if (anElement === anArray[i]) { return true; }
  }
  return false;
}

/** Run tests. */
function jsunitRun(opt_testNames) {
  document.title += ' (' + (navigator.appName
                            ? navigator.appName + ' ' + navigator.appVersion
                            : navigator.userAgent) + ')';
  jsunit.originalTitle = document.title;

  var testNames = [];
  for (var k in jsunit.tests) {
    if (jsunit.tests.hasOwnProperty(k)) {
      if (!opt_testNames || arrayContains(arguments, k)) {
        testNames.push(k); 
      }
    }
  }
  testNames.sort();

  var queryParams = (function () {
    var queryParams = {};
    var parts = location.search.match(/[^&?]+/g) || [];
    for (var i = 0, n = parts.length; i < n; ++i) {
      var part = parts[i];
      var eq = part.indexOf('=');
      var key = decodeURIComponent(eq < 0 ? part : part.substring(0, eq));
      var value = decodeURIComponent(eq >= 0 ? part.substring(eq + 1) : '');
      var values = queryParams.hasOwnProperty(key)
          ? queryParams[key]
          : (queryParams[key] = []);
      values.push(value);
    }
    return queryParams;
  })();

  // If loaded with ?test.filter=Foo, should run testFoo and testFooBar, but not
  // testBar.
  var testFilter = null;
  if (queryParams['test.filter']) {
    testFilter = new RegExp(queryParams['test.filter'][0]);
  }

  jsunit.testCount = 0;
  for (var i = 0; i < testNames.length; ++i) {
    if (!testFilter || testFilter.test(testName)) {
      jsunit.testCount++;
    }
  }

  var firstFailure = null;
  jsunit.failCount = 0;
  for (var i = 0; i < testNames.length; ++i) {
    var testName = testNames[i];
    if (testFilter && !testFilter.test(testName)) { continue; }
    var groupLogMessages = (typeof console !== 'undefined'
                            && 'group' in console);  // Not on Safari.
    if (groupLogMessages) {
      console.group('running %s', testName);
      console.time(testName);
    }
    try {
      (typeof setUp === 'function') && setUp();
      jsunit.tests[testName].call(this);
      (typeof tearDown === 'function') && tearDown();
    } catch (e) {
      firstFailure = firstFailure || e;
      jsunit.failCount++;
<<<<<<< HEAD
=======
      jsunit.updateStatus();
>>>>>>> 0d7959be
      console.log('FAIL: ' + testName);
      if (typeof console !== 'undefined') {
        if (e.isJsUnitException) {
          console.error(
              e.comment + '\n' + e.jsUnitMessage + '\n' + e.stackTrace);
        } else {
          console.error((e.message || '' + e) + '\n' + e.stack);
        }
      }
    } finally {
      if (groupLogMessages) {
        console.timeEnd(testName);
        console.groupEnd();
      }
    }
  }

  jsunit.updateStatus();
  if (firstFailure) {
    throw firstFailure;
  }
  (typeof console !== 'undefined' && 'group' in console)
      && (console.group(document.title), console.groupEnd());
}<|MERGE_RESOLUTION|>--- conflicted
+++ resolved
@@ -128,10 +128,7 @@
     } catch (e) {
       firstFailure = firstFailure || e;
       jsunit.failCount++;
-<<<<<<< HEAD
-=======
       jsunit.updateStatus();
->>>>>>> 0d7959be
       console.log('FAIL: ' + testName);
       if (typeof console !== 'undefined') {
         if (e.isJsUnitException) {
