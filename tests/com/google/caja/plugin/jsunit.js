--- conflicted
+++ resolved
@@ -39,15 +39,10 @@
   }
   jsunit.passTests[id] = true;
   jsunit.passCount += 1;
-<<<<<<< HEAD
   jsunit.updateStatus()
   if (typeof console !== 'undefined') {
     console.log('PASS: ' + id);
   }
-=======
-  jsunit.updateStatus();
-  console.log('PASS: ' + id);
->>>>>>> 00b53148
 };
 
 jsunit.updateStatus = function() {
