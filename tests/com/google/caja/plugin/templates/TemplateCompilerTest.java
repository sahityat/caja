// Copyright (C) 2009 Google Inc.
//
// Licensed under the Apache License, Version 2.0 (the "License");
// you may not use this file except in compliance with the License.
// You may obtain a copy of the License at
//
//      http://www.apache.org/licenses/LICENSE-2.0
//
// Unless required by applicable law or agreed to in writing, software
// distributed under the License is distributed on an "AS IS" BASIS,
// WITHOUT WARRANTIES OR CONDITIONS OF ANY KIND, either express or implied.
// See the License for the specific language governing permissions and
// limitations under the License.

package com.google.caja.plugin.templates;

import com.google.caja.lang.css.CssSchema;
import com.google.caja.lang.html.HtmlSchema;
import com.google.caja.lexer.CharProducer;
import com.google.caja.lexer.ExternalReference;
import com.google.caja.lexer.FilePosition;
import com.google.caja.lexer.ParseException;
import com.google.caja.parser.AncestorChain;
import com.google.caja.parser.MutableParseTreeNode;
import com.google.caja.parser.ParseTreeNode;
import com.google.caja.parser.Visitor;
import com.google.caja.parser.css.CssTree;
import com.google.caja.parser.html.DomParser;
import com.google.caja.parser.html.Nodes;
import com.google.caja.parser.js.Block;
import com.google.caja.parser.js.TranslatedCode;
import com.google.caja.plugin.CssRuleRewriter;
import com.google.caja.plugin.ExtractedHtmlContent;
import com.google.caja.plugin.PluginEnvironment;
import com.google.caja.plugin.PluginMeta;
import com.google.caja.reporting.MessageLevel;
import com.google.caja.util.CajaTestCase;
import com.google.caja.util.Pair;

import java.io.UnsupportedEncodingException;
import java.net.URLEncoder;

import java.util.ArrayList;
import java.util.Collections;
import java.util.List;

import org.w3c.dom.Document;
import org.w3c.dom.DocumentFragment;
import org.w3c.dom.Element;
import org.w3c.dom.Node;

public class TemplateCompilerTest extends CajaTestCase {
  private PluginMeta meta;

  @Override
  public void setUp() throws Exception {
    super.setUp();
    meta = new PluginMeta(new PluginEnvironment() {
      public CharProducer loadExternalResource(
          ExternalReference ref, String mimeType) {
        throw new RuntimeException("NOT IMPLEMENTED");
      }

      public String rewriteUri(ExternalReference ref, String mimeType) {
        return "/proxy?url=" + encodeUrl(ref.getUri().toString())
            + "&mime-type=" + encodeUrl(mimeType);
      }

      private String encodeUrl(String s) {
        try {
          return URLEncoder.encode(s, "UTF-8");
        } catch (UnsupportedEncodingException ex) {
          throw new RuntimeException(ex);  // UTF-8 must be supported.
        }
      }
    });
  }

  public void testEmptyModule() throws Exception {
    assertSafeHtml(
        htmlFragment(fromString("")),
        htmlFragment(fromString("")),
        new Block());
  }

  public void testTopLevelTextNodes() throws Exception {
    assertSafeHtml(
        htmlFragment(fromString("Hello, <b title=howdy>World</b>!!!")),
        htmlFragment(fromString("Hello, <b title=howdy>World</b>!!!")),
        new Block());
  }

  public void testSafeHtmlWithDynamicModuleId() throws Exception {
    assertSafeHtml(
        htmlFragment(fromResource("template-compiler-input1.html", is)),
        htmlFragment(fromResource("template-compiler-golden1-dynamic.html")),
        js(fromResource("template-compiler-golden1-dynamic.js")));
  }

  public void testSafeHtmlWithStaticModuleId() throws Exception {
    meta.setIdClass("xyz___");

    assertSafeHtml(
        htmlFragment(fromResource("template-compiler-input1.html", is)),
        htmlFragment(fromResource("template-compiler-golden1-static.html")),
        js(fromResource("template-compiler-golden1-static.js")));
  }

  public void testSignalLoadedAtEnd() throws Exception {
    // Ensure that, although finish() is called as soon as possible after the
    // last HTML is rolled forward, signalLoaded() is called at the very end,
    // after all scripts are encountered.
    assertSafeHtml(
        htmlFragment(fromString(
            ""
            + "<p id=\"a\">a</p>"
            + "<script type=\"text/javascript\">1;</script>")),
        htmlFragment(fromString(
            "<p id=\"id_1___\">a</p>")),
        js(fromString(
            ""
            + "{"
            + "  var el___;"
            + "  var emitter___ = IMPORTS___.htmlEmitter___;"
            + "  el___ = emitter___.byId('id_1___');"
            + "  emitter___.setAttr("
            + "      el___, 'id', 'a-' + IMPORTS___.getIdClass___());"
            + "  el___ = emitter___.finish();"
            + "}"
            + "try {"
            + "  { 1; }"
            + "} catch (ex___) {"
            + "  ___.getNewModuleHandler().handleUncaughtException(ex___,"
            + "      onerror, 'testSignalLoadedAtEnd', '1');"
            + "}"
            + "{"
            + "  emitter___.signalLoaded();"
            + "}")));
  }

  public void testTargetsRewritten() throws Exception {
    assertSafeHtml(
        htmlFragment(fromString("<a href='foo' target='_self'>hello</a>")),
        htmlFragment(fromString(
            "<a href='/proxy?url=test%3A%2Ffoo&amp;mime-type=%2A%2F%2A'"
            + " target='_blank'>hello</a>")),
        new Block());
  }

  public void testFormRewritten() throws Exception {
    assertSafeHtml(
        htmlFragment(fromString("<form></form>")),
        htmlFragment(fromString(
            "<form action='/proxy?url=test%3A%2F%2F%2FtestFormRewritten"
            + "&amp;mime-type=application%2Fx-www-form-urlencoded'"
            + " target='_blank'></form>")),
        new Block());
  }

  public void testNamesRewritten() throws Exception {
    assertSafeHtml(
        htmlFragment(fromString("<a name='hi'></a>")),
        htmlFragment(fromString("<a id='id_1___' target='_blank'></a>")),
        js(fromString(
            ""
            + "{"
            + "  var el___; var emitter___ = IMPORTS___.htmlEmitter___;"
            + "  el___ = emitter___.byId('id_1___');"
            + "  emitter___.setAttr("
            + "      el___, 'name', 'hi-' + IMPORTS___.getIdClass___());"
            + "  el___.removeAttribute('id');"
            + "  el___ = emitter___.finish();"
            + "  emitter___.signalLoaded();"
            + "}")));

    meta.setIdClass("xyz___");
    assertSafeHtml(
        htmlFragment(fromString("<a name='hi'></a>")),
        htmlFragment(fromString("<a name='hi-xyz___' target='_blank'></a>")),
        new Block());
    }

  public void testSanityCheck() throws Exception {
    // The name attribute is not allowed on <p> elements, so
    // normally it would have been stripped out by the TemplateSanitizer pass.
    // Under no circumstances should it be emitted.
    assertSafeHtml(
        htmlFragment(fromString("<p name='hi'>Howdy</p>")),
        htmlFragment(fromString("<p>Howdy</p>")),
        new Block());
  }

  public void testFormName() throws Exception {
    meta.setIdClass("suffix___");
    assertSafeHtml(
        htmlFragment(fromString("<form name='hi'></form>")),
        htmlFragment(fromString(
            "<form action='/proxy?url=test%3A%2F%2F%2FtestFormName"
            + "&amp;mime-type=application%2Fx-www-form-urlencoded'"
            + " name='hi-suffix___' target=_blank></form>")),
        new Block());
  }

  // See bug 722
  public void testFormOnSubmitTrue() throws Exception {
    assertSafeHtml(
        htmlFragment(fromString(
            "<form onsubmit='alert(&quot;hi&quot;); return true;'></form>")),
        htmlFragment(fromString(
            "<form action='/proxy?url=test%3A%2F%2F%2FtestFormOnSubmitTrue"
            + "&amp;mime-type=application%2Fx-www-form-urlencoded'"
            + " id=id_2___ target='_blank'></form>")),
        js(fromString(
            ""
            + "{"
            // The extracted handler.
            + "  IMPORTS___.c_1___ = function (event, thisNode___) {"
            + "      alert('hi');"  // Cajoled later
            + "      return true;"
            + "  };"
            + "  var el___; var emitter___ = IMPORTS___.htmlEmitter___;"
            + "  el___ = emitter___.byId('id_2___');"
            + "  emitter___.setAttr("
            + "      el___, 'onsubmit',"
            + "      'return plugin_dispatchEvent___(this, event, '"
            + "      + ___.getId(IMPORTS___) + ', \\'c_1___\\');');"
            + "  el___.removeAttribute('id');"
            + "  el___ = emitter___.finish();"
            + "  emitter___.signalLoaded();"
            + "}")));
  }

  // See bug 722
  public void testFormOnSubmitEmpty() throws Exception {
    assertSafeHtml(
        htmlFragment(fromString("<form onsubmit=''></form>")),
        htmlFragment(fromString(
            "<form action='/proxy?url=test%3A%2F%2F%2FtestFormOnSubmitEmpty"
            + "&amp;mime-type=application%2Fx-www-form-urlencoded'"
            + " target='_blank'></form>")),
        new Block());
  }

  public void testImageSrc() throws Exception {
    assertSafeHtml(
        htmlFragment(fromString("<img src='blank.gif' width='20'/>")),
        htmlFragment(fromString(
            "<img src='/proxy?url=test%3A%2Fblank.gif"
            + "&amp;mime-type=image%2F%2A' width='20'/>")),
        new Block());
  }

  public void testStyleRewriting() throws Exception {
    assertSafeHtml(
        htmlFragment(fromString(
            "<div style=\"position: absolute; background: url('bg-image')\">\n"
            + "Hello\n"
            + "</div>\n")),
        htmlFragment(fromString(
            "<div style=\"position: absolute; background:"
            + " url('/proxy?url=test%3A%2Fbg-image&amp;mime-type=image%2F%2A')"
            + "\">\nHello\n</div>")),
        new Block());
  }

  public void testEmptyStyleRewriting() throws Exception {
    assertSafeHtml(
        htmlFragment(fromString("<div style=>\nHello\n</div>\n")),
        htmlFragment(fromString("<div>\nHello\n</div>")),
        new Block());
    assertSafeHtml(
        htmlFragment(fromString("<div style=''>\nHello\n</div>\n")),
        htmlFragment(fromString("<div>\nHello\n</div>")),
        new Block());
  }

  public void testEmptyScriptRewriting() throws Exception {
    assertSafeHtml(
        htmlFragment(fromString("<div onclick=''>\nHello\n</div>\n")),
        htmlFragment(fromString("<div>\nHello\n</div>")),
        new Block());
  }

  public void testDeferredScripts() throws Exception {
    // If all the scripts are deferred, there is never any need to detach any
    // of the DOM tree.
    assertSafeHtml(
        htmlFragment(fromString("Hi<script>alert('howdy');</script>\n")),
        htmlFragment(fromString("Hi")),
        js(fromString(
            ""
            + "try {"
            + "  { alert('howdy'); }"
            + "} catch (ex___) {"
            + "  ___.getNewModuleHandler().handleUncaughtException("
            + "      ex___, onerror, 'testDeferredScripts', '1');"
            + "}"))
        );
  }

<<<<<<< HEAD
  /**
   * <textarea> without cols= was triggering an NPE due to buggy handling
   * of mandatory attributes.
   */
  public void test1056Textarea() throws Exception {
    assertSafeHtml(
        htmlFragment(fromString("<textarea></textarea>")),
        htmlFragment(fromString("<textarea></textarea>")),
        new Block());
=======
  public void testBug1050Finish() throws Exception {
    // bug 1050, sometimes finish() is misplaced
    // http://code.google.com/p/google-caja/issues/detail?id=1050
    assertSafeHtml(
        htmlFragment(fromString(
            ""
            + "<div id=\"a\"></div>"
            + "<div id=\"b\"></div>"
            + "<script>1</script>")),
        htmlFragment(fromString(
            ""
            + "<div id=\"id_1___\"></div>"
            + "<div id=\"id_2___\"></div>")),
        js(fromString(
            ""
            + "{"
            + "  var el___;"
            + "  var emitter___ = IMPORTS___.htmlEmitter___;"
            + "  el___ = emitter___.byId('id_1___');"
            + "  emitter___.setAttr(el___, 'id',"
            + "    'a-' + IMPORTS___.getIdClass___());"
            + "  el___ = emitter___.byId('id_2___');"
            + "  emitter___.setAttr(el___, 'id',"
            + "    'b-' + IMPORTS___.getIdClass___());"
            + "  el___ = emitter___.finish();"
            + "}"
            + "try {"
            + "  {"
            + "    1;"
            + "  }"
            + "} catch (ex___) {"
            + "  ___.getNewModuleHandler().handleUncaughtException(ex___,"
            + "    onerror, 'testBug1050Finish', '1');"
            + "}"
            + "{"
            + "  emitter___.signalLoaded();"
            + "}"
            )));
>>>>>>> 952f18f5
  }

  private void assertSafeHtml(
      DocumentFragment input, DocumentFragment htmlGolden, Block jsGolden)
      throws ParseException {
    Pair<Node, List<CssTree.StyleSheet>> htmlAndCss = extractScriptsAndStyles(
        input);

    TemplateCompiler tc = new TemplateCompiler(
        Collections.singletonList(htmlAndCss.a), htmlAndCss.b,
        CssSchema.getDefaultCss21Schema(mq),
        HtmlSchema.getDefault(mq),
        meta, mc, mq);
    Document doc = DomParser.makeDocument(null, null);
    Pair<Node, List<Block>> safeContent = tc.getSafeHtml(doc);
    assertMessagesLessSevereThan(MessageLevel.ERROR);
    // No warnings about skipped elements.  Warning is not the compiler's job.

    assertEquals(safeContent.a.getOwnerDocument(), doc);

    assertEquals(Nodes.render(htmlGolden, true),
                 Nodes.render(safeContent.a, true));
    assertEquals(render(jsGolden), render(consolidate(safeContent.b)));
  }

  private Pair<Node, List<CssTree.StyleSheet>> extractScriptsAndStyles(Node n)
      throws ParseException {
    n = extractScripts(n);
    List<CssTree.StyleSheet> stylesheets = new ArrayList<CssTree.StyleSheet>();
    extractStyles(n, stylesheets);
    return Pair.pair(n, stylesheets);
  }

  private Node extractScripts(Node n) throws ParseException {
    if (n instanceof Element && "script".equals(n.getNodeName())) {
      Element span = n.getOwnerDocument().createElement("span");
      if (n.getParentNode() != null) {
        n.getParentNode().replaceChild(span, n);
      }
      FilePosition pos = Nodes.getFilePositionFor(n);
      String text = n.getFirstChild().getNodeValue();
      Block js = js(fromString(text, pos));
      ExtractedHtmlContent.setExtractedScriptFor(span, js);
      Nodes.setFilePositionFor(span, Nodes.getFilePositionFor(n));
      return span;
    }
    for (Node child : Nodes.childrenOf(n)) { extractScripts(child); }
    return n;
  }

  private void extractStyles(Node n, List<CssTree.StyleSheet> styles)
      throws ParseException {
    if (n instanceof Element && "style".equals(n.getNodeName())) {
      FilePosition pos = Nodes.getFilePositionFor(n);
      if (n.getFirstChild() != null) {
        String text = n.getFirstChild().getNodeValue();
        CssTree.StyleSheet css = css(fromString(text, pos));
        CssRuleRewriter rrw = new CssRuleRewriter(meta);
        rrw.rewriteCss(css);
        assertMessagesLessSevereThan(MessageLevel.ERROR);
        styles.add(css);
      }
      n.getParentNode().removeChild(n);
      return;
    }
    for (Node child : Nodes.childrenOf(n)) { extractStyles(child, styles); }
  }

  private Block consolidate(List<Block> blocks) {
    Block consolidated = new Block();
    MutableParseTreeNode.Mutation mut = consolidated.createMutation();
    for (Block bl : blocks) {
      mut.appendChildren(bl.children());
    }
    mut.execute();
    stripTranslatedCode(consolidated);
    return consolidated;
  }

  private static void stripTranslatedCode(ParseTreeNode node) {
    node.acceptPostOrder(new Visitor() {
      public boolean visit(AncestorChain<?> ac) {
        ParseTreeNode node = ac.node;
        if (node instanceof TranslatedCode) {
          ((MutableParseTreeNode) ac.parent.node)
              .replaceChild(((TranslatedCode) node).getTranslation(), node);
        }
        return true;
      }
    }, null);
  }
}<|MERGE_RESOLUTION|>--- conflicted
+++ resolved
@@ -298,17 +298,6 @@
         );
   }
 
-<<<<<<< HEAD
-  /**
-   * <textarea> without cols= was triggering an NPE due to buggy handling
-   * of mandatory attributes.
-   */
-  public void test1056Textarea() throws Exception {
-    assertSafeHtml(
-        htmlFragment(fromString("<textarea></textarea>")),
-        htmlFragment(fromString("<textarea></textarea>")),
-        new Block());
-=======
   public void testBug1050Finish() throws Exception {
     // bug 1050, sometimes finish() is misplaced
     // http://code.google.com/p/google-caja/issues/detail?id=1050
@@ -347,7 +336,17 @@
             + "  emitter___.signalLoaded();"
             + "}"
             )));
->>>>>>> 952f18f5
+  }
+
+  /**
+   * <textarea> without cols= was triggering an NPE due to buggy handling
+   * of mandatory attributes.
+   */
+  public void test1056Textarea() throws Exception {
+    assertSafeHtml(
+        htmlFragment(fromString("<textarea></textarea>")),
+        htmlFragment(fromString("<textarea></textarea>")),
+        new Block());
   }
 
   private void assertSafeHtml(
