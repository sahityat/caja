--- conflicted
+++ resolved
@@ -44,8 +44,6 @@
 import java.util.Collections;
 import java.util.List;
 
-import junit.framework.AssertionFailedError;
-
 import org.w3c.dom.Document;
 import org.w3c.dom.DocumentFragment;
 import org.w3c.dom.Element;
@@ -428,7 +426,6 @@
         new Block());
   }
 
-<<<<<<< HEAD
   /** http://code.google.com/p/google-caja/issues/detail?id=1057 */
   public void testClassNames() throws Exception {
     // TODO(felix8a): refactor assertSafeHtml to test warning messages
@@ -505,7 +502,8 @@
             + "  el___ = emitter___.finish();"
             + "  emitter___.signalLoaded();"
             + "}")));
-=======
+  }
+
   public final void testMultiDocs() throws Exception {
     assertSafeHtml(
         Arrays.asList(
@@ -513,7 +511,6 @@
             htmlFragment(fromString(", World!"))),
         htmlFragment(fromString("Hello, World!")),
         new Block());
->>>>>>> 5b0bf81e
   }
 
   private void assertSafeHtml(
