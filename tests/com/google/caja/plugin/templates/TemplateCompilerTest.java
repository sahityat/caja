--- conflicted
+++ resolved
@@ -298,7 +298,6 @@
         );
   }
 
-<<<<<<< HEAD
   /** class= attributes are CDATA, non-alphanumerics should be allowed. */
   public void test1057ClassNames() throws Exception {
     assertSafeHtml(
@@ -330,10 +329,7 @@
         new Block());
   }
 
-  public void testBug1050Finish() throws Exception {
-=======
   public void testHtmlEmitterFinish() throws Exception {
->>>>>>> 47f6f927
     // bug 1050, sometimes finish() is misplaced
     // http://code.google.com/p/google-caja/issues/detail?id=1050
     assertSafeHtml(
