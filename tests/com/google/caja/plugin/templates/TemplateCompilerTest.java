--- conflicted
+++ resolved
@@ -338,7 +338,18 @@
             )));
   }
 
-<<<<<<< HEAD
+  /**
+   * <textarea> without cols= was triggering an NPE due to buggy handling
+   * of mandatory attributes.
+   * http://code.google.com/p/google-caja/issues/detail?id=1056
+   */
+  public void testBareTextarea() throws Exception {
+    assertSafeHtml(
+        htmlFragment(fromString("<textarea></textarea>")),
+        htmlFragment(fromString("<textarea></textarea>")),
+        new Block());
+  }
+
   /** http://code.google.com/p/google-caja/issues/detail?id=1057 */
   public void testClassNames() throws Exception {
     // TODO(felix8a): refactor assertSafeHtml to test warning messages
@@ -395,18 +406,6 @@
             + "  el___ = emitter___.finish();"
             + "  emitter___.signalLoaded();"
             + "}")));
-=======
-  /**
-   * <textarea> without cols= was triggering an NPE due to buggy handling
-   * of mandatory attributes.
-   * http://code.google.com/p/google-caja/issues/detail?id=1056
-   */
-  public void testBareTextarea() throws Exception {
-    assertSafeHtml(
-        htmlFragment(fromString("<textarea></textarea>")),
-        htmlFragment(fromString("<textarea></textarea>")),
-        new Block());
->>>>>>> 11dc4a28
   }
 
   private void assertSafeHtml(
