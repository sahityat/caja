// Copyright (C) 2009 Google Inc.
//
// Licensed under the Apache License, Version 2.0 (the "License");
// you may not use this file except in compliance with the License.
// You may obtain a copy of the License at
//
//      http://www.apache.org/licenses/LICENSE-2.0
//
// Unless required by applicable law or agreed to in writing, software
// distributed under the License is distributed on an "AS IS" BASIS,
// WITHOUT WARRANTIES OR CONDITIONS OF ANY KIND, either express or implied.
// See the License for the specific language governing permissions and
// limitations under the License.

package com.google.caja.plugin.templates;

import com.google.caja.lang.css.CssSchema;
import com.google.caja.lang.html.HtmlSchema;
import com.google.caja.lexer.CharProducer;
import com.google.caja.lexer.ExternalReference;
import com.google.caja.lexer.FilePosition;
import com.google.caja.lexer.ParseException;
import com.google.caja.parser.AncestorChain;
import com.google.caja.parser.MutableParseTreeNode;
import com.google.caja.parser.ParseTreeNode;
import com.google.caja.parser.Visitor;
import com.google.caja.parser.css.CssTree;
import com.google.caja.parser.html.DomParser;
import com.google.caja.parser.html.Nodes;
import com.google.caja.parser.js.Block;
import com.google.caja.parser.js.TranslatedCode;
import com.google.caja.plugin.CssRuleRewriter;
import com.google.caja.plugin.ExtractedHtmlContent;
import com.google.caja.plugin.PluginEnvironment;
import com.google.caja.plugin.PluginMeta;
import com.google.caja.reporting.MessageLevel;
import com.google.caja.util.CajaTestCase;
import com.google.caja.util.Pair;

import java.io.UnsupportedEncodingException;
import java.net.URLEncoder;

import java.util.ArrayList;
import java.util.Collections;
import java.util.List;

import org.w3c.dom.Document;
import org.w3c.dom.DocumentFragment;
import org.w3c.dom.Element;
import org.w3c.dom.Node;

public class TemplateCompilerTest extends CajaTestCase {
  private PluginMeta meta;

  @Override
  public void setUp() throws Exception {
    super.setUp();
    meta = new PluginMeta(new PluginEnvironment() {
      public CharProducer loadExternalResource(
          ExternalReference ref, String mimeType) {
        throw new RuntimeException("NOT IMPLEMENTED");
      }

      public String rewriteUri(ExternalReference ref, String mimeType) {
        return "/proxy?url=" + encodeUrl(ref.getUri().toString())
            + "&mime-type=" + encodeUrl(mimeType);
      }

      private String encodeUrl(String s) {
        try {
          return URLEncoder.encode(s, "UTF-8");
        } catch (UnsupportedEncodingException ex) {
          throw new RuntimeException(ex);  // UTF-8 must be supported.
        }
      }
    });
  }

  public void testEmptyModule() throws Exception {
    assertSafeHtml(
        htmlFragment(fromString("")),
        htmlFragment(fromString("")),
        new Block());
  }

  public void testTopLevelTextNodes() throws Exception {
    assertSafeHtml(
        htmlFragment(fromString("Hello, <b title=howdy>World</b>!!!")),
        htmlFragment(fromString("Hello, <b title=howdy>World</b>!!!")),
        new Block());
  }

  public void testSafeHtmlWithDynamicModuleId() throws Exception {
    assertSafeHtml(
        htmlFragment(fromResource("template-compiler-input1.html", is)),
        htmlFragment(fromResource("template-compiler-golden1-dynamic.html")),
        js(fromResource("template-compiler-golden1-dynamic.js")));
  }

  public void testSafeHtmlWithStaticModuleId() throws Exception {
    meta.setIdClass("xyz___");

    assertSafeHtml(
        htmlFragment(fromResource("template-compiler-input1.html", is)),
        htmlFragment(fromResource("template-compiler-golden1-static.html")),
        js(fromResource("template-compiler-golden1-static.js")));
  }

  public void testSignalLoadedAtEnd() throws Exception {
    // Ensure that, although finish() is called as soon as possible after the
    // last HTML is rolled forward, signalLoaded() is called at the very end,
    // after all scripts are encountered.
    assertSafeHtml(
        htmlFragment(fromString(
            ""
            + "<p id=\"a\">a</p>"
            + "<script type=\"text/javascript\">1;</script>")),
        htmlFragment(fromString(
            "<p id=\"id_1___\">a</p>")),
        js(fromString(
            ""
            + "{"
            + "  var el___;"
            + "  var emitter___ = IMPORTS___.htmlEmitter___;"
            + "  el___ = emitter___.byId('id_1___');"
            + "  emitter___.setAttr("
            + "      el___, 'id', 'a-' + IMPORTS___.getIdClass___());"
            + "  el___ = emitter___.finish();"
            + "}"
            + "try {"
            + "  { 1; }"
            + "} catch (ex___) {"
            + "  ___.getNewModuleHandler().handleUncaughtException(ex___,"
            + "      onerror, 'testSignalLoadedAtEnd', '1');"
            + "}"
            + "{"
            + "  emitter___.signalLoaded();"
            + "}")));
  }

  public void testTargetsRewritten() throws Exception {
    assertSafeHtml(
        htmlFragment(fromString("<a href='foo' target='_self'>hello</a>")),
        htmlFragment(fromString(
            "<a href='/proxy?url=test%3A%2Ffoo&amp;mime-type=%2A%2F%2A'"
            + " target='_blank'>hello</a>")),
        new Block());
  }

  public void testFormRewritten() throws Exception {
    assertSafeHtml(
        htmlFragment(fromString("<form></form>")),
        htmlFragment(fromString(
            "<form action='/proxy?url=test%3A%2F%2F%2FtestFormRewritten"
            + "&amp;mime-type=application%2Fx-www-form-urlencoded'"
            + " target='_blank'></form>")),
        new Block());
  }

  public void testNamesRewritten() throws Exception {
    assertSafeHtml(
        htmlFragment(fromString("<a name='hi'></a>")),
        htmlFragment(fromString("<a id='id_1___' target='_blank'></a>")),
        js(fromString(
            ""
            + "{"
            + "  var el___; var emitter___ = IMPORTS___.htmlEmitter___;"
            + "  el___ = emitter___.byId('id_1___');"
            + "  emitter___.setAttr("
            + "      el___, 'name', 'hi-' + IMPORTS___.getIdClass___());"
            + "  el___.removeAttribute('id');"
            + "  el___ = emitter___.finish();"
            + "  emitter___.signalLoaded();"
            + "}")));

    meta.setIdClass("xyz___");
    assertSafeHtml(
        htmlFragment(fromString("<a name='hi'></a>")),
        htmlFragment(fromString("<a name='hi-xyz___' target='_blank'></a>")),
        new Block());
    }

  public void testSanityCheck() throws Exception {
    // The name attribute is not allowed on <p> elements, so
    // normally it would have been stripped out by the TemplateSanitizer pass.
    // Under no circumstances should it be emitted.
    assertSafeHtml(
        htmlFragment(fromString("<p name='hi'>Howdy</p>")),
        htmlFragment(fromString("<p>Howdy</p>")),
        new Block());
  }

  public void testFormName() throws Exception {
    meta.setIdClass("suffix___");
    assertSafeHtml(
        htmlFragment(fromString("<form name='hi'></form>")),
        htmlFragment(fromString(
            "<form action='/proxy?url=test%3A%2F%2F%2FtestFormName"
            + "&amp;mime-type=application%2Fx-www-form-urlencoded'"
            + " name='hi-suffix___' target=_blank></form>")),
        new Block());
  }

  // See bug 722
  public void testFormOnSubmitTrue() throws Exception {
    assertSafeHtml(
        htmlFragment(fromString(
            "<form onsubmit='alert(&quot;hi&quot;); return true;'></form>")),
        htmlFragment(fromString(
            "<form action='/proxy?url=test%3A%2F%2F%2FtestFormOnSubmitTrue"
            + "&amp;mime-type=application%2Fx-www-form-urlencoded'"
            + " id=id_2___ target='_blank'></form>")),
        js(fromString(
            ""
            + "{"
            // The extracted handler.
            + "  IMPORTS___.c_1___ = function (event, thisNode___) {"
            + "      alert('hi');"  // Cajoled later
            + "      return true;"
            + "  };"
            + "  var el___; var emitter___ = IMPORTS___.htmlEmitter___;"
            + "  el___ = emitter___.byId('id_2___');"
            + "  emitter___.setAttr("
            + "      el___, 'onsubmit',"
            + "      'return plugin_dispatchEvent___(this, event, '"
            + "      + ___.getId(IMPORTS___) + ', \\'c_1___\\');');"
            + "  el___.removeAttribute('id');"
            + "  el___ = emitter___.finish();"
            + "  emitter___.signalLoaded();"
            + "}")));
  }

  // See bug 722
  public void testFormOnSubmitEmpty() throws Exception {
    assertSafeHtml(
        htmlFragment(fromString("<form onsubmit=''></form>")),
        htmlFragment(fromString(
            "<form action='/proxy?url=test%3A%2F%2F%2FtestFormOnSubmitEmpty"
            + "&amp;mime-type=application%2Fx-www-form-urlencoded'"
            + " target='_blank'></form>")),
        new Block());
  }

  public void testImageSrc() throws Exception {
    assertSafeHtml(
        htmlFragment(fromString("<img src='blank.gif' width='20'/>")),
        htmlFragment(fromString(
            "<img src='/proxy?url=test%3A%2Fblank.gif"
            + "&amp;mime-type=image%2F%2A' width='20'/>")),
        new Block());
  }

  public void testStyleRewriting() throws Exception {
    assertSafeHtml(
        htmlFragment(fromString(
            "<div style=\"position: absolute; background: url('bg-image')\">\n"
            + "Hello\n"
            + "</div>\n")),
        htmlFragment(fromString(
            "<div style=\"position: absolute; background:"
            + " url('/proxy?url=test%3A%2Fbg-image&amp;mime-type=image%2F%2A')"
            + "\">\nHello\n</div>")),
        new Block());
  }

  public void testEmptyStyleRewriting() throws Exception {
    assertSafeHtml(
        htmlFragment(fromString("<div style=>\nHello\n</div>\n")),
        htmlFragment(fromString("<div>\nHello\n</div>")),
        new Block());
    assertSafeHtml(
        htmlFragment(fromString("<div style=''>\nHello\n</div>\n")),
        htmlFragment(fromString("<div>\nHello\n</div>")),
        new Block());
  }

  public void testEmptyScriptRewriting() throws Exception {
    assertSafeHtml(
        htmlFragment(fromString("<div onclick=''>\nHello\n</div>\n")),
        htmlFragment(fromString("<div>\nHello\n</div>")),
        new Block());
  }

  public void testDeferredScripts() throws Exception {
    // If all the scripts are deferred, there is never any need to detach any
    // of the DOM tree.
    assertSafeHtml(
        htmlFragment(fromString("Hi<script>alert('howdy');</script>\n")),
        htmlFragment(fromString("Hi")),
        js(fromString(
            ""
            + "try {"
            + "  { alert('howdy'); }"
            + "} catch (ex___) {"
            + "  ___.getNewModuleHandler().handleUncaughtException("
            + "      ex___, onerror, 'testDeferredScripts', '1');"
            + "}"))
        );
  }

<<<<<<< HEAD
  /** class= attributes are CDATA, non-alphanumerics should be allowed. */
  public void test1057ClassNames() throws Exception {
    assertSafeHtml(
        htmlFragment(fromString("<div class='*%!@$'></div>")),
        htmlFragment(fromString("<div class='*%!@$'></div>")),
=======
  /**
   * <textarea> without cols= was triggering an NPE due to buggy handling
   * of mandatory attributes.
   */
  public void test1056Textarea() throws Exception {
    assertSafeHtml(
        htmlFragment(fromString("<textarea></textarea>")),
        htmlFragment(fromString("<textarea></textarea>")),
>>>>>>> 98e27633
        new Block());
  }

  private void assertSafeHtml(
      DocumentFragment input, DocumentFragment htmlGolden, Block jsGolden)
      throws ParseException {
    Pair<Node, List<CssTree.StyleSheet>> htmlAndCss = extractScriptsAndStyles(
        input);

    TemplateCompiler tc = new TemplateCompiler(
        Collections.singletonList(htmlAndCss.a), htmlAndCss.b,
        CssSchema.getDefaultCss21Schema(mq),
        HtmlSchema.getDefault(mq),
        meta, mc, mq);
    Document doc = DomParser.makeDocument(null, null);
    Pair<Node, List<Block>> safeContent = tc.getSafeHtml(doc);
    assertMessagesLessSevereThan(MessageLevel.ERROR);
    // No warnings about skipped elements.  Warning is not the compiler's job.

    assertEquals(safeContent.a.getOwnerDocument(), doc);

    assertEquals(Nodes.render(htmlGolden, true),
                 Nodes.render(safeContent.a, true));
    assertEquals(render(jsGolden), render(consolidate(safeContent.b)));
  }

  private Pair<Node, List<CssTree.StyleSheet>> extractScriptsAndStyles(Node n)
      throws ParseException {
    n = extractScripts(n);
    List<CssTree.StyleSheet> stylesheets = new ArrayList<CssTree.StyleSheet>();
    extractStyles(n, stylesheets);
    return Pair.pair(n, stylesheets);
  }

  private Node extractScripts(Node n) throws ParseException {
    if (n instanceof Element && "script".equals(n.getNodeName())) {
      Element span = n.getOwnerDocument().createElement("span");
      if (n.getParentNode() != null) {
        n.getParentNode().replaceChild(span, n);
      }
      FilePosition pos = Nodes.getFilePositionFor(n);
      String text = n.getFirstChild().getNodeValue();
      Block js = js(fromString(text, pos));
      ExtractedHtmlContent.setExtractedScriptFor(span, js);
      Nodes.setFilePositionFor(span, Nodes.getFilePositionFor(n));
      return span;
    }
    for (Node child : Nodes.childrenOf(n)) { extractScripts(child); }
    return n;
  }

  private void extractStyles(Node n, List<CssTree.StyleSheet> styles)
      throws ParseException {
    if (n instanceof Element && "style".equals(n.getNodeName())) {
      FilePosition pos = Nodes.getFilePositionFor(n);
      if (n.getFirstChild() != null) {
        String text = n.getFirstChild().getNodeValue();
        CssTree.StyleSheet css = css(fromString(text, pos));
        CssRuleRewriter rrw = new CssRuleRewriter(meta);
        rrw.rewriteCss(css);
        assertMessagesLessSevereThan(MessageLevel.ERROR);
        styles.add(css);
      }
      n.getParentNode().removeChild(n);
      return;
    }
    for (Node child : Nodes.childrenOf(n)) { extractStyles(child, styles); }
  }

  private Block consolidate(List<Block> blocks) {
    Block consolidated = new Block();
    MutableParseTreeNode.Mutation mut = consolidated.createMutation();
    for (Block bl : blocks) {
      mut.appendChildren(bl.children());
    }
    mut.execute();
    stripTranslatedCode(consolidated);
    return consolidated;
  }

  private static void stripTranslatedCode(ParseTreeNode node) {
    node.acceptPostOrder(new Visitor() {
      public boolean visit(AncestorChain<?> ac) {
        ParseTreeNode node = ac.node;
        if (node instanceof TranslatedCode) {
          ((MutableParseTreeNode) ac.parent.node)
              .replaceChild(((TranslatedCode) node).getTranslation(), node);
        }
        return true;
      }
    }, null);
  }
}<|MERGE_RESOLUTION|>--- conflicted
+++ resolved
@@ -298,13 +298,14 @@
         );
   }
 
-<<<<<<< HEAD
   /** class= attributes are CDATA, non-alphanumerics should be allowed. */
   public void test1057ClassNames() throws Exception {
     assertSafeHtml(
         htmlFragment(fromString("<div class='*%!@$'></div>")),
         htmlFragment(fromString("<div class='*%!@$'></div>")),
-=======
+        new Block());
+  }
+
   /**
    * <textarea> without cols= was triggering an NPE due to buggy handling
    * of mandatory attributes.
@@ -313,7 +314,6 @@
     assertSafeHtml(
         htmlFragment(fromString("<textarea></textarea>")),
         htmlFragment(fromString("<textarea></textarea>")),
->>>>>>> 98e27633
         new Block());
   }
 
