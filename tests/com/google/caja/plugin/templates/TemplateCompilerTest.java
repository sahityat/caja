--- conflicted
+++ resolved
@@ -298,31 +298,12 @@
         );
   }
 
-  /** class= attributes are CDATA, non-alphanumerics should be allowed. */
-  public void test1057ClassNames() throws Exception {
-    assertSafeHtml(
-        htmlFragment(fromString("<div class='*%!@$ ok'></div>")),
-        htmlFragment(fromString("<div class='*%!@$ ok'></div>")),
-        new Block());
-    assertSafeHtml(
-        htmlFragment(fromString("<div class='ok bad__'></div>")),
-        htmlFragment(fromString("<div></div>")),
-        new Block());
-    assertSafeHtml(
-        htmlFragment(fromString("<div class='bad__ ok'></div>")),
-        htmlFragment(fromString("<div></div>")),
-        new Block());
-    assertSafeHtml(
-        htmlFragment(fromString("<input id='bad1__' name='bad2__'>")),
-        htmlFragment(fromString("<input>")),
-        new Block());
-  }
-
   /**
    * <textarea> without cols= was triggering an NPE due to buggy handling
    * of mandatory attributes.
+   * http://code.google.com/p/google-caja/issues/detail?id=1056
    */
-  public void test1056Textarea() throws Exception {
+  public void testBareTextarea() throws Exception {
     assertSafeHtml(
         htmlFragment(fromString("<textarea></textarea>")),
         htmlFragment(fromString("<textarea></textarea>")),
@@ -369,7 +350,6 @@
             )));
   }
 
-<<<<<<< HEAD
   /** http://code.google.com/p/google-caja/issues/detail?id=1057 */
   public void testClassNames() throws Exception {
     // TODO(felix8a): refactor assertSafeHtml to test warning messages
@@ -426,18 +406,6 @@
             + "  el___ = emitter___.finish();"
             + "  emitter___.signalLoaded();"
             + "}")));
-=======
-  /**
-   * <textarea> without cols= was triggering an NPE due to buggy handling
-   * of mandatory attributes.
-   * http://code.google.com/p/google-caja/issues/detail?id=1056
-   */
-  public void testBareTextarea() throws Exception {
-    assertSafeHtml(
-        htmlFragment(fromString("<textarea></textarea>")),
-        htmlFragment(fromString("<textarea></textarea>")),
-        new Block());
->>>>>>> 4b7b4254
   }
 
   private void assertSafeHtml(
