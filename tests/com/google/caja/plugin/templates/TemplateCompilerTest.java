// Copyright (C) 2009 Google Inc.
//
// Licensed under the Apache License, Version 2.0 (the "License");
// you may not use this file except in compliance with the License.
// You may obtain a copy of the License at
//
//      http://www.apache.org/licenses/LICENSE-2.0
//
// Unless required by applicable law or agreed to in writing, software
// distributed under the License is distributed on an "AS IS" BASIS,
// WITHOUT WARRANTIES OR CONDITIONS OF ANY KIND, either express or implied.
// See the License for the specific language governing permissions and
// limitations under the License.

package com.google.caja.plugin.templates;

import com.google.caja.lang.css.CssSchema;
import com.google.caja.lang.html.HtmlSchema;
import com.google.caja.lexer.CharProducer;
import com.google.caja.lexer.ExternalReference;
import com.google.caja.lexer.FilePosition;
import com.google.caja.lexer.ParseException;
import com.google.caja.parser.AncestorChain;
import com.google.caja.parser.MutableParseTreeNode;
import com.google.caja.parser.ParseTreeNode;
import com.google.caja.parser.Visitor;
import com.google.caja.parser.css.CssTree;
import com.google.caja.parser.html.DomParser;
import com.google.caja.parser.html.Nodes;
import com.google.caja.parser.js.Block;
import com.google.caja.parser.js.TranslatedCode;
import com.google.caja.plugin.CssRuleRewriter;
import com.google.caja.plugin.ExtractedHtmlContent;
import com.google.caja.plugin.PluginEnvironment;
import com.google.caja.plugin.PluginMeta;
import com.google.caja.reporting.MessageLevel;
import com.google.caja.util.CajaTestCase;
import com.google.caja.util.Pair;

import java.io.UnsupportedEncodingException;
import java.net.URLEncoder;

import java.util.ArrayList;
import java.util.Collections;
import java.util.List;

import org.w3c.dom.Document;
import org.w3c.dom.DocumentFragment;
import org.w3c.dom.Element;
import org.w3c.dom.Node;

public class TemplateCompilerTest extends CajaTestCase {
  private PluginMeta meta;

  @Override
  public void setUp() throws Exception {
    super.setUp();
    meta = new PluginMeta(new PluginEnvironment() {
      public CharProducer loadExternalResource(
          ExternalReference ref, String mimeType) {
        throw new RuntimeException("NOT IMPLEMENTED");
      }

      public String rewriteUri(ExternalReference ref, String mimeType) {
        return "/proxy?url=" + encodeUrl(ref.getUri().toString())
            + "&mime-type=" + encodeUrl(mimeType);
      }

      private String encodeUrl(String s) {
        try {
          return URLEncoder.encode(s, "UTF-8");
        } catch (UnsupportedEncodingException ex) {
          throw new RuntimeException(ex);  // UTF-8 must be supported.
        }
      }
    });
  }

  public void testEmptyModule() throws Exception {
    assertSafeHtml(
        htmlFragment(fromString("")),
        htmlFragment(fromString("")),
        new Block());
  }

  public void testTopLevelTextNodes() throws Exception {
    assertSafeHtml(
        htmlFragment(fromString("Hello, <b title=howdy>World</b>!!!")),
        htmlFragment(fromString("Hello, <b title=howdy>World</b>!!!")),
        new Block());
  }

  public void testSafeHtmlWithDynamicModuleId() throws Exception {
    assertSafeHtml(
        htmlFragment(fromResource("template-compiler-input1.html", is)),
        htmlFragment(fromResource("template-compiler-golden1-dynamic.html")),
        js(fromResource("template-compiler-golden1-dynamic.js")));
  }

  public void testSafeHtmlWithStaticModuleId() throws Exception {
    meta.setIdClass("xyz___");

    assertSafeHtml(
        htmlFragment(fromResource("template-compiler-input1.html", is)),
        htmlFragment(fromResource("template-compiler-golden1-static.html")),
        js(fromResource("template-compiler-golden1-static.js")));
  }

  public void testSignalLoadedAtEnd() throws Exception {
    // Ensure that, although finish() is called as soon as possible after the
    // last HTML is rolled forward, signalLoaded() is called at the very end,
    // after all scripts are encountered.
    assertSafeHtml(
        htmlFragment(fromString(
            ""
            + "<p id=\"a\">a</p>"
            + "<script type=\"text/javascript\">1;</script>")),
        htmlFragment(fromString(
            "<p id=\"id_1___\">a</p>")),
        js(fromString(
            ""
            + "{"
            + "  var el___;"
            + "  var emitter___ = IMPORTS___.htmlEmitter___;"
            + "  el___ = emitter___.byId('id_1___');"
            + "  emitter___.setAttr("
            + "      el___, 'id', 'a-' + IMPORTS___.getIdClass___());"
            + "  el___ = emitter___.finish();"
            + "}"
            + "try {"
            + "  { 1; }"
            + "} catch (ex___) {"
            + "  ___.getNewModuleHandler().handleUncaughtException(ex___,"
            + "      onerror, 'testSignalLoadedAtEnd', '1');"
            + "}"
            + "{"
            + "  emitter___.signalLoaded();"
            + "}")));
  }

  public void testTargetsRewritten() throws Exception {
    assertSafeHtml(
        htmlFragment(fromString("<a href='foo' target='_self'>hello</a>")),
        htmlFragment(fromString(
            "<a href='/proxy?url=test%3A%2Ffoo&amp;mime-type=%2A%2F%2A'"
            + " target='_blank'>hello</a>")),
        new Block());
  }

  public void testFormRewritten() throws Exception {
    assertSafeHtml(
        htmlFragment(fromString("<form></form>")),
        htmlFragment(fromString(
            "<form action='/proxy?url=test%3A%2F%2F%2FtestFormRewritten"
            + "&amp;mime-type=application%2Fx-www-form-urlencoded'"
            + " target='_blank'></form>")),
        new Block());
  }

  public void testNamesRewritten() throws Exception {
    assertSafeHtml(
        htmlFragment(fromString("<a name='hi'></a>")),
        htmlFragment(fromString("<a id='id_1___' target='_blank'></a>")),
        js(fromString(
            ""
            + "{"
            + "  var el___; var emitter___ = IMPORTS___.htmlEmitter___;"
            + "  el___ = emitter___.byId('id_1___');"
            + "  emitter___.setAttr("
            + "      el___, 'name', 'hi-' + IMPORTS___.getIdClass___());"
            + "  el___.removeAttribute('id');"
            + "  el___ = emitter___.finish();"
            + "  emitter___.signalLoaded();"
            + "}")));

    meta.setIdClass("xyz___");
    assertSafeHtml(
        htmlFragment(fromString("<a name='hi'></a>")),
        htmlFragment(fromString("<a name='hi-xyz___' target='_blank'></a>")),
        new Block());
    }

  public void testSanityCheck() throws Exception {
    // The name attribute is not allowed on <p> elements, so
    // normally it would have been stripped out by the TemplateSanitizer pass.
    // Under no circumstances should it be emitted.
    assertSafeHtml(
        htmlFragment(fromString("<p name='hi'>Howdy</p>")),
        htmlFragment(fromString("<p>Howdy</p>")),
        new Block());
  }

  public void testFormName() throws Exception {
    meta.setIdClass("suffix___");
    assertSafeHtml(
        htmlFragment(fromString("<form name='hi'></form>")),
        htmlFragment(fromString(
            "<form action='/proxy?url=test%3A%2F%2F%2FtestFormName"
            + "&amp;mime-type=application%2Fx-www-form-urlencoded'"
            + " name='hi-suffix___' target=_blank></form>")),
        new Block());
  }

  // See bug 722
  public void testFormOnSubmitTrue() throws Exception {
    assertSafeHtml(
        htmlFragment(fromString(
            "<form onsubmit='alert(&quot;hi&quot;); return true;'></form>")),
        htmlFragment(fromString(
            "<form action='/proxy?url=test%3A%2F%2F%2FtestFormOnSubmitTrue"
            + "&amp;mime-type=application%2Fx-www-form-urlencoded'"
            + " id=id_2___ target='_blank'></form>")),
        js(fromString(
            ""
            + "{"
            // The extracted handler.
            + "  IMPORTS___.c_1___ = function (event, thisNode___) {"
            + "      alert('hi');"  // Cajoled later
            + "      return true;"
            + "  };"
            + "  var el___; var emitter___ = IMPORTS___.htmlEmitter___;"
            + "  el___ = emitter___.byId('id_2___');"
            + "  emitter___.setAttr("
            + "      el___, 'onsubmit',"
            + "      'return plugin_dispatchEvent___(this, event, '"
            + "      + ___.getId(IMPORTS___) + ', \\'c_1___\\');');"
            + "  el___.removeAttribute('id');"
            + "  el___ = emitter___.finish();"
            + "  emitter___.signalLoaded();"
            + "}")));
  }

  // See bug 722
  public void testFormOnSubmitEmpty() throws Exception {
    assertSafeHtml(
        htmlFragment(fromString("<form onsubmit=''></form>")),
        htmlFragment(fromString(
            "<form action='/proxy?url=test%3A%2F%2F%2FtestFormOnSubmitEmpty"
            + "&amp;mime-type=application%2Fx-www-form-urlencoded'"
            + " target='_blank'></form>")),
        new Block());
  }

  public void testImageSrc() throws Exception {
    assertSafeHtml(
        htmlFragment(fromString("<img src='blank.gif' width='20'/>")),
        htmlFragment(fromString(
            "<img src='/proxy?url=test%3A%2Fblank.gif"
            + "&amp;mime-type=image%2F%2A' width='20'/>")),
        new Block());
  }

  public void testStyleRewriting() throws Exception {
    assertSafeHtml(
        htmlFragment(fromString(
            "<div style=\"position: absolute; background: url('bg-image')\">\n"
            + "Hello\n"
            + "</div>\n")),
        htmlFragment(fromString(
            "<div style=\"position: absolute; background:"
            + " url('/proxy?url=test%3A%2Fbg-image&amp;mime-type=image%2F%2A')"
            + "\">\nHello\n</div>")),
        new Block());
  }

  public void testEmptyStyleRewriting() throws Exception {
    assertSafeHtml(
        htmlFragment(fromString("<div style=>\nHello\n</div>\n")),
        htmlFragment(fromString("<div>\nHello\n</div>")),
        new Block());
    assertSafeHtml(
        htmlFragment(fromString("<div style=''>\nHello\n</div>\n")),
        htmlFragment(fromString("<div>\nHello\n</div>")),
        new Block());
  }

  public void testEmptyScriptRewriting() throws Exception {
    assertSafeHtml(
        htmlFragment(fromString("<div onclick=''>\nHello\n</div>\n")),
        htmlFragment(fromString("<div>\nHello\n</div>")),
        new Block());
  }

  public void testDeferredScripts() throws Exception {
    // If all the scripts are deferred, there is never any need to detach any
    // of the DOM tree.
    assertSafeHtml(
        htmlFragment(fromString("Hi<script>alert('howdy');</script>\n")),
        htmlFragment(fromString("Hi")),
        js(fromString(
            ""
            + "try {"
            + "  { alert('howdy'); }"
            + "} catch (ex___) {"
            + "  ___.getNewModuleHandler().handleUncaughtException("
            + "      ex___, onerror, 'testDeferredScripts', '1');"
            + "}"))
        );
  }

<<<<<<< HEAD
  /** class= attributes are CDATA, non-alphanumerics should be allowed. */
  public void test1057ClassNames() throws Exception {
    assertSafeHtml(
        htmlFragment(fromString("<div class='*%!@$ ok'></div>")),
        htmlFragment(fromString("<div class='*%!@$ ok'></div>")),
        new Block());
    assertSafeHtml(
        htmlFragment(fromString("<div class='ok bad__'></div>")),
        htmlFragment(fromString("<div></div>")),
        new Block());
    assertSafeHtml(
        htmlFragment(fromString("<div class='bad__ ok'></div>")),
        htmlFragment(fromString("<div></div>")),
        new Block());
    assertSafeHtml(
        htmlFragment(fromString("<input id='bad1__' name='bad2__'>")),
        htmlFragment(fromString("<input>")),
        new Block());
  }

  /**
   * <textarea> without cols= was triggering an NPE due to buggy handling
   * of mandatory attributes.
   */
  public void test1056Textarea() throws Exception {
    assertSafeHtml(
        htmlFragment(fromString("<textarea></textarea>")),
        htmlFragment(fromString("<textarea></textarea>")),
        new Block());
  }

  public void test1050Finish() throws Exception {
    // bug 1050, sometimes finish() is misplaced
    assertSafeHtml(
        htmlFragment(fromString(
            ""
            + "<div id=a></div>"
            + "<div id=b></div>"
            + "<script>1</script>")),
        htmlFragment(fromString(
            ""
            + "<div id='id_1___'></div>"
            + "<div id='id_2___'></div>")),
=======
  public void testBug1050Finish() throws Exception {
    // bug 1050, sometimes finish() is misplaced
    // http://code.google.com/p/google-caja/issues/detail?id=1050
    assertSafeHtml(
        htmlFragment(fromString(
            ""
            + "<div id=\"a\"></div>"
            + "<div id=\"b\"></div>"
            + "<script>1</script>")),
        htmlFragment(fromString(
            ""
            + "<div id=\"id_1___\"></div>"
            + "<div id=\"id_2___\"></div>")),
>>>>>>> 5a673171
        js(fromString(
            ""
            + "{"
            + "  var el___;"
            + "  var emitter___ = IMPORTS___.htmlEmitter___;"
            + "  el___ = emitter___.byId('id_1___');"
            + "  emitter___.setAttr(el___, 'id',"
            + "    'a-' + IMPORTS___.getIdClass___());"
            + "  el___ = emitter___.byId('id_2___');"
            + "  emitter___.setAttr(el___, 'id',"
            + "    'b-' + IMPORTS___.getIdClass___());"
            + "  el___ = emitter___.finish();"
            + "}"
            + "try {"
            + "  {"
            + "    1;"
            + "  }"
            + "} catch (ex___) {"
            + "  ___.getNewModuleHandler().handleUncaughtException(ex___,"
<<<<<<< HEAD
            + "    onerror, 'test1050Finish', '1');"
=======
            + "    onerror, 'testBug1050Finish', '1');"
>>>>>>> 5a673171
            + "}"
            + "{"
            + "  emitter___.signalLoaded();"
            + "}"
<<<<<<< HEAD
            ))
    );
=======
            )));
>>>>>>> 5a673171
  }

  private void assertSafeHtml(
      DocumentFragment input, DocumentFragment htmlGolden, Block jsGolden)
      throws ParseException {
    Pair<Node, List<CssTree.StyleSheet>> htmlAndCss = extractScriptsAndStyles(
        input);

    TemplateCompiler tc = new TemplateCompiler(
        Collections.singletonList(htmlAndCss.a), htmlAndCss.b,
        CssSchema.getDefaultCss21Schema(mq),
        HtmlSchema.getDefault(mq),
        meta, mc, mq);
    Document doc = DomParser.makeDocument(null, null);
    Pair<Node, List<Block>> safeContent = tc.getSafeHtml(doc);
    assertMessagesLessSevereThan(MessageLevel.ERROR);
    // No warnings about skipped elements.  Warning is not the compiler's job.

    assertEquals(safeContent.a.getOwnerDocument(), doc);

    assertEquals(Nodes.render(htmlGolden, true),
                 Nodes.render(safeContent.a, true));
    assertEquals(render(jsGolden), render(consolidate(safeContent.b)));
  }

  private Pair<Node, List<CssTree.StyleSheet>> extractScriptsAndStyles(Node n)
      throws ParseException {
    n = extractScripts(n);
    List<CssTree.StyleSheet> stylesheets = new ArrayList<CssTree.StyleSheet>();
    extractStyles(n, stylesheets);
    return Pair.pair(n, stylesheets);
  }

  private Node extractScripts(Node n) throws ParseException {
    if (n instanceof Element && "script".equals(n.getNodeName())) {
      Element span = n.getOwnerDocument().createElement("span");
      if (n.getParentNode() != null) {
        n.getParentNode().replaceChild(span, n);
      }
      FilePosition pos = Nodes.getFilePositionFor(n);
      String text = n.getFirstChild().getNodeValue();
      Block js = js(fromString(text, pos));
      ExtractedHtmlContent.setExtractedScriptFor(span, js);
      Nodes.setFilePositionFor(span, Nodes.getFilePositionFor(n));
      return span;
    }
    for (Node child : Nodes.childrenOf(n)) { extractScripts(child); }
    return n;
  }

  private void extractStyles(Node n, List<CssTree.StyleSheet> styles)
      throws ParseException {
    if (n instanceof Element && "style".equals(n.getNodeName())) {
      FilePosition pos = Nodes.getFilePositionFor(n);
      if (n.getFirstChild() != null) {
        String text = n.getFirstChild().getNodeValue();
        CssTree.StyleSheet css = css(fromString(text, pos));
        CssRuleRewriter rrw = new CssRuleRewriter(meta);
        rrw.rewriteCss(css);
        assertMessagesLessSevereThan(MessageLevel.ERROR);
        styles.add(css);
      }
      n.getParentNode().removeChild(n);
      return;
    }
    for (Node child : Nodes.childrenOf(n)) { extractStyles(child, styles); }
  }

  private Block consolidate(List<Block> blocks) {
    Block consolidated = new Block();
    MutableParseTreeNode.Mutation mut = consolidated.createMutation();
    for (Block bl : blocks) {
      mut.appendChildren(bl.children());
    }
    mut.execute();
    stripTranslatedCode(consolidated);
    return consolidated;
  }

  private static void stripTranslatedCode(ParseTreeNode node) {
    node.acceptPostOrder(new Visitor() {
      public boolean visit(AncestorChain<?> ac) {
        ParseTreeNode node = ac.node;
        if (node instanceof TranslatedCode) {
          ((MutableParseTreeNode) ac.parent.node)
              .replaceChild(((TranslatedCode) node).getTranslation(), node);
        }
        return true;
      }
    }, null);
  }
}<|MERGE_RESOLUTION|>--- conflicted
+++ resolved
@@ -298,7 +298,6 @@
         );
   }
 
-<<<<<<< HEAD
   /** class= attributes are CDATA, non-alphanumerics should be allowed. */
   public void test1057ClassNames() throws Exception {
     assertSafeHtml(
@@ -330,19 +329,6 @@
         new Block());
   }
 
-  public void test1050Finish() throws Exception {
-    // bug 1050, sometimes finish() is misplaced
-    assertSafeHtml(
-        htmlFragment(fromString(
-            ""
-            + "<div id=a></div>"
-            + "<div id=b></div>"
-            + "<script>1</script>")),
-        htmlFragment(fromString(
-            ""
-            + "<div id='id_1___'></div>"
-            + "<div id='id_2___'></div>")),
-=======
   public void testBug1050Finish() throws Exception {
     // bug 1050, sometimes finish() is misplaced
     // http://code.google.com/p/google-caja/issues/detail?id=1050
@@ -356,7 +342,6 @@
             ""
             + "<div id=\"id_1___\"></div>"
             + "<div id=\"id_2___\"></div>")),
->>>>>>> 5a673171
         js(fromString(
             ""
             + "{"
@@ -376,21 +361,12 @@
             + "  }"
             + "} catch (ex___) {"
             + "  ___.getNewModuleHandler().handleUncaughtException(ex___,"
-<<<<<<< HEAD
-            + "    onerror, 'test1050Finish', '1');"
-=======
             + "    onerror, 'testBug1050Finish', '1');"
->>>>>>> 5a673171
             + "}"
             + "{"
             + "  emitter___.signalLoaded();"
             + "}"
-<<<<<<< HEAD
-            ))
-    );
-=======
             )));
->>>>>>> 5a673171
   }
 
   private void assertSafeHtml(
