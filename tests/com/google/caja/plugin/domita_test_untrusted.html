<!--
  - Copyright (C) 2008 Google Inc.
  -
  - Licensed under the Apache License, Version 2.0 (the "License");
  - you may not use this file except in compliance with the License.
  - You may obtain a copy of the License at
  -
  -      http://www.apache.org/licenses/LICENSE-2.0
  -
  - Unless required by applicable law or agreed to in writing, software
  - distributed under the License is distributed on an "AS IS" BASIS,
  - WITHOUT WARRANTIES OR CONDITIONS OF ANY KIND, either express or implied.
  - See the License for the specific language governing permissions and
  - limitations under the License.
 -->

<style type="text/css">
  .testcontainer { background: yellow; border: 2px solid yellow }
  .testcontainer.passed { background: #c0ffc0; border: 2px solid #c0ffc0 }
  .clickme-testcontainer { background: yellow; border: 2px solid yellow }
  .waiting-testcontainer { background: yellow; border: 2px solid yellow }
  .invisible { display: none; float: left }
  .inline { display: inline }
</style>

<p class="waiting-testcontainer" id="test-timeout-and-interval">
  Timeouts and Intervals<br>
</p>

<p class="clickme-testcontainer" id="test-add-event-listener">
  <b id="test-add-event-listener-label">click me</b>
</p>

<p class="clickme-testcontainer" id="test-remove-event-listener">
  <b id="test-remove-event-listener-label">click me</b>
</p>

<p class="clickme-testcontainer" id="test-dom-class-hierarchy">
  <b>Click me</b>
</p>

<div class="clickme-testcontainer" id="test-case-insensitive-attrs">
  <table id="is-red">
    <tr>
      <td><strong>Click me if this is red</strong></td>
    </tr>
  </table>
</div>

<!-- TODO: testOnFocus/testOnBlur don't work in webdriver -->
<!--
<p class="clickme-testcontainer" id="test-onfocus">
  <input id="test-onfocus-input" value="first, click inside this box">
</p>

<div class="clickme-testcontainer" id="test-onblur">
  <b>second, click outside that box</b>
</div>
-->

<form id="test-onreset-form">
  <div class="clickme-testcontainer" id="test-onreset">
    <input type="reset">
  </div>
</form>

<p class="clickme-testcontainer" id="test-onclick-handler">
  <b id="test-onclick-handler-label"
     onclick="pass('test-onclick-handler');">click me</b>
</p>

<div class="testcontainer" id="test-attrs-declared-in-markup"
    ><form title="test title"></form>
  <b>Test attributes in markup</b>
-</div>

<div class="testcontainer" id="test-attrs-not-in-markup"
    ><form></form>
  <b>Test attributes not in markup</b>
</div>

<div class="testcontainer" id="test-attrs-nonstandard-permitted"
    ><form></form>
  <b>Testt attributes nonstandard permitted</b>
</div>

<p class="testcontainer" id="test-property-attribute-interaction">
  <span id="test-property-attribute-interaction-label">
    Test property attribute interaction
  </span><br>
</p>

<div class="testcontainer" id="test-form-length"
  ><form id="test-form-length-form">
    <input type="text">
    <button></button>
  </form>
</div>

<p class="testcontainer" id="test-pseudo-elements">
  Test pseudo-elements
</p>

<p class="testcontainer" id="test-editability-in-node-lists">
  editability in node lists<br>
</p>

<p class="testcontainer" id="test-nonexistent-style-property">
  <span id="test-nonexistent-style-property-label"
   >I ain&apos;t got no style</span>
  <br>
</p>

<div id="test-get-element-by-id" class="testcontainer"></div>

<div id="test-get-element-by-id-2" class="testcontainer"></div>

<p id="test-contains" class="testcontainer"></p>

<p id="test-element-id" class="testcontainer"></p>

<p id="test-create-element" class="testcontainer"></p>

<div class="testcontainer" id="test-forms"></div>

<p class="testcontainer" id="test-script-loading"></p>

<ol class="testcontainer" id="test-get-elements-by-tag-name">
  <li>One
  <li>Two
  <li>Three
    <ol><li>Pi</li><li>sqrt(10)</li></ol>
</ol>

<!--
  - The getElementsByClassName tests are derived from those at
  - http://code.google.com/p/doctype/wiki/DocumentGetElementsByClassNameMethod
  - which are themselves derived from the HTML5 spec.
 -->
<div class="testcontainer" id="test-get-elements-by-class-name">
  <p class="aaa bbb">AAA BBB</p>
  <div class="aaa">AAA</div>
  <p class="bbb ccc">BBB CCC</p>
</div>

<p class="testcontainer" id="test-class-set-by-emitter"></p>

<div class="testcontainer" id="test-dynamic-styles">
  <span id="test-dynamic-styles1">I should be bold</span><br>
  <span id="test-dynamic-styles2" style="font-weight: bold"
   >I should not be bold</span><br>
  <span id="test-dynamic-styles3"
   >There&apos;s no such thing as super-bold</span><br>
</div>

<p class="testcontainer" id="test-special-style-names">
  (<span>(fluffy (little) cloud)</span>)
</p>

<p class="testcontainer" id="test-read-only">
  <span id="indelible">I am indelible</span>
</p>

<p class="testcontainer" id="test-remove-child"
  >hello<span id="test-remove-child-1">world</span></p>

<p class="testcontainer" id="test-replace-child"
  ><span id="test-replace-child-1">alpha</span
  >bravo<span id="test-replace-child-2">charlie</span></p>

<p class="testcontainer" id="test-insert-before">zero</p>

<ul class="testcontainer" id="test-node-lists"
 ><li>One<li><b>Two</b><li>Three</ul>

<div class="testcontainer" id="test-name-attr"></div>

<div class="testcontainer" id="test-target-attr"></div>

<div class="testcontainer" id="test-location">
  test-location
</div>

<div class="testcontainer" id="test-navigator"></div>

<p class="testcontainer" id="test-child-nodes"></p>

<div class="testcontainer" id="test-emit-css">
  <a id="not-blue" href="#">I am not blue</a>
</div>

<div class="testcontainer" id="test-bug-731"
 >The input should be a radio button:
<form><input id="bug-731" type="radio" /></form></div>

<p class="testcontainer" id="test-bug-920"><input id="bug-920" /></p>

<br>

<form class="testcontainer" id="test-input-default-values">
  <input type="text" value="one">
  <input id="x" type="text" value="two">
  <input checked type="checkbox">
  <input type="checkbox">
</form>

<p class="testcontainer" id="test-event-handler-attributes">
  <input onclick="autoclicky.click(0)" id="autoclicker" type="checkbox">
  <input id="set-onclick-on-me" type="checkbox">
</p>

<p class="testcontainer" id="test-event-listeners-on-document">
  <input type="checkbox">
</p>

<p class="testcontainer" id="test-onload-listener">Onload</p>

<p class="testcontainer" id="test-inner-HTML-style-sanitizer"></p>

<form class="testcontainer" id="test-radio-buttons">
  <input type="radio" value="0" id="test-radio-button-0" name="number" checked>
  <input type="radio" value="1" id="test-radio-button-1" name="number">
  <input type="radio" value="2" id="test-radio-button-2" name="number">
</form>

<p class="testcontainer" id="test-props-on-nodes">Original Text</p>

<div class="testcontainer" id="test-xhr-sync">XHR sync</div>

<div class="testcontainer" id="test-xhr-async">XHR async</div>

<div class="testcontainer" id="test-computed-style">
  <div id="test-computed-style-block">Block</div>
  <span id="test-computed-style-inline">Inline</span>
  <div id="test-computed-style-fakie" style="display: inline">???</div>
  <div id="test-computed-style-invisible" class="invisible">Not here</div>
</div>

<div>Before
<p class="testcontainer" id="test-class-names">I am inline.</p>
After
</div>

<div class="testcontainer" id="test-illegal-suffixes"></div>

<div class="testcontainer" id="test-id-refs-rewriting"></div>

<div class="testcontainer" id="test-clone-node-structure">
  <p>I have <b title="I have attributes">content</b></p>
</div>

<div class="testcontainer" id="test-clone-node-listeners">
  <input id="test-clone-node-clickable" type="checkbox">
</div>

<div class="testcontainer" id="test-clone-node-defaults">
  <form>
    I should reset to the proper state.
    <input value="default" name="text">
    <input type="checkbox" checked name="checkbox_checked" value="on">
    <input type="checkbox" name="checkbox_unchecked" value="on">
    <input type="radio" name="radio" value="A">
    <input type="radio" name="radio" checked value="B">
    <select name="selectlist">
      <option selected value="1">1</option>
      <option value="2">2</option>
    </select>
  </form>
</div>

<p class="testcontainer" id="test-clone-node-custom-attrs">
  I will have a custom attribute
</p>

<p class="testcontainer" id="test-custom-events">Custom Events<br></p>

<p class="testcontainer" id="test-domita-globals-accessible">
  Test Domita globals accessible
</p>
    
<p class="testcontainer" id="test-factories-not-bypassable">
  Test factories not bypassable
</p>

<p class="testcontainer" id="test-scrolling"><nobr
>A really looooooooooooooooooooooooooooooooooooooooooooooooooooooooooooooooooong
line that will force the viewport to have a horizontal scroll bar so that we
can test window.scrollBy with a positive x value with a visible effect.
</nobr><br></p>

<p class="testcontainer" id="test-resizing">Resizing</p>

<div class="testcontainer" id="test-size-properties"
 style="
    width: 100px;
    height: 50px;
    border: 2px solid black;
    padding: 3px;
    margin: 7px"
 ></div>

<p class="testcontainer" id="test-default-view">Test document.defaultView</p>

<p class="testcontainer" id="test-document-element">Test Document Element</p>

<p class="testcontainer" id="test-window-object">Test Window Object</p>

<p class="testcontainer" id="test-bounding-client-rect"
>Test Bounding Client Rect</p>

<p class="testcontainer" id="test-attribute-nodes">
  <input id="test-attribute-nodes-onclick" type="checkbox" onclick="return 0;">
  Test Attribute Nodes
</p>

<p class="testcontainer" id="test-shorthand-css"
 >Test shorthand css</p>

<p class="testcontainer" id="test-anchor-computed-styles-dont-leak-history">
  Test anchor computed styles don't leak history
</p>

<div class="testcontainer" id="test-table-elements">
  <table>
    <thead>
      <tr>
        <td>h00</td>
      </tr>
    </thead>
    <tbody>
      <tr>
        <td>b00</td>
        <td>b01</td>
      </tr>
      <tr id="test-table-elements-tr-b1">
       <td>b10</td>
       <td>b11</td>
      </tr>
    </tbody>
  </table>
</div>

<p class="testcontainer" id="test-focus-blur"
 ><input id="test-focus-blur-1">
</p>

<p class="testcontainer" id="test-document-body-appendChild"
 >I should be the last element until something is appended to document.body</p>

<script type="text/javascript">
/** Aim high and you might miss the moon! */
function expectFailure(shouldFail, opt_msg, opt_failFilter) {
  try {
    shouldFail();
  } catch (e) {
    if (opt_failFilter && !opt_failFilter(e)) { throw e; }
    console.log('Caught expected failure ' + e + ' (' + e.message + ')');
    return;
  }
  fail(opt_msg || 'Expected failure');
}

function assertFailsSafe(canFail, assertionsIfPasses) {
  try {
    canFail();
  } catch (e) {
    return;
  }
  assertionsIfPasses();
}

function assertColor(expected, cssColorString) {
  if (typeof cssColorString === 'string') {
    cssColorString = cssColorString.toLowerCase();
  }
  if (cssColorString === expected.name) { return; }
  var hexSix = expected.rgb.toString(16);
  while (hexSix.length < 6) { hexSix = '0' + hexSix; }
  if (cssColorString === '#' + hexSix) { return; }
  var hexThree = hexSix.charAt(0) + hexSix.charAt(2) + hexSix.charAt(4);
  if (cssColorString === '#' + hexThree) { return; }
  if (('rgb(' + (expected.rgb >> 16) + ', ' + ((expected.rgb >> 8) & 0xff)
       + ', ' + (expected.rgb & 0xff) + ')') === cssColorString) {
    return;
  }

  fail(cssColorString + ' != #' + hexSix);
}

/**
 * Checks the structure of a DOM structure against a skeleton describing
 * details of the node.
 * @param skeleton an acyclic Object whose own properties describe aspects
 *   of the node such as 'nodeType', 'tagName', etc.  See the switch for
 *   supported member names.
 * @param node the node to check against skeleton.
 */
function assertDomTree(skeleton, node, opt_stack) {
  var stack = opt_stack || '(#root:' + node.nodeName + ')';
  cajita.forOwnKeys(
      skeleton,
      function (key) {
        var msg = stack + ':' + key;
        var v = skeleton[key];
        switch (key) {
          case 'nodeType':
            assertEquals(msg, v, node.nodeType);
            break;
          case 'nodeName':
            assertEquals(msg, v, node.nodeName);
            break;
          case 'nodeValue':
            assertEquals(msg, v, node.nodeValue);
            break;
          case 'tagName':
            assertEquals(msg, v, node.tagName);
            assertEquals(msg, v, node.nodeName);
            break;
          case 'innerHTML':
            assertEquals(msg, v, node.innerHTML);
            break;
          case 'sameAs':
            assertEquals(msg, v, node);
            break;
          case 'attributes':
            var attrs = node.attributes;
            var specified = [];
            var names = [];
            for (var i = 0, n = attrs.length; i < n; ++i) {
              var attr = attrs[i];
              if (attr.specified) {
                specified.push(attr);
                names.push(attr.name);
              }
            }
            assertEquals(
                msg + ' #attrs (' + names + ')', v.length, specified.length);
            for (var i = 0, n = v.length; i < n; ++i) {
              assertDomTree(
                  v[i], specified[i],
                  stack + '@(#' + i + ':' + specified[i].nodeName + ')');
            }
            break;
          case 'children':
            var children = node.childNodes;
            assertEquals(msg + ' #children', v.length, children.length);
            for (var i = 0, n = v.length; i < n; ++i) {
              assertDomTree(
                  v[i], children[i],
                  stack + '/(#' + i + ':' + children[i].nodeName + ')');
            }
            for (var i = 0, n = v.length, c = node.firstChild; i < n;
                 ++i, c = c.nextSibling) {
              // TODO(mikesamuel): enable for all node-types once EQ fixed on IE
              if (c.nodeType === 1) {
                assertEquals(msg + ' firstChild check ' + i, c, children[i]);
              }
            }
            for (var i = n = v.length, c = node.lastChild; --i >= 0;
                 c = c.previousSibling) {
              // TODO(mikesamuel): enable for all node-types once EQ fixed on IE
              if (c.nodeType === 1) {
                assertEquals(msg + ' lastChild check' + i, c, children[i]);
              }
            }
            break;
          default:
            fail(msg + ' unrecognized key');
            break;
        }
      });
}

/**
 * Canonicalize well formed innerHTML output, by making sure that attributes
 * are ordered by name, and have quoted values.
 *
 * Without this step, it's impossible to compare innerHTML cross-browser.
 */
function canonInnerHtml(s) {
  // Sort attributes.
  var htmlAttribute = new RegExp('^\\s*(\\w+)(?:\\s*=\\s*("[^\\"]*"'
                                 + '|\'[^\\\']*\'|[^\\\'\\"\\s>]+))?');
  var quot = new RegExp('"', 'g');
  var htmlStartTag = new RegExp('(<\\w+)\\s+([^\\s>][^>]*)>', 'g');
  var htmlTag = new RegExp('(<\/?)(\\w+)(\\s+[^\\s>][^>]*)?>', 'g');
  var ignorableWhitespace = new RegExp('^[ \\t]*(\\r\\n?|\\n)|\\s+$', 'g');
  var tagEntityOrText = new RegExp(
      '(?:(</?\\w[^>]*>|&[a-zA-Z#]|[^<&>]+)|([<&>]))', 'g');
  s = s.replace(
      htmlStartTag,
      function (_, tagStart, tagBody) {
        var attrs = [];
        for (var m; !!tagBody && (m = tagBody.match(htmlAttribute));) {
          var name = m[1];
          var value = m[2];
          var hasValue = value != null;
          if (hasValue && (new RegExp('^["\']')).test(value)) {
            value = value.substring(1, value.length - 1);
          }
          attrs.push(
              hasValue
              ? name + '="' + value.replace(quot, '&quot;') + '"'
              : name);
          tagBody = tagBody.substring(m[0].length);
        }
        attrs.sort();
        return tagStart + ' ' + attrs.join(' ') + '>';
      });
  s = s.replace(
      htmlTag,
      function (_, open, name, body) {
        return open + name.toLowerCase() + (body || '') + '>';
      });
  // Remove ignorable whitespace.
  s = s.replace(ignorableWhitespace, '');
  // Normalize escaping of text nodes since Safari doesn't escape loose >.
  s = s.replace(
      tagEntityOrText,
      function (_, good, bad) {
        return good
            ? good
            : (bad.replace(new RegExp('&', 'g'), '&amp;')
               .replace(new RegExp('>', 'g'), '&gt;'));
      });
  return s;
}

// This should be first, so its results come in while the rest of the tests are
// running.
jsunitRegister('testTimeoutAndInterval',
               function testTimeoutAndInterval() {
  var timeout1Ran = false,
      timeout2Ran = false;
  var timeout1Id = setTimeout(function () { timeout1Ran = true; }, 50);
  var timeout2Id = setTimeout(function () { timeout2Ran = true; }, 50);
  clearTimeout(timeout1Id);

  var intervalRunIndex = -1;
  var interval1RunCount = 0,
      interval2RunCount = 0;
  var interval1Id = setInterval(function () { ++interval1RunCount; }, 50);
  var interval2Id = setInterval(function () { ++interval2RunCount; }, 50);

  // Check that null is a noop as a timeout or interval value, and that the
  // return value works with clearTimeout and clearInterval and does not
  // inadvertently clear existing timeouts or intervals.
  clearTimeout(setTimeout(null, 0));
  clearInterval(setInterval(null, 0));

  // Check that clearInterval and clearTimeout ignore null 
  // and undefined intervalId's
  clearInterval(null);
  clearInterval(void 0);
  clearTimeout(null);
  clearTimeout(void 0);

  setTimeout(
      function () {
        clearInterval(interval2Id);
        setTimeout(
            function () {
              if (!timeout1Ran && timeout2Ran
                  && interval1RunCount > interval2RunCount) {
                pass('test-timeout-and-interval');
              }
            },
            500);
      },
      200);
});

// These "click me" tests should be early on so they're easy to find on the
// HTML page.
jsunitRegister('testAddEventListener',
               function testAddEventListener() {
  var container = document.getElementById('test-add-event-listener-label');
  container.addEventListener(
      'click',
      function (event) {
        console.log('received event');
        assertEquals('B', event.target.tagName);
        assertEquals('click', event.type);
        pass('test-add-event-listener');
      });
  expectFailure(
      function() {
        container.addEventListener('foo');
      },
      'addEventListener of a string');
  expectFailure(
      function() {
        container.addEventListener({});
      },
      'addEventListener of an ordinary object');
});

jsunitRegister('testRemoveEventListener',
               function testRemoveEventListener() {
  var container = document.getElementById('test-remove-event-listener-label');
  var firstFired = false;
  var failed = false;
  function second(event) {
    console.log('received event');
    if (failed) { return; }
    assertEquals('B', event.target.tagName);
    assertEquals('click', event.type);
    event.target.innerHTML = 'All done!';
    pass('test-remove-event-listener');
  }
  function first(event) {
    if (firstFired) {
      event.target.innerHTML = '<b>FAILED - event handler was not removed!</b>';
      failed = true;
      return;
    }
    firstFired = true;
    console.log('received event');
    assertEquals('B', event.target.tagName);
    assertEquals('click', event.type);
    event.target.innerHTML = 'Thank you, click me again please';
    container.removeEventListener('click', first);
    container.addEventListener('click', second);
  }
  container.addEventListener('click', first);
});

jsunitRegister('testDomClassHierarchy',
               function testDomClassHierarchy() {
  assertTrue('document < Node', document instanceof window.Node);
  assertTrue('document < HTMLDocument',
             document instanceof window.HTMLDocument);

  assertTrue('<DIV> < Node',
             document.createElement('div') instanceof window.Node);
  assertTrue('<DIV> < Element',
             document.createElement('div') instanceof window.Element);
  assertTrue('<DIV> < HTMLDivElement',
             document.createElement('div') instanceof window.HTMLDivElement);

  assertTrue('<INPUT> < Node',
             document.createElement('input') instanceof window.Node);
  assertTrue('<INPUT> < Element',
             document.createElement('input') instanceof window.Element);
  assertTrue('<INPUT> < HTMLInputElement',
             document.createElement('input')
             instanceof window.HTMLInputElement);

  assertTrue('<A> < Node', document.createElement('a') instanceof window.Node);
  assertTrue('<A> < Element',
             document.createElement('a') instanceof window.Element);
  assertTrue('<A> < HTMLAnchorElement',
             document.createElement('a') instanceof window.HTMLAnchorElement);

  assertTrue('<IMG> < Node',
             document.createElement('img') instanceof window.Node);
  assertTrue('<IMG> < Element',
             document.createElement('img') instanceof window.Element);
  assertTrue('<IMG> < HTMLImageElement',
             document.createElement('img') instanceof window.HTMLImageElement);

  // TODO(ihab.awad): Add negative tests when virtual hierarchy is improved:
  //assertFalse('<IMG> !< HTMLDivElement',
  //            document.createElement('img') instanceof window.HTMLDivElement);

  document.getElementById('test-dom-class-hierarchy').addEventListener(
      'click',
      function (event) {
        assertTrue(event instanceof window.Event);
        pass('test-dom-class-hierarchy');
      });
});

jsunitRegister('testCaseInsensitiveAttrs',
               function testCaseInsensitiveAttrs() {
  var tableNode = document.getElementById('is-red');
  tableNode.setAttribute('bgColor', 'red');
  tableNode.addEventListener('click', function(event) {
    pass('test-case-insensitive-attrs');
  });
});

jsunitRegister('testAttrsDeclaredInMarkup',
               function testAttrsDeclaredInMarkup() {
  var d =
      document.getElementById('test-attrs-declared-in-markup').firstChild;

  assertTrue(d.hasAttribute('title'));
  assertEquals('test title', d.getAttribute('title'));
  d.setAttribute('title', 'another title');
  assertTrue(d.hasAttribute('title'));
  assertEquals('another title', d.getAttribute('title'));
  d.removeAttribute('title');
  assertFalse(d.hasAttribute('title'));
  assertEquals(null, d.getAttribute('title'));
  // Removing twice should be harmless
  d.removeAttribute('title');
  assertFalse(d.hasAttribute('title'));
  assertEquals(null, d.getAttribute('title'));

  pass('test-attrs-declared-in-markup');
});

jsunitRegister('testAttrsNotInMarkup',
               function testAttrsNotInMarkup() {
  var d =
      document.getElementById('test-attrs-not-in-markup').firstChild;

  assertFalse(d.hasAttribute('title'));
  assertEquals(null, d.getAttribute('title'));
  d.setAttribute('title', 'another title');
  assertTrue(d.hasAttribute('title'));
  assertEquals('another title', d.getAttribute('title'));
  d.removeAttribute('title');
  assertFalse(d.hasAttribute('title'));
  assertEquals(null, d.getAttribute('title'));

  // Removing twice should be harmless
  d.removeAttribute('title');
  assertFalse(d.hasAttribute('title'));
  assertEquals(null, d.getAttribute('title'));

  pass('test-attrs-not-in-markup');
});

jsunitRegister('testAttrsNonstandardPermitted',
               function testAttrsNonstandardPermitted() {
  var d =
      document.getElementById('test-attrs-nonstandard-permitted').firstChild;

  assertFalse(d.hasAttribute('flavor'));
  assertEquals(null, d.getAttribute('flavor'));
  d.setAttribute('flavor', 'chocolate');
  assertTrue(d.hasAttribute('flavor'));
  assertEquals('chocolate', d.getAttribute('flavor'));
  d.removeAttribute('flavor');
  assertFalse(d.hasAttribute('flavor'));
  assertEquals(null, d.getAttribute('flavor'));

  // Removing twice should be harmless
  d.removeAttribute('flavor');
  assertFalse(d.hasAttribute('flavor'));
  assertEquals(null, d.getAttribute('flavor'));

  // Should be case insensitive
  d.setAttribute('flavor', 'peach');
  assertEquals('peach', d.getAttribute('FLAvor'));

  pass('test-attrs-nonstandard-permitted');
});

// TODO(metaweta): This test should be replaced by ones for the proper
// behavior once we get property names into the HTML schema.
jsunitRegister('testPropertyAttributeInteraction',
               function testPropertyAttributeInteraction() {
  var d = document.getElementById('test-property-attribute-interaction-label');
  d.setAttribute('foo', 'hi');
  d.setAttribute('title', 'there');
  assertEquals(void 0, d.FOO);
  assertEquals(void 0, d.foo);
  assertEquals('hi', d.getAttribute('FOO'));
  assertEquals('hi', d.getAttribute('foo'));
  assertEquals('there', d.TITLE);
  assertEquals('there', d.title);
  assertEquals('there', d.getAttribute('title'));
  assertEquals('there', d.getAttribute('TITLE'));
  d.title = 'bob';
  assertEquals('bob', d.getAttribute('title'));
  pass('test-property-attribute-interaction');
});

jsunitRegister('testFormLength',
               function testFormLength() {
  var form = document.getElementById('test-form-length-form');
  assertEquals(2, form.length);

  pass('test-form-length');
});

jsunitRegister('testPseudoElements',
               function testPseudoElements() {
  var body = document.getElementsByTagName('body')[0];
  var head = document.getElementsByTagName('head')[0];
  var title = document.getElementsByTagName('title')[0];
  var html = document.getElementsByTagName('html')[0];

  assertEquals('BODY', body.getTagName());
  assertEquals(null, body.getAttribute('foo'));
  assertEquals('HEAD', head.getTagName());
  assertEquals(null, head.getAttribute('foo'));
  assertEquals('TITLE', title.getTagName());
  assertEquals(null, title.getAttribute('foo'));
  assertEquals('HTML', html.getTagName());
  assertEquals(null, html.getAttribute('foo'));

  pass('test-pseudo-elements');
});

jsunitRegister('testEditabilityInNodeLists',
               function testEditabilityInNodeLists() {
  var paragraph = document.getElementsByTagName('p')[0];
  // Make sure the node is editable.
  paragraph.foo = 1;
  assertEquals('1', String(paragraph.foo));
  delete paragraph.foo;
  assertEquals(undefined, paragraph.foo);

  paragraph = document.getElementsByClassName('testcontainer')[0];
  // Make sure the node is editable.
  paragraph.foo = 1;
  assertEquals('1', String(paragraph.foo));
  delete paragraph.foo;
  assertEquals(undefined, paragraph.foo);

  pass('test-editability-in-node-lists');
});

jsunitRegister('testNonexistentStyleProperty',
               function testNonexistentStyleProperty() {
  var container = document.getElementById(
      'test-nonexistent-style-property-label');
  assertEquals(undefined, container.style.noSuchProperty);
  pass('test-nonexistent-style-property');
});

jsunitRegister('testGetElementById',
               function testGetElementById() {
  assertEquals(null, document.getElementById('foo'));
  assertEquals(null, document.getElementById('bar'));
  assertEquals(null, document.getElementById('no_such_node'));
  assertTrue(document.getElementById('test-get-element-by-id') != null);

  pass('test-get-element-by-id');
});

jsunitRegister('testGetElementById2',
               function testGetElementById2() {
  assertEquals(null, document.getElementById('xyz-test-get-element-by-id'));
  assertTrue(document.getElementById('test-get-element-by-id-2') != null);

  pass('test-get-element-by-id-2');
});

jsunitRegister('testContains',
               function testContains() {
  // Some nodes that are not under the document element.
  var disconnectedEl = document.createElement('DIV');
  var disconnectedChild = document.createElement('B');
  var result = disconnectedEl.appendChild(disconnectedChild);
  assertEquals(result, disconnectedChild);

  var testContainer = document.getElementById('test-contains');
  var testContainerChild = document.createElement('SPAN');
  result = testContainer.appendChild(testContainerChild);
  assertEquals(result, testContainerChild);
  // This test assume that test-forms follows test-contains in the HTML above.
  var follower = document.getElementById('test-forms');

  var hasContains = 'contains' in testContainer;
  var hasCompare = 'compareDocumentPosition' in testContainer;
  assertTrue('neither contains nor compare present', hasContains || hasCompare);

  if (hasContains) {
    assertTrue('dEl > dCh', disconnectedEl.contains(disconnectedChild));
    assertFalse('dCh > dEl', disconnectedChild.contains(disconnectedEl));
    assertTrue('tCo > tCo', testContainer.contains(testContainer));
    assertFalse('tCo > fo', testContainer.contains(follower));
    assertFalse('fo > tCo', follower.contains(testContainer));
    assertTrue('tCo > tCh', testContainer.contains(testContainerChild));
    assertFalse('tCh > tCo', testContainerChild.contains(testContainer));
  }

  if (hasCompare) {
    var DOCUMENT_POSITION_DISCONNECTED = 0x01;
    var DOCUMENT_POSITION_PRECEDING = 0x02;
    var DOCUMENT_POSITION_FOLLOWING = 0x04;
    var DOCUMENT_POSITION_CONTAINS = 0x08;
    var DOCUMENT_POSITION_IS_CONTAINED = 0x10;

    assertEquals(
        'dEl cmp tCo',
        DOCUMENT_POSITION_DISCONNECTED,
        disconnectedEl.compareDocumentPosition(testContainer));
    assertEquals(
        'tCo cmp dEl',
        DOCUMENT_POSITION_DISCONNECTED,
        testContainer.compareDocumentPosition(disconnectedEl));
    assertEquals(
        'tCo cmp fo',
        DOCUMENT_POSITION_FOLLOWING,
        testContainer.compareDocumentPosition(follower));
    assertEquals(
        'fo cmp tCo',
        DOCUMENT_POSITION_PRECEDING,
        follower.compareDocumentPosition(testContainer));
    assertEquals(
        'tCp cmp tCh',
        DOCUMENT_POSITION_FOLLOWING | DOCUMENT_POSITION_IS_CONTAINED,
        testContainer.compareDocumentPosition(testContainerChild));
    assertEquals(
        'tCh cmp tCo',
        DOCUMENT_POSITION_PRECEDING | DOCUMENT_POSITION_CONTAINS,
        testContainerChild.compareDocumentPosition(testContainer));
    assertEquals(
        'tCo cmp tCo',
        0,
        testContainer.compareDocumentPosition(testContainer));
  }

  pass('test-contains');
});

jsunitRegister('testElementId',
               function testElementId() {
  var el = document.getElementById('test-element-id');
  assertEquals('test-element-id', el.id);
  assertEquals('test-element-id', el.getAttribute('id'));

  pass('test-element-id');
});

jsunitRegister('testCreateElement',
               function testCreateElement() {
  var newNode = document.createElement('DIV');
  assertEquals('', newNode.id);
  newNode.id = 'newNodeId';
  assertEquals('newNodeId', newNode.id);

  newNode.id = '#bog<us>';  // Not set
  assertEquals('newNodeId', newNode.id);

  newNode.id = 'not:bogus';
  assertEquals('not:bogus', newNode.id);
  assertEquals(1, newNode.nodeType);

  var el = document.getElementById('test-create-element');
  el.appendChild(newNode);

  assertEquals(document.getElementById('not:bogus').tagName,
               newNode.tagName);
  assertEquals(newNode.tagName, el.firstChild.tagName);
  assertEquals(newNode.tagName, el.lastChild.tagName);

  var text = document.createTextNode(
      { toString: function () { return 'howdy <there>'; } });
  assertEquals(3, text.nodeType);
  assertEquals('howdy <there>', text.data);
  newNode.appendChild(text);
  assertEquals(3, newNode.firstChild.nodeType);
  assertEquals('howdy &lt;there&gt;', canonInnerHtml(newNode.innerHTML));

  pass('test-create-element');
});

jsunitRegister('testInnerHtml',
               function testInnerHtml() {
  var container = document.getElementById('test-inner-html');

  // Strips out non-prefixed id from link, and target=_parent.
  // Leaves id for <em> but strips the prefix.
  // Escapes trailing title, href, and > after </em>.
  assertEquals(
      '<a class="link" href="http://foo.com?a&#61;b&amp;c&#61;d"'
      + ' title="&lt;click me!&gt;">'
      + 'Test <em id="em">Not</em>&gt; run yet.</a>',
      canonInnerHtml(container.innerHTML));

  // Set innerHTML
  container.innerHTML = (
      '<a  id="foo" class="green blue" href="http://bar.com/baz"'
      + ' target="foo" title="A link" >'
      + 'A & B &amp; C<</a >');

  assertEquals(
      '<a class="green blue" href="http://gadget-proxy/'
      + '?url=http%3A%2F%2Fbar.com%2Fbaz&amp;mimeType=*%2F*" id="foo-xyz___"'
      + ' target="_blank" title="A link">A &amp; B &amp; C&lt;</a>',
      canonInnerHtml(directAccess.getInnerHTML(container)));

  pass('test-inner-html');
});

jsunitRegister('testForms',
               function testForms() {
  var form = document.createElement('FORM');
  assertEquals('return false', directAccess.getAttribute(form, 'onsubmit'));

  var container = document.getElementById('test-forms');
  container.innerHTML = '<form onsubmit="foo()">'
      + '<input type="submit" value="Submit"></form>';

  assertEquals('<form onsubmit="'
               + 'try { plugin_dispatchEvent___'
               + '(this, event, 0, &quot;foo&quot;);'
               + ' } finally { return false; }">'
               + '<input type="submit" value="Submit"></form>',
               canonInnerHtml(directAccess.getInnerHTML(container)));

  pass('test-forms');
});

function foo() {
  var container = document.getElementById('test-forms');
  var div = document.createElement('blockquote');
  div.innerHTML = 'event dispatched to <code>foo()</code>';
  container.appendChild(div);
}

jsunitRegister('testScriptLoading',
               function testScriptLoading() {
  // Test that we block ways scripts can be used to executed code in strings.
  expectFailure(
      function () {
        var s = document.createElement('script');
        s.appendChild(document.createTextNode('globalSideEffect()'));
      }, 'script injection via appendChild');
  assertFalse('gse1', checkGlobalSideEffect());
  expectFailure(
      function () {
        var s = document.createElement('script');
        s.innerHTML = 'globalSideEffect()';
      }, 'script injection via innerHTML');
  assertFalse('gse2', checkGlobalSideEffect());
  expectFailure(
      function () {
        var s = directAccess.makeUnattachedScriptNode();
        s.firstChild.nodeValue = 'globalSideEffect()';
      }, 'script injection via nodeValue');
  assertFalse('gse3', checkGlobalSideEffect());
  expectFailure(
      function () {
        var os = document.getElementById('howdy-script');
        var s = os.cloneNode(true);
        s.firstChild.nodeValue = 'globalSideEffect()';
      }, 'script injection via cloneNode');
  assertFalse('gse4', checkGlobalSideEffect());
  assertFailsSafe(
      function () {
        var s = document.createElement('script');
        s.innerText = 'globalSideEffect()';  // IE only, so failsafe.
        document.body.appendChild(s);
      },
      function () {});
  assertFalse('gse5', checkGlobalSideEffect());
  assertFailsSafe(
      function () {
        var s = document.createElement('script');
        // IE only, so failsafe.
        s.outerHTML = '<script>globalSideEffect()<\/script>';
        document.body.appendChild(s);
      },
      function () {});
  assertFalse('gse6', checkGlobalSideEffect());
  assertFailsSafe(
      function () {
        var s = document.createElement('div');
        // IE only, so failsafe.
        s.outerHTML = '<script>globalSideEffect()<\/script>';
        document.body.appendChild(s);
      },
      function () {});
  assertFalse('gse7', checkGlobalSideEffect());

  // Test that an external script cannot be loaded by setting the "src"
  // attribute of a newly created script element.
  var s = document.createElement('script');
  assertAsynchronousRequirement(
      'whitelisted script never ran',
      function () { return externalScript.loaded === true; });
  s.src = 'unproxied_whitelisted_script.js';
  document.getElementById('test-script-loading').appendChild(s);

  pass('test-script-loading');
});

jsunitRegister('testGetElementsByTagName',
               function testGetElementsByTagName() {
  var container = document.getElementById('test-get-elements-by-tag-name');
  var items = container.getElementsByTagName('li');
  assertEquals(5, items.length);
  for (var i = 0; i < items.length; ++i) {
    assertEquals('LI', items[i].tagName);
  }
  assertEquals('One', canonInnerHtml(items[0].innerHTML));
  assertEquals('Two', canonInnerHtml(items[1].innerHTML));
  assertEquals('Three', canonInnerHtml(items[2].firstChild.data));
  assertEquals('Pi', canonInnerHtml(items[3].innerHTML));
  assertEquals('sqrt(10)', canonInnerHtml(items[4].innerHTML));
  pass('test-get-elements-by-tag-name');
});

jsunitRegister('testGetElementsByClassName',
               function testGetElementsByTagName() {
  function assertNodeListTextContent(classes, textContent) {
    var nodeList = document.getElementsByClassName(classes);
    var len = nodeList.length;
    assertEquals(textContent.length, len);
    for (var i = 0; i < len; ++i) {
      assertEquals(textContent[i], canonInnerHtml(nodeList[i].innerHTML));
    }
  }

  assertNodeListTextContent('aaa', ['AAA BBB', 'AAA']);
  assertNodeListTextContent('ccc bbb', ['BBB CCC']);
  assertNodeListTextContent('bbb ccc', ['BBB CCC']);
  assertNodeListTextContent(' bbb \tccc ', ['BBB CCC']);
  assertNodeListTextContent('aaa,bbb', []);

  pass('test-get-elements-by-class-name');
});

jsunitRegister('testClassSetByEmitter',
               function testClassSetByEmitter() {
  // Make sure that the HTML emitter correctly sets the class.
  // A testcontainer node should be yellow until it has been marked as having
  // passed.
  var cont = document.getElementById('test-class-set-by-emitter');
  var computedColor = directAccess.getComputedStyle(cont, 'background-color');

  cont.innerHTML = '(background-color=' + computedColor + ')';

  assertColor({ name: 'yellow', rgb: 0xffff00 }, computedColor);
  pass('test-class-set-by-emitter');
});

jsunitRegister('testDynamicStyle',
               function testDynamicStyle() {
  function $(id) { return document.getElementById(id); }
  $('test-dynamic-styles1').style.fontWeight = 'bold';
  $('test-dynamic-styles2').style.fontWeight = '';  // Can unset a style.
  expectFailure(
      function () {
        $('test-dynamic-styles3').style.fontWeight = 'super-bold';
      },
      'set to super-bold');
  pass('test-dynamic-styles');
});

jsunitRegister('testSpecialStyleNames',
               function testSpecialStyleNames() {
  function getFloatySpanFloat() {
    return directAccess.getComputedStyle(floatySpan, 'float')
        || directAccess.getComputedStyle(floatySpan, 'cssFloat')
        || directAccess.getComputedStyle(floatySpan, 'styleFloat');
  }

  // Some style names conflict with reserved keywords in many languages,
  // e.g. float.
  var floatySpan = document.getElementById('test-special-style-names')
      .getElementsByTagName('SPAN')[0];
  assertEquals('none', getFloatySpanFloat());
  assertEquals('left', (floatySpan.style.cssFloat = 'left'));
  assertEquals('left', floatySpan.style.cssFloat);
  assertEquals('left', getFloatySpanFloat());
  assertEquals('left', floatySpan.style.getPropertyValue('float'));
  try {
    floatySpan.style.styleFloat = 'right';
    console.log('styleFloat supported');
  } catch (styleFloatWorksOnIE) {
    floatySpan.style.cssFloat = 'right';
  }
  assertEquals('right', getFloatySpanFloat());
  assertEquals('right', floatySpan.style.cssFloat);
  assertEquals('right', floatySpan.style.getPropertyValue('float'));

  pass('test-special-style-names');
});

jsunitRegister('testReadOnlyNotEditable',
               function testReadOnlyNotEditable() {
  function $(id) { return documentRO.getElementById(id); }
  expectFailure(
      function () {
        documentRO.createElement('SPAN');
      },
      'successfully created element');
  expectFailure(
      function () {
        var el = document.createElement('SPAN');
        el.id = 'test-read-only-1';
        $('test-read-only').appendChild(el);
        assertEquals(null, $('test-read-only-1'));
      },
      'successfully appended element');
  expectFailure(
      function () {
        assertTrue($('indelible') !== null);
        $('test-read-only').removeChild($('indelible'));
        assertEquals(null, $('test-read-only-1'));
      },
      'successfully removed element');
  expectFailure(
      function () {
        var el = document.createElement('SPAN');
        el.id = 'test-read-only-2';
        $('test-read-only').replaceChild($('indelible'), el);
        assertEquals(null, $('test-read-only-2'));
        assertTrue($('indelible') !== null);
      },
      'successfully replaced element');
  pass('test-read-only');
});

jsunitRegister('testRemoveChild',
               function testRemoveChild() {
  var parent = document.getElementById('test-remove-child');
  var child = document.getElementById('test-remove-child-1');
  var result = parent.removeChild(child);
  assertEquals(child, result);
  assertEquals('hello', canonInnerHtml(parent.innerHTML));
  pass('test-remove-child');
});

jsunitRegister('testReplaceChild',
               function testReplaceChild() {
  var parent = document.getElementById('test-replace-child');
  var newChild = document.getElementById('test-replace-child-1');
  var oldChild = document.getElementById('test-replace-child-2');
  var result = parent.replaceChild(newChild, oldChild);
  assertEquals(oldChild, result);
  assertEquals(
    'bravo<span id="test-replace-child-1">alpha</span>',
    canonInnerHtml(parent.innerHTML));
  pass('test-replace-child');
});

jsunitRegister('testInsertBefore',
               function testInsertBefore() {
  var el = document.getElementById('test-insert-before');
  function assertChildren(var_args) {
    var children = [];
    for (var child = el.firstChild; child; child = child.nextSibling) {
      children.push(child.nodeValue);
    }
    assertEquals([].join.call(arguments, ','), children.join(','));
  }
  var one = document.createTextNode('one');
  var two = document.createTextNode('two');
  var three = document.createTextNode('three');
  var four = document.createTextNode('four');
  var result = el.insertBefore(three, null);
  assertEquals(three, result);
  assertChildren('zero', 'three');
  el.insertBefore(one, three);
  assertChildren('zero', 'one', 'three');
  el.insertBefore(two, null);
  assertChildren('zero', 'one', 'three', 'two');
  el.insertBefore(four, two);
  assertChildren('zero', 'one', 'three', 'four', 'two');
  el.insertBefore(two, one);
  assertChildren('zero', 'two', 'one', 'three', 'four');
  el.insertBefore(one, two);
  assertChildren('zero', 'one', 'two', 'three', 'four');
  el.insertBefore(four, void 0);
  assertChildren('zero', 'one', 'two', 'three', 'four');
  pass('test-insert-before');
});

jsunitRegister('testNodeLists',
               function testNodeLists() {
  function $(id) { return document.getElementById(id); }
  var descendants = $('test-node-lists').getElementsByTagName('*');
  assertEquals(4, descendants.length);

  assertEquals('LI', descendants[0].tagName);
  assertEquals('LI', descendants[1].tagName);
  assertEquals('B', descendants[2].tagName);
  assertEquals('LI', descendants[3].tagName);

  assertEquals('LI', descendants.item(0).tagName);
  assertEquals('LI', descendants.item(1).tagName);
  assertEquals('B', descendants.item(2).tagName);
  assertEquals('LI', descendants.item(3).tagName);

  var item = descendants.item;
  // Check does not access properties of global.
  assertEquals('LI', item(0).tagName);

  // TODO(mikesamuel): test that getElementsByTagName and getElementsByClassName
  // do not return the body.

  pass('test-node-lists');
});

jsunitRegister('testNameAttr',
               function testNameAttr() {
  var testDiv = document.getElementById('test-name-attr');
  testDiv.innerHTML = '<span name="test-span">text</span>';
  var nameAttr = directAccess.getAttribute(testDiv.firstChild, 'name');
  assertFalse('test-span' === nameAttr); // Should have been renamed
  pass('test-name-attr');
});

jsunitRegister('testTargetAttr',
               function testTargetAttr() {
  var testDiv = document.getElementById('test-target-attr');
  testDiv.innerHTML = '<a target="foo">text1</a><a>text2</a>';
  var node = testDiv.firstChild;
  assertEquals('_blank', directAccess.getAttribute(node, 'target'));
  node = node.nextSibling;
  assertEquals('_blank', directAccess.getAttribute(node, 'target'));
  pass('test-target-attr');
});

jsunitRegister('testLocation',
               function testLocation() {
  assertEquals(
      window.location.host, window.location.hostname + ':' + window.location.port);
  assertEquals(
      window.location.href, window.location.protocol + '//'
      + window.location.hostname + ':' + window.location.port + window.location.pathname
      + window.location.search + window.location.hash);
  assertEquals(
      'http://zip.example.com:4242/pumpkin.html?q=getit#myanchor',
      window.location.href);
  assertEquals(
      '#myanchor',
      window.location.hash);
  assertEquals(
      'zip.example.com:4242',
      window.location.host);
  assertEquals(
      'zip.example.com',
      window.location.hostname);
  assertEquals(
      '/pumpkin.html',
      window.location.pathname);
  assertEquals(
      '4242',
      window.location.port);
  assertEquals(
      'http:',
      window.location.protocol);
  assertEquals(
      '?q=getit',
      window.location.search);
  assertEquals(
      window.location.hostname,
      document.domain);
  pass('test-location');
});

jsunitRegister('testNavigator',
               function testNavigator() {
  assertNotNull(window.navigator.userAgent);
  pass('test-navigator');
});

jsunitRegister('testOpaqueNodes',
               function testOpaqueNodes() {
  var noText = document.createTextNode('');
  // See bug 589.  We need to keep unsafe nodes in the DOM so that DOM
  // navigation works, but we can't allow inspection or editing of such nodes.
  var container = document.getElementById('test-opaque-nodes');

  var child = container.firstChild;
  assertEquals(8, child.nodeType);
  assertEquals('#comment', child.nodeName);
  assertEquals(' Comment ', child.nodeValue);

  child = child.nextSibling;
  assertEquals(3, child.nodeType);
  assertEquals('#text', child.nodeName);
  assertEquals('a', child.nodeValue);
  child.nodeValue = 'Foo';
  assertEquals('Foo', child.nodeValue);

  child = child.nextSibling;
  assertEquals(1, child.nodeType);
  assertEquals('SCRIPT', child.nodeName);
  assertEquals(null, child.nodeValue);
  expectFailure(function () { child.appendChild(noText); },
                'script node was editable');

  child = child.nextSibling;
  assertEquals(3, child.nodeType);
  assertEquals('#text', child.nodeName);
  assertEquals('b', child.nodeValue);
  child.nodeValue = 'Foo';
  assertEquals('Foo', child.nodeValue);

  child = child.nextSibling;
  assertEquals(1, child.nodeType);
  assertEquals('OBJECT', child.nodeName);
  assertEquals(null, child.nodeValue);
  expectFailure(function () { child.appendChild(noText); },
                'object node was editable');

  child = child.nextSibling;
  assertEquals(3, child.nodeType);
  assertEquals('#text', child.nodeName);
  assertEquals('c', child.nodeValue);
  child.nodeValue = 'Foo';
  assertEquals('Foo', child.nodeValue);

  pass('test-opaque-nodes');
});

jsunitRegister('testChildNodes',
               function testChildNodes() {
  var container = document.getElementById('test-child-nodes');
  container.innerHTML = '<b>foo</b> <i>bar</i> <u>baz</u>';
  var childNodes = container.childNodes;
  assertEquals(5, childNodes.length);
  assertEquals('B', childNodes[0].nodeName);
  assertEquals('#text', childNodes[1].nodeName);
  assertEquals('I', childNodes[2].nodeName);
  assertEquals('#text', childNodes[3].nodeName);
  assertEquals('U', childNodes[4].nodeName);
  pass('test-child-nodes');
});

jsunitRegister('testEmitCss',
               function testCss() {
  directAccess.emitCssHook(['.', ' a#not-blue-', ' { color: #00ff00 }']);
  var computedColor = directAccess.getComputedStyle(
      document.getElementById('not-blue'), 'color');
  assertColor({ rgb: 0x00ff00, name: 'green' }, computedColor);
  pass('test-emit-css');
});

jsunitRegister('testBug731',
               function testBug731() {
  // Tests that attributes set before node added to DOM so that side-effects
  // such as network requests happen all at once.  This is especially important
  // on IE.

  var bug_731_input = document.getElementById('bug-731');
  assertEquals('radio', bug_731_input.type);
  pass('test-bug-731');
});

jsunitRegister('testBug920',
               function testBug920() {
  var bug_920_input = document.getElementById('bug-920');
  assertEquals('text', bug_920_input.type);
  pass('test-bug-920');
});

jsunitRegister('testInputDefaultValue',
               function testInputDefaultValue() {
  var form = document.getElementById('test-input-default-values');
  var text1 = form.elements[0];
  var text2 = form.elements[1];
  var check1 = form.elements[2];
  var check2 = form.elements[3];

  assertEquals('one', text1.value);
  assertEquals('two', text2.value);
  assertTrue(check1.checked);
  assertFalse(check2.checked);

  text1.value = 'First';
  text2.value = 'Second';
  check1.checked = false;
  check2.checked = true;

  assertEquals('First', text1.value);
  assertEquals('Second', text2.value);
  assertFalse(check1.checked);
  assertTrue(check2.checked);

  form.reset();

  assertEquals('one', text1.value);
  assertEquals('two', text2.value);
  assertTrue(check1.checked);
  assertFalse(check2.checked);

  pass('test-input-default-values');
});

var autoclicky = {
  clicked: [false, false],
  click: function (i) {
    console.log('clicking');
    autoclicky.clicked[i] = true;
  }
};

jsunitRegister('testEventHandlerAttributes',
               function testEventHandlerAttributes() {
  assertFalse('initially unclicked', autoclicky.clicked[0]);
  directAccess.click(document.getElementById('autoclicker'));
  assertTrue('zero clicked', autoclicky.clicked[0]);

  var setOnclickOnMe = document.getElementById('set-onclick-on-me');
  assertFalse('one not clicked', autoclicky.clicked[1]);
  directAccess.click(setOnclickOnMe);
  assertFalse('one still not clicked', autoclicky.clicked[1]);
  setOnclickOnMe.onclick = function () { autoclicky.click(1); };
  directAccess.click(setOnclickOnMe);
  assertTrue('one clicked', autoclicky.clicked[1]);

  pass('test-event-handler-attributes');
});

jsunitRegister('testEventListenersOnDocument',
               function testEventListenersOnDocument() {
  var clickCounter = 0;
  function clickHandler() {
    ++clickCounter;
  }

  var inp = document.getElementById('test-event-listeners-on-document')
      .getElementsByTagName('INPUT')[0];

  assertEquals('initially unclicked', 0, clickCounter);
  directAccess.click(inp);
  assertEquals('clicked before handler added', 0, clickCounter);
  document.addEventListener('click', clickHandler);
  directAccess.click(inp);
  assertEquals('clicked after handler added', 1, clickCounter);
  document.removeEventListener('click', clickHandler);
  assertEquals('clicked after handler removed', 1, clickCounter);

  pass('test-event-listeners-on-document');
});

jsunitRegister('testOnLoadListener',
               function testOnLoadListener() {
  var b1 = false;
  var b2 = false;
  function setb1() { console.log('set onload b1'); b1 = true; }
  function setb2() { console.log('set onload b2'); b2 = true; }

  window.addEventListener('load', setb1);
  window.addEventListener('load', setb2);
  window.removeEventListener('load', setb1);
  
  assertAsynchronousRequirement(
      'onload listeners',
      function () {
        if (!b1 && b2) {
          pass('test-onload-listener');
          return true;
        }
        return false;
      });

  assertFalse(b1);
  assertFalse(b2);
});

jsunitRegister('testInnerHTMLStyleSanitizer',
               function testInnerHTMLStyleSanitizer() {
  function colorOf(id) {
    return directAccess.getComputedStyle(document.getElementById(id), 'color');
  }
  function backgroundOf(id) {
    return directAccess.getComputedStyle(
        document.getElementById(id), 'background-color');
  }

  var cont = document.getElementById('test-inner-HTML-style-sanitizer');

  cont.innerHTML = '<span style="color: #00f" id="style-html">Blue</span>';
  assertColor({ name: 'blue', rgb: 0x0000ff }, colorOf('style-html'));

  cont.innerHTML = (
      '<span style="color: red; background-color: purple"'
      + ' id="style-html">Red on purple</span>');
  assertColor({ name: 'red', rgb: 0xff0000 }, colorOf('style-html'));
  assertColor({ name: 'purple', rgb: 0x800080 }, backgroundOf('style-html'));

  pass('test-inner-HTML-style-sanitizer');
});

jsunitRegister('testRadioButtons',
               function testRadioButtons() {
  var form = document.getElementById('test-radio-buttons');
  var radio0 = form.elements[0],
      radio1 = form.elements[1],
      radio2 = form.elements[2];

  assertTrue('radio0 should be checked initially', radio0.checked);
  assertFalse('radio1 should not be checked initially', radio1.checked);
  assertFalse('radio2 should not be checked initially', radio2.checked);

  radio1.checked = true;

  assertFalse('radio0 should not be checked after 1 checked', radio0.checked);
  assertTrue('radio1 should be checked after 1 checked', radio1.checked);
  assertFalse('radio2 should not be checked after 1 checked', radio2.checked);

  radio2.checked = true;

  assertFalse('radio0 should not be checked after 2 checked', radio0.checked);
  assertFalse('radio1 should not be checked after 2 checked', radio1.checked);
  assertTrue('radio2 should be checked after 2 checked', radio2.checked);

  form.reset();

  assertTrue('radio0 should be checked after reset', radio0.checked);
  assertFalse('radio1 should not be checked after reset', radio1.checked);
  assertFalse('radio2 should not be checked after reset', radio2.checked);

  pass('test-radio-buttons');
});

jsunitRegister('testPropsOnNodes',
               function testPropsOnNodes() {
  var div = document.getElementById("test-props-on-nodes");
  var str = "";
  var i;

  div.newProp = 1;
  cajita.forAllKeys(div, function (i){ str += i + ": " + div[i] + "<br>"; });
  assertTrue("newProp should be among the enumerated properties",
             (new RegExp('\\bnewProp: 1\\b')).test(str));
  div.innerHTML = str;
  assertNotEquals("innerHTML should not be treated as an attribute",
                  str, div.getAttribute("innerHTML"));
  pass('test-props-on-nodes');
});

jsunitRegister('testXhrSync',
               function testXhrSync() {
  var xhr;

  // Check that response text is available after a synchronous XHR
  xhr = new window.XMLHttpRequest();
  xhr.open('GET', './xhrTest.txt', false);
  xhr.send();
  assertEquals('The quick brown fox', xhr.responseText);

   // Check that a synchronous XHR invokes its callback in ready state 4
   var responseText;
   xhr = new window.XMLHttpRequest();
   xhr.onreadystatechange = function() {
     if (xhr.readyState == 4) { responseText = xhr.responseText; }
   };
   xhr.open('GET', './xhrTest.txt', false);
   xhr.send();
   assertEquals('The quick brown fox', responseText);

  pass('test-xhr-sync');
});

jsunitRegister('testXhrAsync',
               function testXhrAsync() {
  var cont = document.getElementById('test-xhr-async');
  var xhr = new window.XMLHttpRequest();
  xhr.open('GET', './xhrTest.txt', true);
  var asyncFlag = 'PRE';
  xhr.onreadystatechange = function(event) {
    assertEquals(xhr, event.target);
    if (event.target.readyState === 4) {
      assertNotEquals(4, asyncFlag);
      asyncFlag = 'DONE';
      assertEquals('The quick brown fox', event.target.responseText);
      pass('test-xhr-async');
    }
    asyncFlag = event.target.readyState;
  };
  xhr.send();
});

jsunitRegister('testComputedStyle',
               function testComputedStyle() {
  function assertComputedStyle(element, pseudoElt, styleName, styleValue) {
    var msg = element.tagName + (element.id && '#' + element.id)
        + (pseudoElt ? ':' + pseudoElt : '')
        + ' { ' + styleName + ': ' + styleValue + ' }';
    var winStyle = window.getComputedStyle(element, pseudoElt),
        viewStyle = document.defaultView.getComputedStyle(element, pseudoElt);
    var propertyName = styleName.replace(
         new RegExp('([a-z])([A-Z])', 'g'),
         function (_, lc, uc) { return lc + '-' + uc.toLowerCase(); });
    assertEquals(msg, styleValue, winStyle[styleName]);
    assertEquals(msg, styleValue || '',
                 winStyle.getPropertyValue(propertyName));
    assertEquals(msg, styleValue, viewStyle[styleName]);
    assertEquals(msg, styleValue || '',
                 viewStyle.getPropertyValue(propertyName));
  }

  var block = document.getElementById('test-computed-style-block');
  var inline = document.getElementById('test-computed-style-inline');
  var fakie = document.getElementById('test-computed-style-fakie');
  var invisible = document.getElementById('test-computed-style-invisible');
  assertComputedStyle(block, null, 'display', 'block');
  assertComputedStyle(inline, null, 'display', 'inline');
  assertComputedStyle(fakie, null, 'display', 'inline');
  var NO_RESULT = {};
  var pseudoElementsSupported = false;
  try {
    window.getComputedStyle(fakie, 'first-line').display;
    pseudoElementsSupported = true;
  } catch (ex) {
    // Not supported on all browsers
  }
  if (pseudoElementsSupported) {
    assertComputedStyle(fakie, 'first-line', 'display', 'inline');
  }
  assertComputedStyle(invisible, null, 'display', 'none');
  assertComputedStyle(invisible, null, 'float', 'left');
  assertComputedStyle(block, null, 'color', 'rgb(12, 34, 56)');
  assertComputedStyle(block, null, 'float', 'none');

  pass('test-computed-style');
});

jsunitRegister('testClassNames', function testClassNames() {

  var el = document.getElementById('test-class-names');
  assertEquals('before class added',
               'block', window.getComputedStyle(el, null).display);

  el.className += ' inline';

  assertEquals('after class added',
               'inline', window.getComputedStyle(el, null).display);
  assertEquals('read className', 'testcontainer inline', el.className);

  assertTrue('has class', el.hasAttribute('class'));

  el.className = '!@#$%* ok__1';
  assertEquals('set class "!@#$%* ok__1"', '!@#$%* ok__1', el.className);

  el.className = 'simple';
  assertEquals('set class "simple"', 'simple', el.className);

  el.className = 'ok bad__';
  assertEquals('set class "ok bad__"', 'simple', el.className);

  el.className = 'ok bad__ ';
  assertEquals('set class "ok bad__ "', 'simple', el.className);

  el.className = 'bad__ ok';
  assertEquals('set class "bad__ ok"', 'simple', el.className);

  el.className = '';
  assertEquals('set class ""', '', el.className);

  pass('test-class-names');
});

jsunitRegister('testIllegalSuffixes', function testIllegalSuffixes() {
  var el = document.getElementById('test-illegal-suffixes');

  el.innerHTML = '<input id="bad1__" name="bad2__">';
  assertFalse('id="bad1__"', !!el.firstChild.getAttribute('id'));
  assertFalse('name="bad2__"', !!el.firstChild.getAttribute('name'));

  el.innerHTML = '<input id="bad1__ " name="bad2__ ">';
  assertFalse('id="bad1__ "', !!el.firstChild.getAttribute('id'));
  assertFalse('name="bad2__ "', !!el.firstChild.getAttribute('name'));

  el.innerHTML = '<input id="b__ c" name="d__ e">';
  assertFalse('id="b__ c"', !!el.firstChild.getAttribute('id'));
  assertFalse('name="d__ e"', !!el.firstChild.getAttribute('name'));

  pass('test-illegal-suffixes');
});

jsunitRegister('testIdRefsRewriting', function testIdRefsRewriting() {
  var el = document.getElementById('test-id-refs-rewriting');
  el.innerHTML = '<table><tr><td id="tirr1" headers="aa bb"></td></tr></table>';
  var tirr1 = document.getElementById('tirr1');
  var real = directAccess.getAttribute(tirr1, 'headers');
  assertEquals('real ids', 'aa-xyz___ bb-xyz___', real);
  assertEquals('rewritten ids', 'aa bb', tirr1.getAttribute('headers'));
  var html = el.innerHTML;
  assertTrue('innerHTML', new RegExp('"aa bb"').test(html));
  pass('test-id-refs-rewriting');
});

jsunitRegister('testCloneNodeStructure', function testCloneNodeStructure() {
  var p = document.getElementById('test-clone-node-structure')
      .getElementsByTagName('P')[0];
  assertDomTree(
      {
        nodeType: 1,
        tagName: 'P',
        attributes: [],
        children: [
          // shallow clones contain attrs but not children.
        ]
      },
      p.cloneNode(false));
  assertDomTree(
      {
        nodeType: 1,
        tagName: 'P',
        attributes: [],
        children: [
          {
            nodeType: 3,
            nodeValue: 'I have '
          },
          {
            nodeType: 1,
            nodeName: 'B',
            attributes: [
              {
                nodeName: 'title',
                nodeValue: 'I have attributes'
              }
            ],
            children: [
              {
                nodeType: 3,
                nodeValue: 'content'
              }
            ]
          }
        ]
      },
      p.cloneNode(true));
  pass('test-clone-node-structure');
});

jsunitRegister('testCloneNodeListeners', function testCloneNodeListeners() {
  var clicked = false;
  function clickListener(event) {
    clicked = true;
  }

  var original = document.getElementById('test-clone-node-clickable');

  // Add an event to the input so we can test that event listeners are copied
  // and that clone.removeEventListener modifies only clone.
  original.addEventListener('click', clickListener);
  directAccess.click(original);
  assertTrue('initially clickable', clicked);
  clicked = false;

  var clone = original.cloneNode();
  original.parentNode.insertBefore(clone, original.nextSibling);
  // Check that listeners are not copied over.
  directAccess.click(clone);
  assertFalse('clone clickable', clicked);
  clicked = false;

  // Check that the original is still clickable.
  directAccess.click(original);
  assertTrue('original still clickable', clicked);
  clicked = false;

  pass('test-clone-node-listeners');
});

jsunitRegister('testCloneNodeDefaults', function testCloneNodeDefaults() {
  function queryStringForForm(form, useDefaults) {
    var parts = [];
    var els = form.elements;
    for (var j = 0, n = els.length; j < n; ++j) {
      var el = els[j];
      if (!el.name) { continue; }
      var values = null;
      switch (el.tagName) {
        case 'INPUT':
          switch (el.type.toUpperCase()) {
            case 'CHECKBOX':
            case 'RADIO':
              values = (useDefaults ? el.defaultChecked : el.checked)
                  ? [el.value] : null;
              break;
            default:
              values = [useDefaults ? el.defaultValue : el.value];
              break;
          }
          break;
        case 'TEXTAREA':
          values = [useDefaults ? el.defaultValue : el.value];
          break;
        case 'SELECT':
          values = [];
          for (var i = 0, opt; (opt = el.options[i]); ++i) {
            if (useDefaults ? opt.defaultSelected : opt.selected) {
              values.push(opt.value);
            }
          }
          break;
      }
      if (values !== null) {
        for (var i = 0; i < values.length; ++i) {
          parts.push(encodeURIComponent(el.name) + '='
                     + encodeURIComponent(values[i]));
        }
      }
    }
    return parts.join('&');
  }

  var form = document.getElementById('test-clone-node-defaults')
      .getElementsByTagName('FORM')[0];
  assertEquals(
      'initial form state',
      'text=default&checkbox_checked=on&radio=B&selectlist=1',
      queryStringForForm(form));

  // Change the values on the original
  form.elements.text.value = 'changed';
  form.elements.checkbox_checked.checked = false;
  form.elements.checkbox_unchecked.checked = true;
  form.elements[3].checked = true;
  form.elements.selectlist.options[1].selected = true;
  assertEquals(
      'changed form state',
      'text=changed&checkbox_unchecked=on&radio=A&selectlist=2',
      queryStringForForm(form));

  // Check the values in the clone
  var clone = form.cloneNode(true);
  // Add the clone to the DOM, or reset() below will have no effect on it
  // on Firefox.  Heisenbug.
  form.parentNode.insertBefore(clone, form);
  // HACK(mikesamuel): IE6&7 fail to update the checked state for radio buttons,
  // and IE 6 fails to updated the checked state for checkboxes until the form
  // containing it is part of the DOM.
  if (!','.split(new RegExp(',')).length) {
    clone.elements[3].checked = true;
    clone.elements.checkbox_unchecked.checked = true;
    clone.elements.checkbox_checked.checked = false;
  }
  assertEquals(
      'clone state',
      'text=changed&checkbox_unchecked=on&radio=A&selectlist=2',
      queryStringForForm(clone));
  assertEquals(
      'clone defaults',
      'text=default&checkbox_checked=on&radio=B&selectlist=1',
      queryStringForForm(clone, true));

  // Reset both and check the values on each
  clone.reset();
  assertEquals(
      'form state post clone reset',
      'text=changed&checkbox_unchecked=on&radio=A&selectlist=2',
      queryStringForForm(form));
  assertEquals(
      'clone state post reset',
      'text=default&checkbox_checked=on&radio=B&selectlist=1',
      queryStringForForm(clone));
  form.reset();
  assertEquals(
      'clone state post form reset',
      'text=default&checkbox_checked=on&radio=B&selectlist=1',
      queryStringForForm(clone));
  assertEquals(
      'form state post reset',
      'text=default&checkbox_checked=on&radio=B&selectlist=1',
      queryStringForForm(form));

  pass('test-clone-node-defaults');
});

jsunitRegister('testCloneNodeCustomAttrs', function testCloneNodeCustomAttrs() {
  var node = document.getElementById('test-clone-node-custom-attrs');
  node.setAttribute('bogus', 'foo');

  var clone = node.cloneNode(true);
  assertEquals('clone value', 'foo', clone.getAttribute('bogus'));
  assertTrue('clone has attr', clone.hasAttribute('bogus'));
  assertTrue('original has attr', node.hasAttribute('bogus'));

  clone.setAttribute('bogus', 'bar');
  assertEquals('clone changed', 'bar', clone.getAttribute('bogus'));
  assertEquals('original unchanged', 'foo', node.getAttribute('bogus'));

  clone.removeAttribute('bogus');
  assertEquals('clone deleted', null, clone.getAttribute('bogus'));
  assertFalse('deleted things do not exist', clone.hasAttribute('bogus'));
  assertEquals('original not deleted', 'foo', node.getAttribute('bogus'));
  assertTrue('original attr exists', node.hasAttribute('bogus'));

  node.setAttribute('bogus', 'boo');
  assertEquals('clone still deleted', null, clone.getAttribute('bogus'));
  assertFalse('deleted things still do not exist', clone.hasAttribute('bogus'));
  assertEquals('original changed', 'boo', node.getAttribute('bogus'));
  assertTrue('original attr still exists', node.hasAttribute('bogus'));

  pass('test-clone-node-custom-attrs');
});

jsunitRegister('testCustomEvents',
               function testCustomEvents() {
  assertTrue(!!document.createEvent);

  // Event dispatch for custom events is synchronous
  var fired;
  function myHandler(event) {
    assertEquals('hiya', event.details);
    fired = true;
  }

  var eventTarget = document.getElementById('test-custom-events');
  eventTarget.addEventListener('howdy', myHandler, true);

  var event = document.createEvent('HTMLEvents');
  event.details = 'hiya';
  event.initEvent('howdy', true, true);
  assertEquals('hiya', event.details);

  eventTarget.dispatchEvent(event);
  assertTrue(fired);

  pass('test-custom-events');
});

jsunitRegister('testDomitaGlobalsAccessible',
               function testDomitaGlobalsAccessible() {
  // In Valija mode, all the "window" globals are put on the Valija
  // "outers" object. In Cajita mode, Domita demurs on the matter,
  // tastefully putting these globals on the "window" object only,
  // and not polluting Cajita's global namespace with them.

  if (directAccess.isValija) {
    assertTrue(!!HTMLElement);
    assertTrue(!!Node);
    assertTrue(!!Event);
    assertTrue(!!Text);
  } else {
    assertTrue(!!window.HTMLElement);
    assertTrue(!!window.Node);
    assertTrue(!!window.Event);
    assertTrue(!!window.Text);
  }

  if (directAccess.isValija) {
    assertEquals('function', typeof HTMLElement);
    assertEquals('function', typeof Node);
    assertEquals('function', typeof Event);
    assertEquals('function', typeof Text);
  } else {
    assertEquals('function', typeof window.HTMLElement);
    assertEquals('function', typeof window.Node);
    assertEquals('function', typeof window.Event);
    assertEquals('function', typeof window.Text);
  }

  pass('test-domita-globals-accessible');
});

jsunitRegister('testFactoriesNotBypassable',
               function testFactoriesNotBypassable() {
  // It's not possible to create an element by (new HTMLElement) in any browser
  // since factories choose the underlying implementation.
  expectFailure(
      function () { new window.HTMLElement({ nodeType: 1 }, false); },
      'HTMLElement');
  expectFailure(
      function () { new window.Node({ nodeType: 0 }, false); },
      'Node');
  expectFailure(
      function () { new window.Event({}); },
      'Event');
  expectFailure(
      function () { new window.Text({ nodeType: 3 }, false); },
      'Text');
  pass('test-factories-not-bypassable');
});

jsunitRegister('testScrolling',
               function testScrolling() {
  assertEquals('0,0,0,0', String([
      window.scrollLeft, window.scrollTop,
      document.defaultView.scrollLeft, document.defaultView.scrollTop]));
  assertEquals(
      'visible',
      directAccess.getComputedStyle(directAccess.getBodyNode(), 'overflow'));

  window.scrollBy(0, 0);
  assertEquals('0,0,0,0', String([
      window.scrollLeft, window.scrollTop,
      document.defaultView.scrollLeft, document.defaultView.scrollTop]));
  assertEquals(
      'visible',
      directAccess.getComputedStyle(directAccess.getBodyNode(), 'overflow'));

  window.scrollTo(0, 10);
  assertEquals(
      'auto',
      directAccess.getComputedStyle(directAccess.getBodyNode(), 'overflow'));
  assertEquals('0,10,0,10', String([
      window.scrollLeft, window.scrollTop,
      document.defaultView.scrollLeft, document.defaultView.scrollTop]));

  window.scrollBy(10, -5);
  assertEquals(
      'auto',
      directAccess.getComputedStyle(directAccess.getBodyNode(), 'overflow'));
  assertEquals('10,5,10,5', String([
      window.scrollLeft, window.scrollTop,
      document.defaultView.scrollLeft, document.defaultView.scrollTop]));

  document.defaultView.scrollTo(0, 0);
  assertEquals(
      'auto',
      directAccess.getComputedStyle(directAccess.getBodyNode(), 'overflow'));
  assertEquals('0,0,0,0', String([
      window.scrollLeft, window.scrollTop,
      document.defaultView.scrollLeft, document.defaultView.scrollTop]));

  pass('test-scrolling');
});

jsunitRegister('testResizing',
               function testResizing() {
  function windowDims() {
    assertEquals(window.clientWidth, document.defaultView.clientWidth);
    assertEquals(window.clientHeight, document.defaultView.clientHeight);
    assertEquals(window.clientWidth, document.body.clientWidth);
    assertEquals(window.clientHeight, document.body.clientHeight);
    assertEquals(window.clientWidth, document.documentElement.clientWidth);
    assertEquals(window.clientHeight, document.documentElement.clientHeight);
    assertEquals(window.clientWidth, window.innerWidth);
    assertEquals(window.clientHeight, window.innerHeight);
    return String([window.clientWidth, window.clientHeight]);
  }

  function windowStyleWidth() {
    return directAccess.getComputedStyle(directAccess.getBodyNode(), 'width');
  }

  assertEquals('initial scrollable dimensions', '600,400', windowDims());
  assertEquals('initial width', '600px', windowStyleWidth());

  window.resizeBy(0, 0);
  assertEquals('scrollable dimensions 1', '600,400', windowDims());
  assertEquals('width 1', '600px', windowStyleWidth());

  window.resizeBy(-100, 200);
  assertEquals('scrollable dimensions 2', '500,600', windowDims());
  assertEquals('width 2', '500px', windowStyleWidth());

  document.defaultView.resizeTo(600, 400);
  assertEquals('scrollable dimensions 3', '600,400', windowDims());
  assertEquals('width 3', '600px', windowStyleWidth());

  pass('test-resizing');
});

jsunitRegister('testSizeProperties',
               function testSizeProperties() {
  assertEquals('number', typeof window.pageXOffset);
  assertEquals('number', typeof window.pageYOffset);
  assertTrue('sign of pageXOffset', window.pageXOffset >= 0);
  assertTrue('sign of pageYOffset', window.pageYOffset >= 0);

  var el = document.getElementById('test-size-properties');
  // includes 2*padding
  assertEquals(106, el.clientWidth);
  assertEquals(56, el.clientHeight);
  // includes 2*padding + 2*border
  assertEquals(110, el.offsetWidth);
  assertEquals(60, el.offsetHeight);

  pass('test-size-properties');
});

jsunitRegister('testDefaultView',
               function testDefaultView() {
  assertNotEquals(window, document.defaultView);
  pass('test-default-view');
});

jsunitRegister('testDocumentElement',
               function testDocumentElement() {
  assertDomTree({
      nodeType: 9,
      nodeName: '#document',
      attributes: [],
      nodeValue: null,
      children: [
        {
          nodeType: 1,
          tagName: 'HTML',
          nodeValue: null,
          attributes: [],
          children: [
            {
              nodeType: 1,
              tagName: 'HEAD',
              nodeValue: null,
              attributes: [],
              innerHTML: '<title>&lt;Untrusted Content Title&gt;</title>',
              children: [
                {
                  nodeType: 1,
                  tagName: 'TITLE',
                  nodeValue: null,
                  attributes: [],
                  innerHTML: '&lt;Untrusted Content Title&gt;',
                  children: [ {
                    nodeType: 3,
                    nodeValue: '<Untrusted Content Title>'
                  } ]
                }
              ]
            },
            {
              nodeType: 1,
              tagName: 'BODY',
              nodeValue: null,
              attributes: [],
              sameAs: document.body
            }
          ]
        }
      ]
    }, document);

  var html = document.documentElement.innerHTML;
  assertTrue(!!html.match(
    '<head><title>&lt;Untrusted Content Title&gt;</title></head><body>'));

  pass('test-document-element');
});

var testWindowObjectVariable;

jsunitRegister('testWindowObject',
               function testWindowObject() {
  // Check to see that in valija globals are properties of window
  if (valijaMode) {
    testWindowObjectVariable = 3;
    assertEquals(testWindowObjectVariable, window.testWindowObjectVariable);
    assertEquals(testWindowObjectVariable, 3);
  }
  pass('test-window-object');
});

jsunitRegister('testBoundingClientRect',
               function testBoundingClientRect() {
  // Grab two elements defined in domita_test.html
  var absPos = document.getElementById('absolutely-positioned');
  var relPos = document.getElementById('relatively-positioned');

  var absRect = absPos.getBoundingClientRect();
  var relRect = relPos.getBoundingClientRect();

  function rectToString(rect) {
    return ('top: ' + rect.top + ', left: ' + rect.left
            + ', right: ' + rect.right + ', bottom: ' + rect.bottom);
  }

  assertEquals('absRect', 'top: 3, left: 11, right: 111, bottom: 43',
               rectToString(absRect));
  // Since the first rect is absolutely positioned, it does not occupy space in
  // its parent, so both rects overlap.
  assertEquals('relRect', 'top: 0, left: 9, right: 109, bottom: 40',
               rectToString(relRect));

  pass('test-bounding-client-rect');
});

jsunitRegister('testAttributeNodes',
               function testAttributeNodes() {
  var cb = document.getElementById('test-attribute-nodes-onclick');

  var attrNode = cb.getAttributeNode('id');
  assertEquals('test-attribute-nodes-onclick', attrNode.value);
  assertEquals(true, attrNode.specified);
  assertEquals(cb, attrNode.ownerElement);
  assertEquals('id', attrNode.name);

  assertEquals(null, cb.getAttributeNode('name'));

  function checkScriptAttrNode(attrNode) {
    var scriptAttrRE = new RegExp('plugin_dispatchEvent___\\(.*\\);');

    function assertScript(value) {
      assertTrue(value.match(scriptAttrRE).length > 0);
    }

    assertScript(attrNode.value);
    assertScript(attrNode.nodeValue);
  }

  checkScriptAttrNode(cb.getAttributeNode('onclick'));

  var onclickAttrNode;
  for (var i = 0; i < cb.attributes.length; ++i) {
    if (cb.attributes[i].name === 'onclick') {
      onclickAttrNode = cb.attributes[i];
    }
  }
  assertTrue(!!onclickAttrNode);
  checkScriptAttrNode(onclickAttrNode);

  onclickAttrNode.value = 'globalSideEffect();';
  checkScriptAttrNode(onclickAttrNode);

  pass('test-attribute-nodes');
});

jsunitRegister('testShorthandCss',
               function testShorthandCss() {
  var body = document.body;
  var container = document.getElementById('test-shorthand-css');
  var elementRef = document.createElement('DIV');
  elementRef.id = 'foo';
  elementRef.innerHTML = 'style me shortly';
  container.appendChild(elementRef);
  elementRef.style.border = '5px dashed blue';
  assertEquals('shorthand width set', elementRef.style.borderTopWidth, '5px');
  assertEquals('shorthand color set', elementRef.style.borderTopColor, 'blue');
  assertEquals('shorthand style set', elementRef.style.borderTopStyle, 'dashed');

  pass('test-shorthand-css');
});

jsunitRegister('testAnchorComputedStylesDontLeakHistory',
               function testAnchorComputedStylesDontLeakHistory() {
  function getColor(id) {
    return window.getComputedStyle(document.getElementById(id), null).color;
  }

  assertEquals('rgb(12, 34, 56)', getColor('direct-visited'));
  assertEquals('rgb(12, 34, 56)', getColor('nested-visited'));
  assertEquals('rgb(12, 34, 56)', getColor('direct-link'));
  assertEquals('rgb(12, 34, 56)', getColor('nested-link'));

  function getColorPV(id) {
    return window.getComputedStyle(document.getElementById(id), null)
        .getPropertyValue('color');
  }

  assertEquals('rgb(12, 34, 56)', getColorPV('direct-visited'));
  assertEquals('rgb(12, 34, 56)', getColorPV('nested-visited'));
  assertEquals('rgb(12, 34, 56)', getColorPV('direct-link'));
  assertEquals('rgb(12, 34, 56)', getColorPV('nested-link'));

  var a = document.createElement('a');
  var p0 = document.createElement('p');
  var p1 = document.createElement('p');

  var container = document.getElementById(
      'test-anchor-computed-styles-dont-leak-history');

  container.appendChild(p0);
  container.appendChild(a);
  a.appendChild(p1);

  // The COLOR property is history sensitive
  p0.style.color = p1.style.color = '#c0c0c0';
  // The PADDING-LEFT property is history insensitive
  p0.style.paddingLeft = p1.style.paddingLeft = '123px';

  // The 'p0' element should have computed style values exactly as were
  // explicitly set, since nothing on a DIV is history sensitive.
  assertEquals(
      'rgb(192, 192, 192)',  // same as #c0c0c0
      window.getComputedStyle(p0, null).color);
   assertEquals(
       'rgb(192, 192, 192)',  // same as #c0c0c0
       window.getComputedStyle(p0, null).getPropertyValue('color'));
  assertEquals(
      '123px',
      window.getComputedStyle(p0, null).paddingLeft);
   assertEquals(
       '123px',
       window.getComputedStyle(p0, null).getPropertyValue('padding-left'));

  // The 'p1' element, since it is contained within an A element, should have
  // computed COLOR value inherited from the top-level container element of
  // this DOMita instance (since COLOR is an allowed history-sensitive
  // property), and a computed PADDING-LEFT value exactly as explicitly set
  // (since the CSS rewriter does not allow PADDING-LEFT to be assigned in a
  // history sensitive manner).
  assertEquals(
      'rgb(12, 34, 56)',
      window.getComputedStyle(p1, null).color);
   assertEquals(
       'rgb(12, 34, 56)',
       window.getComputedStyle(p1, null).getPropertyValue('color'));
  assertEquals(
      '123px',
      window.getComputedStyle(p1, null).paddingLeft);
   assertEquals(
       '123px',
       window.getComputedStyle(p1, null).getPropertyValue('padding-left'));

  pass('test-anchor-computed-styles-dont-leak-history');
});

jsunitRegister('testTableElements',
               function testTableElements() {
  var tr_b1 = document.getElementById('test-table-elements-tr-b1');
  assertEquals(1, tr_b1.sectionRowIndex);
  assertEquals(2, tr_b1.rowIndex);
  pass('test-table-elements');
});

jsunitRegister('testDocumentBodyAppendChild',
               function testDocumentBodyAppendChild() {
  var notWhitespaceRe = new RegExp('\\S');
  function getPrevNonWhitespace(prev) {
    while (prev.nodeType === 3 && !notWhitespaceRe.test(prev.nodeValue)) {
      prev = prev.previousSibling;
    }
    return prev;
  }

  function getNextNonWhitespace(next) {
    while (next.nodeType === 3 && !notWhitespaceRe.test(next.nodeValue)) {
      next = next.nextSibling;
    }
    return next;
  }

  var body = document.body;
  var container = document.getElementById('test-document-body-appendChild');
  var last = getPrevNonWhitespace(document.body.lastChild);
  assertEquals('container is not last', container, last);

  var lastest = document.createElement('DIV');
  lastest.innerHTML = 'lastest';
  body.appendChild(lastest);
  assertEquals('lastest in wrong place',
               lastest, getNextNonWhitespace(last.nextSibling));
  assertEquals('lastest is not last',
               lastest, getPrevNonWhitespace(body.lastChild));
  assertEquals('body changed', body, document.body);
  assertEquals('parent is not body', lastest.parentNode, body);
  pass('test-document-body-appendChild');
});

jsunitRegister('testFocusBlur',
               function testFocusBlur() {
  var input = document.getElementById('test-focus-blur-1');
  input.focus();
  input.blur();
  // TODO: verify focus does change.  requires an event-driven tester.
  pass('test-focus-blur');
});

// TODO: testOnFocus/testOnBlur don't work in webdriver, because
// webdriver runs without focusing the browser, so onfocus never fires.
/*
jsunitRegister('testOnFocus',
               function testOnFocus() {
  var input = document.getElementById('test-onfocus-input');
  input.addEventListener('focus',
<<<<<<< HEAD
    function() { pass('test-onfocus'); },
    false);
=======
      function() { pass('test-onfocus'); },
      false);
>>>>>>> 0d7959be
});
jsunitRegister('testOnBlur',
               function testOnBlur() {
  var input = document.getElementById('test-onfocus-input');
  input.addEventListener('blur',
<<<<<<< HEAD
    function() { pass('test-onblur'); },
    false);
=======
      function() { pass('test-onblur'); },
      false);
>>>>>>> 0d7959be
});
*/

// form:onreset uses the same logic path as input:onfocus
jsunitRegister('testOnReset',
               function testOnReset() {
  var form = document.getElementById('test-onreset-form');
  form.addEventListener('reset',
<<<<<<< HEAD
    function() { pass('test-onreset'); },
    false);
=======
      function() { pass('test-onreset'); },
      false);
>>>>>>> 0d7959be
});


// Before onload events fire
jsunitRun();
</script><|MERGE_RESOLUTION|>--- conflicted
+++ resolved
@@ -72,7 +72,7 @@
 <div class="testcontainer" id="test-attrs-declared-in-markup"
     ><form title="test title"></form>
   <b>Test attributes in markup</b>
--</div>
+</div>
 
 <div class="testcontainer" id="test-attrs-not-in-markup"
     ><form></form>
@@ -81,7 +81,7 @@
 
 <div class="testcontainer" id="test-attrs-nonstandard-permitted"
     ><form></form>
-  <b>Testt attributes nonstandard permitted</b>
+  <b>Test attributes nonstandard permitted</b>
 </div>
 
 <p class="testcontainer" id="test-property-attribute-interaction">
@@ -2435,25 +2435,15 @@
                function testOnFocus() {
   var input = document.getElementById('test-onfocus-input');
   input.addEventListener('focus',
-<<<<<<< HEAD
-    function() { pass('test-onfocus'); },
-    false);
-=======
       function() { pass('test-onfocus'); },
       false);
->>>>>>> 0d7959be
 });
 jsunitRegister('testOnBlur',
                function testOnBlur() {
   var input = document.getElementById('test-onfocus-input');
   input.addEventListener('blur',
-<<<<<<< HEAD
-    function() { pass('test-onblur'); },
-    false);
-=======
       function() { pass('test-onblur'); },
       false);
->>>>>>> 0d7959be
 });
 */
 
@@ -2462,13 +2452,8 @@
                function testOnReset() {
   var form = document.getElementById('test-onreset-form');
   form.addEventListener('reset',
-<<<<<<< HEAD
-    function() { pass('test-onreset'); },
-    false);
-=======
       function() { pass('test-onreset'); },
       false);
->>>>>>> 0d7959be
 });
 
 
