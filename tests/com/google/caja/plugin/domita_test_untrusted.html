--- conflicted
+++ resolved
@@ -291,11 +291,10 @@
   Test anchor computed styles don't leak history
 </p>
 
-<<<<<<< HEAD
 <p class="testcontainer" id="test-focus-blur"
  ><input id="test-focus-blur-1">
 </p>
-=======
+
 <div class="testcontainer" id="test-table-elements">
   <table>
     <thead>
@@ -315,7 +314,6 @@
     </tbody>
   </table>
 </div>
->>>>>>> 56b3f07a
 
 <p class="testcontainer" id="test-document-body-appendChild"
  >I should be the last element until something is appended to document.body</p>
