--- conflicted
+++ resolved
@@ -293,10 +293,6 @@
 
 <p class="testcontainer" id="test-anchor-computed-styles-dont-leak-history">
   Test anchor computed styles don't leak history
-</p>
-
-<p class="testcontainer" id="test-focus-blur"
- ><input id="test-focus-blur-1">
 </p>
 
 <div class="testcontainer" id="test-table-elements">
@@ -2365,10 +2361,7 @@
   var input = document.getElementById('test-focus-blur-1');
   input.focus();
   input.blur();
-<<<<<<< HEAD
-=======
   // TODO: verify focus does change.  requires an event-driven tester.
->>>>>>> 05e78684
   pass('test-focus-blur');
 });
 
