<!--
  - Copyright (C) 2008 Google Inc.
  -
  - Licensed under the Apache License, Version 2.0 (the "License");
  - you may not use this file except in compliance with the License.
  - You may obtain a copy of the License at
  -
  -      http://www.apache.org/licenses/LICENSE-2.0
  -
  - Unless required by applicable law or agreed to in writing, software
  - distributed under the License is distributed on an "AS IS" BASIS,
  - WITHOUT WARRANTIES OR CONDITIONS OF ANY KIND, either express or implied.
  - See the License for the specific language governing permissions and
  - limitations under the License.
 -->

<style type="text/css">
  .testcontainer { background: yellow; border: 2px solid yellow }
  .testcontainer.passed { background: #c0ffc0; border: 2px solid #c0ffc0 }
  .clickme-testcontainer { background: yellow; border: 2px solid yellow }
  .invisible { display: none; float: left }
  .inline { display: inline }
</style>

<p class="testcontainer" id="test-timeout-and-interval">
  Timeouts and Intervals<br>
</p>

<p class="clickme-testcontainer" id="test-add-event-listener">
  <b id="test-add-event-listener-label">click me</b>
</p>

<p class="clickme-testcontainer" id="test-remove-event-listener">
  <b id="test-remove-event-listener-label">click me</b>
</p>

<p class="clickme-testcontainer" id="test-dom-class-hierarchy">
  <b>Click me</b>
</p>

<div class="clickme-testcontainer" id="test-case-insensitive-attrs">
  <table id="is-red">
    <tr>
      <td><strong>Click me if this is red</strong></td>
    </tr>
  </table>
</div>

<p class="clickme-testcontainer" id="test-onclick-handler">
  <b id="test-onclick-handler-label"
     onclick="pass('test-onclick-handler');">click me</b>
</p>

<div class="testcontainer" id="test-attrs-declared-in-markup"
    ><form title="test title"></form>
  <b>Test attributes in markup</b>
</div>

<div class="testcontainer" id="test-attrs-not-in-markup"
    ><form></form>
  <b>Test attributes not in markup</b>
</div>

<div class="testcontainer" id="test-attrs-nonstandard-permitted"
    ><form></form>
  <b>Test attributes nonstandard permitted</b>
</div>

<p class="testcontainer" id="test-property-attribute-interaction">
  <span id="test-property-attribute-interaction-label">
    Test property attribute interaction
  </span><br>
</p>

<div class="testcontainer" id="test-form-length"
  ><form id="test-form-length-form">
    <input type="text">
    <button></button>
  </form>
</div>

<p class="testcontainer" id="test-pseudo-elements">
  Test pseudo-elements
</p>

<p class="testcontainer" id="test-editability-in-node-lists">
  editability in node lists<br>
</p>

<p class="testcontainer" id="test-nonexistent-style-property">
  <span id="test-nonexistent-style-property-label"
   >I ain&apos;t got no style</span>
  <br>
</p>

<div id="test-get-element-by-id" class="testcontainer"></div>

<div id="test-get-element-by-id-2" class="testcontainer"></div>

<p id="test-contains" class="testcontainer"></p>

<p id="test-element-id" class="testcontainer"></p>

<p id="test-create-element" class="testcontainer"></p>

<div class="testcontainer" id="test-forms"></div>

<p class="testcontainer" id="test-script-loading"></p>

<ol class="testcontainer" id="test-get-elements-by-tag-name">
  <li>One
  <li>Two
  <li>Three
    <ol><li>Pi</li><li>sqrt(10)</li></ol>
</ol>

<!--
  - The getElementsByClassName tests are derived from those at
  - http://code.google.com/p/doctype/wiki/DocumentGetElementsByClassNameMethod
  - which are themselves derived from the HTML5 spec.
 -->
<div class="testcontainer" id="test-get-elements-by-class-name">
  <p class="aaa bbb">AAA BBB</p>
  <div class="aaa">AAA</div>
  <p class="bbb ccc">BBB CCC</p>
</div>

<p class="testcontainer" id="test-class-set-by-emitter"></p>

<div class="testcontainer" id="test-dynamic-styles">
  <span id="test-dynamic-styles1">I should be bold</span><br>
  <span id="test-dynamic-styles2" style="font-weight: bold"
   >I should not be bold</span><br>
  <span id="test-dynamic-styles3"
   >There&apos;s no such thing as super-bold</span><br>
</div>

<p class="testcontainer" id="test-special-style-names">
  (<span>(fluffy (little) cloud)</span>)
</p>

<p class="testcontainer" id="test-read-only">
  <span id="indelible">I am indelible</span>
</p>

<p class="testcontainer" id="test-insert-before">zero</p>

<ul class="testcontainer" id="test-node-lists"
 ><li>One<li><b>Two</b><li>Three</ul>

<div class="testcontainer" id="test-name-attr"></div>

<div class="testcontainer" id="test-target-attr"></div>

<div class="testcontainer" id="test-location">
  test-location
</div>

<div class="testcontainer" id="test-navigator"></div>

<p class="testcontainer" id="test-child-nodes"></p>

<div class="testcontainer" id="test-emit-css">
  <a id="not-blue" href="#">I am not blue</a>
</div>

<div class="testcontainer" id="test-bug-731"
 >The input should be a radio button:
<form><input id="bug-731" type="radio" /></form></div>

<p class="testcontainer" id="test-bug-920"><input id="bug-920" /></p>

<br>

<form class="testcontainer" id="test-input-default-values">
  <input type="text" value="one">
  <input id="x" type="text" value="two">
  <input checked type="checkbox">
  <input type="checkbox">
</form>

<p class="testcontainer" id="test-event-handler-attributes">
  <input onclick="autoclicky.click(0)" id="autoclicker" type="checkbox">
  <input id="set-onclick-on-me" type="checkbox">
</p>

<p class="testcontainer" id="test-event-listeners-on-document">
  <input type="checkbox">
</p>

<p class="testcontainer" id="test-onload-listener">Onload</p>

<p class="testcontainer" id="test-inner-HTML-style-sanitizer"></p>

<form class="testcontainer" id="test-radio-buttons">
  <input type="radio" value="0" id="test-radio-button-0" name="number" checked>
  <input type="radio" value="1" id="test-radio-button-1" name="number">
  <input type="radio" value="2" id="test-radio-button-2" name="number">
</form>

<p class="testcontainer" id="test-props-on-nodes">Original Text</p>

<div class="testcontainer" id="test-xhr-sync">XHR sync</div>

<div class="testcontainer" id="test-xhr-async">XHR async</div>

<div class="testcontainer" id="test-computed-style">
  <div id="test-computed-style-block">Block</div>
  <span id="test-computed-style-inline">Inline</span>
  <div id="test-computed-style-fakie" style="display: inline">???</div>
  <div id="test-computed-style-invisible" class="invisible">Not here</div>
</div>

<div>Before
<p class="testcontainer" id="test-class-names">I am inline.</p>
After
</div>

<div class="testcontainer" id="test-clone-node-structure">
  <p>I have <b title="I have attributes">content</b></p>
</div>

<div class="testcontainer" id="test-clone-node-listeners">
  <input id="test-clone-node-clickable" type="checkbox">
</div>

<div class="testcontainer" id="test-clone-node-defaults">
  <form>
    I should reset to the proper state.
    <input value="default" name="text">
    <input type="checkbox" checked name="checkbox_checked" value="on">
    <input type="checkbox" name="checkbox_unchecked" value="on">
    <input type="radio" name="radio" value="A">
    <input type="radio" name="radio" checked value="B">
    <select name="selectlist">
      <option selected value="1">1</option>
      <option value="2">2</option>
    </select>
  </form>
</div>

<p class="testcontainer" id="test-clone-node-custom-attrs">
  I will have a custom attribute
</p>

<p class="testcontainer" id="test-custom-events">Custom Events<br></p>

<p class="testcontainer" id="test-domita-globals-accessible">
  Test Domita globals accessible
</p>
    
<p class="testcontainer" id="test-factories-not-bypassable">
  Test factories not bypassable
</p>

<p class="testcontainer" id="test-scrolling"><nobr
>A really looooooooooooooooooooooooooooooooooooooooooooooooooooooooooooooooooong
line that will force the viewport to have a horizontal scroll bar so that we
can test window.scrollBy with a positive x value with a visible effect.
</nobr><br></p>

<p class="testcontainer" id="test-resizing">Resizing</p>

<div class="testcontainer" id="test-size-properties"
 style="
    width: 100px;
    height: 50px;
    border: 2px solid black;
    padding: 3px;
    margin: 7px"
 ></div>

<p class="testcontainer" id="test-default-view">Test document.defaultView</p>

<p class="testcontainer" id="test-document-element">Test Document Element</p>

<p class="testcontainer" id="test-window-object">Test Window Object</p>

<p class="testcontainer" id="test-bounding-client-rect"
>Test Bounding Client Rect</p>

<p class="testcontainer" id="test-attribute-nodes">
  <input id="test-attribute-nodes-onclick" type="checkbox" onclick="return 0;">
  Test Attribute Nodes
</p>

<p class="testcontainer" id="test-shorthand-css"
 >Test shorthand css</p>

<p class="testcontainer" id="test-anchor-computed-styles-dont-leak-history">
  Test anchor computed styles don't leak history
</p>

<<<<<<< HEAD
<p class="testcontainer" id="test-focus-blur"
 ><input id="test-focus-blur-1">
</p>

=======
>>>>>>> 252a1edd
<div class="testcontainer" id="test-table-elements">
  <table>
    <thead>
      <tr>
        <td>h00</td>
      </tr>
    </thead>
    <tbody>
      <tr>
        <td>b00</td>
        <td>b01</td>
      </tr>
      <tr id="test-table-elements-tr-b1">
       <td>b10</td>
<<<<<<< HEAD
       <td id="test-table-elements-td-b11">b11</td>
=======
       <td>b11</td>
>>>>>>> 252a1edd
      </tr>
    </tbody>
  </table>
</div>

<p class="testcontainer" id="test-document-body-appendChild"
 >I should be the last element until something is appended to document.body</p>

<script type="text/javascript">
/** Aim high and you might miss the moon! */
function expectFailure(shouldFail, opt_msg, opt_failFilter) {
  try {
    shouldFail();
  } catch (e) {
    if (opt_failFilter && !opt_failFilter(e)) { throw e; }
    console.log('Caught expected failure ' + e + ' (' + e.message + ')');
    return;
  }
  fail(opt_msg || 'Expected failure');
}

function assertFailsSafe(canFail, assertionsIfPasses) {
  try {
    canFail();
  } catch (e) {
    return;
  }
  assertionsIfPasses();
}

function assertColor(expected, cssColorString) {
  if (typeof cssColorString === 'string') {
    cssColorString = cssColorString.toLowerCase();
  }
  if (cssColorString === expected.name) { return; }
  var hexSix = expected.rgb.toString(16);
  while (hexSix.length < 6) { hexSix = '0' + hexSix; }
  if (cssColorString === '#' + hexSix) { return; }
  var hexThree = hexSix.charAt(0) + hexSix.charAt(2) + hexSix.charAt(4);
  if (cssColorString === '#' + hexThree) { return; }
  if (('rgb(' + (expected.rgb >> 16) + ', ' + ((expected.rgb >> 8) & 0xff)
       + ', ' + (expected.rgb & 0xff) + ')') === cssColorString) {
    return;
  }

  fail(cssColorString + ' != #' + hexSix);
}

/**
 * Checks the structure of a DOM structure against a skeleton describing
 * details of the node.
 * @param skeleton an acyclic Object whose own properties describe aspects
 *   of the node such as 'nodeType', 'tagName', etc.  See the switch for
 *   supported member names.
 * @param node the node to check against skeleton.
 */
function assertDomTree(skeleton, node, opt_stack) {
  var stack = opt_stack || '(#root:' + node.nodeName + ')';
  cajita.forOwnKeys(
      skeleton,
      function (key) {
        var msg = stack + ':' + key;
        var v = skeleton[key];
        switch (key) {
          case 'nodeType':
            assertEquals(msg, v, node.nodeType);
            break;
          case 'nodeName':
            assertEquals(msg, v, node.nodeName);
            break;
          case 'nodeValue':
            assertEquals(msg, v, node.nodeValue);
            break;
          case 'tagName':
            assertEquals(msg, v, node.tagName);
            assertEquals(msg, v, node.nodeName);
            break;
          case 'innerHTML':
            assertEquals(msg, v, node.innerHTML);
            break;
          case 'sameAs':
            assertEquals(msg, v, node);
            break;
          case 'attributes':
            var attrs = node.attributes;
            var specified = [];
            var names = [];
            for (var i = 0, n = attrs.length; i < n; ++i) {
              var attr = attrs[i];
              if (attr.specified) {
                specified.push(attr);
                names.push(attr.name);
              }
            }
            assertEquals(
                msg + ' #attrs (' + names + ')', v.length, specified.length);
            for (var i = 0, n = v.length; i < n; ++i) {
              assertDomTree(
                  v[i], specified[i],
                  stack + '@(#' + i + ':' + specified[i].nodeName + ')');
            }
            break;
          case 'children':
            var children = node.childNodes;
            assertEquals(msg + ' #children', v.length, children.length);
            for (var i = 0, n = v.length; i < n; ++i) {
              assertDomTree(
                  v[i], children[i],
                  stack + '/(#' + i + ':' + children[i].nodeName + ')');
            }
            for (var i = 0, n = v.length, c = node.firstChild; i < n;
                 ++i, c = c.nextSibling) {
              // TODO(mikesamuel): enable for all node-types once EQ fixed on IE
              if (c.nodeType === 1) {
                assertEquals(msg + ' firstChild check ' + i, c, children[i]);
              }
            }
            for (var i = n = v.length, c = node.lastChild; --i >= 0;
                 c = c.previousSibling) {
              // TODO(mikesamuel): enable for all node-types once EQ fixed on IE
              if (c.nodeType === 1) {
                assertEquals(msg + ' lastChild check' + i, c, children[i]);
              }
            }
            break;
          default:
            fail(msg + ' unrecognized key');
            break;
        }
      });
}

/**
 * Canonicalize well formed innerHTML output, by making sure that attributes
 * are ordered by name, and have quoted values.
 *
 * Without this step, it's impossible to compare innerHTML cross-browser.
 */
function canonInnerHtml(s) {
  // Sort attributes.
  var htmlAttribute = new RegExp('^\\s*(\\w+)(?:\\s*=\\s*("[^\\"]*"'
                                 + '|\'[^\\\']*\'|[^\\\'\\"\\s>]+))?');
  var quot = new RegExp('"', 'g');
  var htmlStartTag = new RegExp('(<\\w+)\\s+([^\\s>][^>]*)>', 'g');
  var htmlTag = new RegExp('(<\/?)(\\w+)(\\s+[^\\s>][^>]*)?>', 'g');
  var ignorableWhitespace = new RegExp('^[ \\t]*(\\r\\n?|\\n)|\\s+$', 'g');
  var tagEntityOrText = new RegExp(
      '(?:(</?\\w[^>]*>|&[a-zA-Z#]|[^<&>]+)|([<&>]))', 'g');
  s = s.replace(
      htmlStartTag,
      function (_, tagStart, tagBody) {
        var attrs = [];
        for (var m; !!tagBody && (m = tagBody.match(htmlAttribute));) {
          var name = m[1];
          var value = m[2];
          var hasValue = value != null;
          if (hasValue && (new RegExp('^["\']')).test(value)) {
            value = value.substring(1, value.length - 1);
          }
          attrs.push(
              hasValue
              ? name + '="' + value.replace(quot, '&quot;') + '"'
              : name);
          tagBody = tagBody.substring(m[0].length);
        }
        attrs.sort();
        return tagStart + ' ' + attrs.join(' ') + '>';
      });
  s = s.replace(
      htmlTag,
      function (_, open, name, body) {
        return open + name.toLowerCase() + (body || '') + '>';
      });
  // Remove ignorable whitespace.
  s = s.replace(ignorableWhitespace, '');
  // Normalize escaping of text nodes since Safari doesn't escape loose >.
  s = s.replace(
      tagEntityOrText,
      function (_, good, bad) {
        return good
            ? good
            : (bad.replace(new RegExp('&', 'g'), '&amp;')
               .replace(new RegExp('>', 'g'), '&gt;'));
      });
  return s;
}

// This should be first, so its results come in while the rest of the tests are
// running.
jsunitRegister('testTimeoutAndInterval',
               function testTimeoutAndInterval() {
  var timeout1Ran = false,
      timeout2Ran = false;
  var timeout1Id = setTimeout(function () { timeout1Ran = true; }, 50);
  var timeout2Id = setTimeout(function () { timeout2Ran = true; }, 50);
  clearTimeout(timeout1Id);

  var intervalRunIndex = -1;
  var interval1RunCount = 0,
      interval2RunCount = 0;
  var interval1Id = setInterval(function () { ++interval1RunCount; }, 50);
  var interval2Id = setInterval(function () { ++interval2RunCount; }, 50);

  // Check that null is a noop as a timeout or interval value, and that the
  // return value works with clearTimeout and clearInterval and does not
  // inadvertently clear existing timeouts or intervals.
  clearTimeout(setTimeout(null, 0));
  clearInterval(setInterval(null, 0));
  
  // Check that clearInterval and clearTimeout ignore null 
  // and undefined intervalId's
  clearInterval(null);
  clearInterval(void 0);
  clearTimeout(null);
  clearTimeout(void 0);

  setTimeout(
      function () {
        clearInterval(interval2Id);
        setTimeout(
            function () {
              if (!timeout1Ran && timeout2Ran
                  && interval1RunCount > interval2RunCount) {
                pass('test-timeout-and-interval');
              }
            },
            500);
      },
      200);
});

// These "click me" tests should be early on so they're easy to find on the
// HTML page.
jsunitRegister('testAddEventListener',
               function testAddEventListener() {
  var container = document.getElementById('test-add-event-listener-label');
  container.addEventListener(
      'click',
      function (event) {
        console.log('received event');
        assertEquals('B', event.target.tagName);
        assertEquals('click', event.type);
        pass('test-add-event-listener');
      });
  expectFailure(
      function() {
        container.addEventListener('foo');
      },
      'addEventListener of a string');
  expectFailure(
      function() {
        container.addEventListener({});
      },
      'addEventListener of an ordinary object');
});

jsunitRegister('testRemoveEventListener',
               function testRemoveEventListener() {
  var container = document.getElementById('test-remove-event-listener-label');
  var firstFired = false;
  var failed = false;
  function second(event) {
    console.log('received event');
    if (failed) { return; }
    assertEquals('B', event.target.tagName);
    assertEquals('click', event.type);
    event.target.innerHTML = 'All done!';
    pass('test-remove-event-listener');
  }
  function first(event) {
    if (firstFired) {
      event.target.innerHTML = '<b>FAILED - event handler was not removed!</b>';
      failed = true;
      return;
    }
    firstFired = true;
    console.log('received event');
    assertEquals('B', event.target.tagName);
    assertEquals('click', event.type);
    event.target.innerHTML = 'Thank you, click me again please';
    container.removeEventListener('click', first);
    container.addEventListener('click', second);
  }
  container.addEventListener('click', first);
});

jsunitRegister('testDomClassHierarchy',
               function testDomClassHierarchy() {
  assertTrue('document < Node', document instanceof window.Node);
  assertTrue('document < HTMLDocument',
             document instanceof window.HTMLDocument);

  assertTrue('<DIV> < Node',
             document.createElement('div') instanceof window.Node);
  assertTrue('<DIV> < Element',
             document.createElement('div') instanceof window.Element);
  assertTrue('<DIV> < HTMLDivElement',
             document.createElement('div') instanceof window.HTMLDivElement);

  assertTrue('<INPUT> < Node',
             document.createElement('input') instanceof window.Node);
  assertTrue('<INPUT> < Element',
             document.createElement('input') instanceof window.Element);
  assertTrue('<INPUT> < HTMLInputElement',
             document.createElement('input')
             instanceof window.HTMLInputElement);

  assertTrue('<A> < Node', document.createElement('a') instanceof window.Node);
  assertTrue('<A> < Element',
             document.createElement('a') instanceof window.Element);
  assertTrue('<A> < HTMLAnchorElement',
             document.createElement('a') instanceof window.HTMLAnchorElement);

  assertTrue('<IMG> < Node',
             document.createElement('img') instanceof window.Node);
  assertTrue('<IMG> < Element',
             document.createElement('img') instanceof window.Element);
  assertTrue('<IMG> < HTMLImageElement',
             document.createElement('img') instanceof window.HTMLImageElement);

  // TODO(ihab.awad): Add negative tests when virtual hierarchy is improved:
  //assertFalse('<IMG> !< HTMLDivElement',
  //            document.createElement('img') instanceof window.HTMLDivElement);

  document.getElementById('test-dom-class-hierarchy').addEventListener(
      'click',
      function (event) {
        assertTrue(event instanceof window.Event);
        pass('test-dom-class-hierarchy');
      });
});

jsunitRegister('testCaseInsensitiveAttrs',
               function testCaseInsensitiveAttrs() {
  var tableNode = document.getElementById('is-red');
  tableNode.setAttribute('bgColor', 'red');
  tableNode.addEventListener('click', function(event) {
    pass('test-case-insensitive-attrs');
  });
});

jsunitRegister('testAttrsDeclaredInMarkup',
               function testAttrsDeclaredInMarkup() {
  var d =
      document.getElementById('test-attrs-declared-in-markup').firstChild;

  assertTrue(d.hasAttribute('title'));
  assertEquals('test title', d.getAttribute('title'));
  d.setAttribute('title', 'another title');
  assertTrue(d.hasAttribute('title'));
  assertEquals('another title', d.getAttribute('title'));
  d.removeAttribute('title');
  assertFalse(d.hasAttribute('title'));
  assertEquals(null, d.getAttribute('title'));
  // Removing twice should be harmless
  d.removeAttribute('title');
  assertFalse(d.hasAttribute('title'));
  assertEquals(null, d.getAttribute('title'));

  pass('test-attrs-declared-in-markup');
});

jsunitRegister('testAttrsNotInMarkup',
               function testAttrsNotInMarkup() {
  var d =
      document.getElementById('test-attrs-not-in-markup').firstChild;

  assertFalse(d.hasAttribute('title'));
  assertEquals(null, d.getAttribute('title'));
  d.setAttribute('title', 'another title');
  assertTrue(d.hasAttribute('title'));
  assertEquals('another title', d.getAttribute('title'));
  d.removeAttribute('title');
  assertFalse(d.hasAttribute('title'));
  assertEquals(null, d.getAttribute('title'));

  // Removing twice should be harmless
  d.removeAttribute('title');
  assertFalse(d.hasAttribute('title'));
  assertEquals(null, d.getAttribute('title'));

  pass('test-attrs-not-in-markup');
});

jsunitRegister('testAttrsNonstandardPermitted',
               function testAttrsNonstandardPermitted() {
  var d =
      document.getElementById('test-attrs-nonstandard-permitted').firstChild;

  assertFalse(d.hasAttribute('flavor'));
  assertEquals(null, d.getAttribute('flavor'));
  d.setAttribute('flavor', 'chocolate');
  assertTrue(d.hasAttribute('flavor'));
  assertEquals('chocolate', d.getAttribute('flavor'));
  d.removeAttribute('flavor');
  assertFalse(d.hasAttribute('flavor'));
  assertEquals(null, d.getAttribute('flavor'));

  // Removing twice should be harmless
  d.removeAttribute('flavor');
  assertFalse(d.hasAttribute('flavor'));
  assertEquals(null, d.getAttribute('flavor'));

  // Should be case insensitive
  d.setAttribute('flavor', 'peach');
  assertEquals('peach', d.getAttribute('FLAvor'));

  pass('test-attrs-nonstandard-permitted');
});

// TODO(metaweta): This test should be replaced by ones for the proper
// behavior once we get property names into the HTML schema.
jsunitRegister('testPropertyAttributeInteraction',
               function testPropertyAttributeInteraction() {
  var d = document.getElementById('test-property-attribute-interaction-label');
  d.setAttribute('foo', 'hi');
  d.setAttribute('title', 'there');
  assertEquals(void 0, d.FOO);
  assertEquals(void 0, d.foo);
  assertEquals('hi', d.getAttribute('FOO'));
  assertEquals('hi', d.getAttribute('foo'));
  assertEquals('there', d.TITLE);
  assertEquals('there', d.title);
  assertEquals('there', d.getAttribute('title'));
  assertEquals('there', d.getAttribute('TITLE'));
  d.title = 'bob';
  assertEquals('bob', d.getAttribute('title'));
  pass('test-property-attribute-interaction');
});

jsunitRegister('testFormLength',
               function testFormLength() {
  var form = document.getElementById('test-form-length-form');
  assertEquals(2, form.length);

  pass('test-form-length');
});

jsunitRegister('testPseudoElements',
               function testPseudoElements() {
  var body = document.getElementsByTagName('body')[0];
  var head = document.getElementsByTagName('head')[0];
  var title = document.getElementsByTagName('title')[0];
  var html = document.getElementsByTagName('html')[0];

  assertEquals('BODY', body.getTagName());
  assertEquals(null, body.getAttribute('foo'));
  assertEquals('HEAD', head.getTagName());
  assertEquals(null, head.getAttribute('foo'));
  assertEquals('TITLE', title.getTagName());
  assertEquals(null, title.getAttribute('foo'));
  assertEquals('HTML', html.getTagName());
  assertEquals(null, html.getAttribute('foo'));

  pass('test-pseudo-elements');
});

jsunitRegister('testEditabilityInNodeLists',
               function testEditabilityInNodeLists() {
  var paragraph = document.getElementsByTagName('p')[0];
  // Make sure the node is editable.
  paragraph.foo = 1;
  assertEquals('1', String(paragraph.foo));
  delete paragraph.foo;
  assertEquals(undefined, paragraph.foo);

  paragraph = document.getElementsByClassName('testcontainer')[0];
  // Make sure the node is editable.
  paragraph.foo = 1;
  assertEquals('1', String(paragraph.foo));
  delete paragraph.foo;
  assertEquals(undefined, paragraph.foo);

  pass('test-editability-in-node-lists');
});

jsunitRegister('testNonexistentStyleProperty',
               function testNonexistentStyleProperty() {
  var container = document.getElementById(
      'test-nonexistent-style-property-label');
  assertEquals(undefined, container.style.noSuchProperty);
  pass('test-nonexistent-style-property');
});

jsunitRegister('testGetElementById',
               function testGetElementById() {
  assertEquals(null, document.getElementById('foo'));
  assertEquals(null, document.getElementById('bar'));
  assertEquals(null, document.getElementById('no_such_node'));
  assertTrue(document.getElementById('test-get-element-by-id') != null);
  assertEquals(null, document.getElementById('xyz-test-get-element-by-id'));
  assertTrue(document.getElementById('test-get-element-by-id-2') != null);

  pass('test-get-element-by-id');
  pass('test-get-element-by-id-2');
});

jsunitRegister('testContains',
               function testContains() {
  // Some nodes that are not under the document element.
  var disconnectedEl = document.createElement('DIV');
  var disconnectedChild = document.createElement('B');
  disconnectedEl.appendChild(disconnectedChild);

  var testContainer = document.getElementById('test-contains');
  var testContainerChild = document.createElement('SPAN');
  testContainer.appendChild(testContainerChild);
  // This test assume that test-forms follows test-contains in the HTML above.
  var follower = document.getElementById('test-forms');

  var hasContains = 'contains' in testContainer;
  var hasCompare = 'compareDocumentPosition' in testContainer;
  assertTrue('neither contains nor compare present', hasContains || hasCompare);

  if (hasContains) {
    assertTrue('dEl > dCh', disconnectedEl.contains(disconnectedChild));
    assertFalse('dCh > dEl', disconnectedChild.contains(disconnectedEl));
    assertTrue('tCo > tCo', testContainer.contains(testContainer));
    assertFalse('tCo > fo', testContainer.contains(follower));
    assertFalse('fo > tCo', follower.contains(testContainer));
    assertTrue('tCo > tCh', testContainer.contains(testContainerChild));
    assertFalse('tCh > tCo', testContainerChild.contains(testContainer));
  }

  if (hasCompare) {
    var DOCUMENT_POSITION_DISCONNECTED = 0x01;
    var DOCUMENT_POSITION_PRECEDING = 0x02;
    var DOCUMENT_POSITION_FOLLOWING = 0x04;
    var DOCUMENT_POSITION_CONTAINS = 0x08;
    var DOCUMENT_POSITION_IS_CONTAINED = 0x10;

    assertEquals(
        'dEl cmp tCo',
        DOCUMENT_POSITION_DISCONNECTED,
        disconnectedEl.compareDocumentPosition(testContainer));
    assertEquals(
        'tCo cmp dEl',
        DOCUMENT_POSITION_DISCONNECTED,
        testContainer.compareDocumentPosition(disconnectedEl));
    assertEquals(
        'tCo cmp fo',
        DOCUMENT_POSITION_FOLLOWING,
        testContainer.compareDocumentPosition(follower));
    assertEquals(
        'fo cmp tCo',
        DOCUMENT_POSITION_PRECEDING,
        follower.compareDocumentPosition(testContainer));
    assertEquals(
        'tCp cmp tCh',
        DOCUMENT_POSITION_FOLLOWING | DOCUMENT_POSITION_IS_CONTAINED,
        testContainer.compareDocumentPosition(testContainerChild));
    assertEquals(
        'tCh cmp tCo',
        DOCUMENT_POSITION_PRECEDING | DOCUMENT_POSITION_CONTAINS,
        testContainerChild.compareDocumentPosition(testContainer));
    assertEquals(
        'tCo cmp tCo',
        0,
        testContainer.compareDocumentPosition(testContainer));
  }

  pass('test-contains');
});

jsunitRegister('testElementId',
               function testElementId() {
  var el = document.getElementById('test-element-id');
  assertEquals('test-element-id', el.id);
  assertEquals('test-element-id', el.getAttribute('id'));

  pass('test-element-id');
});

jsunitRegister('testCreateElement',
               function testCreateElement() {
  var newNode = document.createElement('DIV');
  assertEquals('', newNode.id);
  newNode.id = 'newNodeId';
  assertEquals('newNodeId', newNode.id);

  newNode.id = '#bog<us>';  // Not set
  assertEquals('newNodeId', newNode.id);

  newNode.id = 'not:bogus';
  assertEquals('not:bogus', newNode.id);
  assertEquals(1, newNode.nodeType);

  var el = document.getElementById('test-create-element');
  el.appendChild(newNode);

  assertEquals(document.getElementById('not:bogus').tagName,
               newNode.tagName);
  assertEquals(newNode.tagName, el.firstChild.tagName);
  assertEquals(newNode.tagName, el.lastChild.tagName);

  var text = document.createTextNode(
      { toString: function () { return 'howdy <there>'; } });
  assertEquals(3, text.nodeType);
  assertEquals('howdy <there>', text.data);
  newNode.appendChild(text);
  assertEquals(3, newNode.firstChild.nodeType);
  assertEquals('howdy &lt;there&gt;', canonInnerHtml(newNode.innerHTML));

  pass('test-create-element');
});

jsunitRegister('testInnerHtml',
               function testInnerHtml() {
  var container = document.getElementById('test-inner-html');

  // Strips out non-prefixed id from link, and target=_parent.
  // Leaves id for <em> but strips the prefix.
  // Escapes trailing title, href, and > after </em>.
  assertEquals(
      '<a class="link" href="http://foo.com?a&#61;b&amp;c&#61;d"'
      + ' title="&lt;click me!&gt;">'
      + 'Test <em id="em">Not</em>&gt; run yet.</a>',
      canonInnerHtml(container.innerHTML));

  // Set innerHTML
  container.innerHTML = (
      '<a  id="foo" class="green blue" href="http://bar.com/baz"'
      + ' target="foo" title="A link" >'
      + 'A & B &amp; C<</a >');

  assertEquals(
      '<a class="green blue" href="http://gadget-proxy/'
      + '?url=http%3A%2F%2Fbar.com%2Fbaz&amp;mimeType=*%2F*" id="foo-xyz___"'
      + ' target="_blank" title="A link">A &amp; B &amp; C&lt;</a>',
      canonInnerHtml(directAccess.getInnerHTML(container)));

  pass('test-inner-html');
});

jsunitRegister('testForms',
               function testForms() {
  var form = document.createElement('FORM');
  assertEquals('return false', directAccess.getAttribute(form, 'onsubmit'));

  var container = document.getElementById('test-forms');
  container.innerHTML = '<form onsubmit="foo()">'
      + '<input type="submit" value="Submit"></form>';

  assertEquals('<form onsubmit="'
               + 'try { plugin_dispatchEvent___'
               + '(this, event, 0, &quot;foo&quot;);'
               + ' } finally { return false; }">'
               + '<input type="submit" value="Submit"></form>',
               canonInnerHtml(directAccess.getInnerHTML(container)));

  pass('test-forms');
});

function foo() {
  var container = document.getElementById('test-forms');
  var div = document.createElement('blockquote');
  div.innerHTML = 'event dispatched to <code>foo()</code>';
  container.appendChild(div);
}

jsunitRegister('testScriptLoading',
               function testScriptLoading() {
  // Test that we block ways scripts can be used to executed code in strings.
  expectFailure(
      function () {
        var s = document.createElement('script');
        s.appendChild(document.createTextNode('globalSideEffect()'));
      }, 'script injection via appendChild');
  assertFalse('gse1', checkGlobalSideEffect());
  expectFailure(
      function () {
        var s = document.createElement('script');
        s.innerHTML = 'globalSideEffect()';
      }, 'script injection via innerHTML');
  assertFalse('gse2', checkGlobalSideEffect());
  expectFailure(
      function () {
        var s = directAccess.makeUnattachedScriptNode();
        s.firstChild.nodeValue = 'globalSideEffect()';
      }, 'script injection via nodeValue');
  assertFalse('gse3', checkGlobalSideEffect());
  expectFailure(
      function () {
        var os = document.getElementById('howdy-script');
        var s = os.cloneNode(true);
        s.firstChild.nodeValue = 'globalSideEffect()';
      }, 'script injection via cloneNode');
  assertFalse('gse4', checkGlobalSideEffect());
  assertFailsSafe(
      function () {
        var s = document.createElement('script');
        s.innerText = 'globalSideEffect()';  // IE only, so failsafe.
        document.body.appendChild(s);
      },
      function () {});
  assertFalse('gse5', checkGlobalSideEffect());
  assertFailsSafe(
      function () {
        var s = document.createElement('script');
        // IE only, so failsafe.
        s.outerHTML = '<script>globalSideEffect()<\/script>';
        document.body.appendChild(s);
      },
      function () {});
  assertFalse('gse6', checkGlobalSideEffect());
  assertFailsSafe(
      function () {
        var s = document.createElement('div');
        // IE only, so failsafe.
        s.outerHTML = '<script>globalSideEffect()<\/script>';
        document.body.appendChild(s);
      },
      function () {});
  assertFalse('gse7', checkGlobalSideEffect());

  // Test that an external script cannot be loaded by setting the "src"
  // attribute of a newly created script element.
  var s = document.createElement('script');
  assertAsynchronousRequirement(
      'whitelisted script never ran',
      function () { return externalScript.loaded === true; });
  s.src = 'unproxied_whitelisted_script.js';
  document.getElementById('test-script-loading').appendChild(s);

  pass('test-script-loading');
});

jsunitRegister('testGetElementsByTagName',
               function testGetElementsByTagName() {
  var container = document.getElementById('test-get-elements-by-tag-name');
  var items = container.getElementsByTagName('li');
  assertEquals(5, items.length);
  for (var i = 0; i < items.length; ++i) {
    assertEquals('LI', items[i].tagName);
  }
  assertEquals('One', canonInnerHtml(items[0].innerHTML));
  assertEquals('Two', canonInnerHtml(items[1].innerHTML));
  assertEquals('Three', canonInnerHtml(items[2].firstChild.data));
  assertEquals('Pi', canonInnerHtml(items[3].innerHTML));
  assertEquals('sqrt(10)', canonInnerHtml(items[4].innerHTML));
  pass('test-get-elements-by-tag-name');
});

jsunitRegister('testGetElementsByClassName',
               function testGetElementsByTagName() {
  function assertNodeListTextContent(classes, textContent) {
    var nodeList = document.getElementsByClassName(classes);
    var len = nodeList.length;
    assertEquals(textContent.length, len);
    for (var i = 0; i < len; ++i) {
      assertEquals(textContent[i], canonInnerHtml(nodeList[i].innerHTML));
    }
  }

  assertNodeListTextContent('aaa', ['AAA BBB', 'AAA']);
  assertNodeListTextContent('ccc bbb', ['BBB CCC']);
  assertNodeListTextContent('bbb ccc', ['BBB CCC']);
  assertNodeListTextContent(' bbb \tccc ', ['BBB CCC']);
  assertNodeListTextContent('aaa,bbb', []);

  pass('test-get-elements-by-class-name');
});

jsunitRegister('testClassSetByEmitter',
               function testClassSetByEmitter() {
  // Make sure that the HTML emitter correctly sets the class.
  // A testcontainer node should be yellow until it has been marked as having
  // passed.
  var cont = document.getElementById('test-class-set-by-emitter');
  var computedColor = directAccess.getComputedStyle(cont, 'background-color');

  cont.innerHTML = '(background-color=' + computedColor + ')';

  assertColor({ name: 'yellow', rgb: 0xffff00 }, computedColor);
  pass('test-class-set-by-emitter');
});

jsunitRegister('testDynamicStyle',
               function testDynamicStyle() {
  function $(id) { return document.getElementById(id); }
  $('test-dynamic-styles1').style.fontWeight = 'bold';
  $('test-dynamic-styles2').style.fontWeight = '';  // Can unset a style.
  expectFailure(
      function () {
        $('test-dynamic-styles3').style.fontWeight = 'super-bold';
      },
      'set to super-bold');
  pass('test-dynamic-styles');
});

jsunitRegister('testSpecialStyleNames',
               function testSpecialStyleNames() {
  function getFloatySpanFloat() {
    return directAccess.getComputedStyle(floatySpan, 'float')
        || directAccess.getComputedStyle(floatySpan, 'cssFloat')
        || directAccess.getComputedStyle(floatySpan, 'styleFloat');
  }

  // Some style names conflict with reserved keywords in many languages,
  // e.g. float.
  var floatySpan = document.getElementById('test-special-style-names')
      .getElementsByTagName('SPAN')[0];
  assertEquals('none', getFloatySpanFloat());
  assertEquals('left', (floatySpan.style.cssFloat = 'left'));
  assertEquals('left', floatySpan.style.cssFloat);
  assertEquals('left', getFloatySpanFloat());
  assertEquals('left', floatySpan.style.getPropertyValue('float'));
  try {
    floatySpan.style.styleFloat = 'right';
    console.log('styleFloat supported');
  } catch (styleFloatWorksOnIE) {
    floatySpan.style.cssFloat = 'right';
  }
  assertEquals('right', getFloatySpanFloat());
  assertEquals('right', floatySpan.style.cssFloat);
  assertEquals('right', floatySpan.style.getPropertyValue('float'));

  pass('test-special-style-names');
});

jsunitRegister('testReadOnlyNotEditable',
               function testReadOnlyNotEditable() {
  function $(id) { return documentRO.getElementById(id); }
  expectFailure(
      function () {
        documentRO.createElement('SPAN');
      },
      'successfully created element');
  expectFailure(
      function () {
        var el = document.createElement('SPAN');
        el.id = 'test-read-only-1';
        $('test-read-only').appendChild(el);
        assertEquals(null, $('test-read-only-1'));
      },
      'successfully appended element');
  expectFailure(
      function () {
        assertTrue($('indelible') !== null);
        $('test-read-only').removeChild($('indelible'));
        assertEquals(null, $('test-read-only-1'));
      },
      'successfully removed element');
  expectFailure(
      function () {
        var el = document.createElement('SPAN');
        el.id = 'test-read-only-2';
        $('test-read-only').replaceChild($('indelible'), el);
        assertEquals(null, $('test-read-only-2'));
        assertTrue($('indelible') !== null);
      },
      'successfully replaced element');
  pass('test-read-only');
});

jsunitRegister('testInsertBefore',
               function testInsertBefore() {
  var el = document.getElementById('test-insert-before');
  function assertChildren(var_args) {
    var children = [];
    for (var child = el.firstChild; child; child = child.nextSibling) {
      children.push(child.nodeValue);
    }
    assertEquals([].join.call(arguments, ','), children.join(','));
  }
  var one = document.createTextNode('one');
  var two = document.createTextNode('two');
  var three = document.createTextNode('three');
  var four = document.createTextNode('four');
  el.insertBefore(three, null);
  assertChildren('zero', 'three');
  el.insertBefore(one, three);
  assertChildren('zero', 'one', 'three');
  el.insertBefore(two, null);
  assertChildren('zero', 'one', 'three', 'two');
  el.insertBefore(four, two);
  assertChildren('zero', 'one', 'three', 'four', 'two');
  el.insertBefore(two, one);
  assertChildren('zero', 'two', 'one', 'three', 'four');
  el.insertBefore(one, two);
  assertChildren('zero', 'one', 'two', 'three', 'four');
  el.insertBefore(four, void 0);
  assertChildren('zero', 'one', 'two', 'three', 'four');
  pass('test-insert-before');
});

jsunitRegister('testNodeLists',
               function testNodeLists() {
  function $(id) { return document.getElementById(id); }
  var descendants = $('test-node-lists').getElementsByTagName('*');
  assertEquals(4, descendants.length);

  assertEquals('LI', descendants[0].tagName);
  assertEquals('LI', descendants[1].tagName);
  assertEquals('B', descendants[2].tagName);
  assertEquals('LI', descendants[3].tagName);

  assertEquals('LI', descendants.item(0).tagName);
  assertEquals('LI', descendants.item(1).tagName);
  assertEquals('B', descendants.item(2).tagName);
  assertEquals('LI', descendants.item(3).tagName);

  var item = descendants.item;
  // Check does not access properties of global.
  assertEquals('LI', item(0).tagName);

  // TODO(mikesamuel): test that getElementsByTagName and getElementsByClassName
  // do not return the body.

  pass('test-node-lists');
});

jsunitRegister('testNameAttr',
               function testNameAttr() {
  var testDiv = document.getElementById('test-name-attr');
  testDiv.innerHTML = '<span name="test-span">text</span>';
  var nameAttr = directAccess.getAttribute(testDiv.firstChild, 'name');
  assertFalse('test-span' === nameAttr); // Should have been renamed
  pass('test-name-attr');
});

jsunitRegister('testTargetAttr',
               function testTargetAttr() {
  var testDiv = document.getElementById('test-target-attr');
  testDiv.innerHTML = '<a target="foo">text1</a><a>text2</a>';
  var node = testDiv.firstChild;
  assertEquals('_blank', directAccess.getAttribute(node, 'target'));
  node = node.nextSibling;
  assertEquals('_blank', directAccess.getAttribute(node, 'target'));
  pass('test-target-attr');
});

jsunitRegister('testLocation',
               function testLocation() {
  assertEquals(
      window.location.host, window.location.hostname + ':' + window.location.port);
  assertEquals(
      window.location.href, window.location.protocol + '//'
      + window.location.hostname + ':' + window.location.port + window.location.pathname
      + window.location.search + window.location.hash);
  assertEquals(
      'http://zip.example.com:4242/pumpkin.html?q=getit#myanchor',
      window.location.href);
  assertEquals(
      '#myanchor',
      window.location.hash);
  assertEquals(
      'zip.example.com:4242',
      window.location.host);
  assertEquals(
      'zip.example.com',
      window.location.hostname);
  assertEquals(
      '/pumpkin.html',
      window.location.pathname);
  assertEquals(
      '4242',
      window.location.port);
  assertEquals(
      'http:',
      window.location.protocol);
  assertEquals(
      '?q=getit',
      window.location.search);
  assertEquals(
      window.location.hostname,
      document.domain);
  pass('test-location');
});

jsunitRegister('testNavigator',
               function testNavigator() {
  assertNotNull(window.navigator.userAgent);
  pass('test-navigator');
});

jsunitRegister('testOpaqueNodes',
               function testOpaqueNodes() {
  var noText = document.createTextNode('');
  // See bug 589.  We need to keep unsafe nodes in the DOM so that DOM
  // navigation works, but we can't allow inspection or editing of such nodes.
  var container = document.getElementById('test-opaque-nodes');

  var child = container.firstChild;
  assertEquals(8, child.nodeType);
  assertEquals('#comment', child.nodeName);
  assertEquals(' Comment ', child.nodeValue);

  child = child.nextSibling;
  assertEquals(3, child.nodeType);
  assertEquals('#text', child.nodeName);
  assertEquals('a', child.nodeValue);
  child.nodeValue = 'Foo';
  assertEquals('Foo', child.nodeValue);

  child = child.nextSibling;
  assertEquals(1, child.nodeType);
  assertEquals('SCRIPT', child.nodeName);
  assertEquals(null, child.nodeValue);
  expectFailure(function () { child.appendChild(noText); },
                'script node was editable');

  child = child.nextSibling;
  assertEquals(3, child.nodeType);
  assertEquals('#text', child.nodeName);
  assertEquals('b', child.nodeValue);
  child.nodeValue = 'Foo';
  assertEquals('Foo', child.nodeValue);

  child = child.nextSibling;
  assertEquals(1, child.nodeType);
  assertEquals('OBJECT', child.nodeName);
  assertEquals(null, child.nodeValue);
  expectFailure(function () { child.appendChild(noText); },
                'object node was editable');

  child = child.nextSibling;
  assertEquals(3, child.nodeType);
  assertEquals('#text', child.nodeName);
  assertEquals('c', child.nodeValue);
  child.nodeValue = 'Foo';
  assertEquals('Foo', child.nodeValue);

  pass('test-opaque-nodes');
});

jsunitRegister('testChildNodes',
               function testChildNodes() {
  var container = document.getElementById('test-child-nodes');
  container.innerHTML = '<b>foo</b> <i>bar</i> <u>baz</u>';
  var childNodes = container.childNodes;
  assertEquals(5, childNodes.length);
  assertEquals('B', childNodes[0].nodeName);
  assertEquals('#text', childNodes[1].nodeName);
  assertEquals('I', childNodes[2].nodeName);
  assertEquals('#text', childNodes[3].nodeName);
  assertEquals('U', childNodes[4].nodeName);
  pass('test-child-nodes');
});

jsunitRegister('testEmitCss',
               function testCss() {
  directAccess.emitCssHook(['.', ' a#not-blue-', ' { color: #00ff00 }']);
  var computedColor = directAccess.getComputedStyle(
      document.getElementById('not-blue'), 'color');
  assertColor({ rgb: 0x00ff00, name: 'green' }, computedColor);
  pass('test-emit-css');
});

jsunitRegister('testBug731',
               function testBug731() {
  // Tests that attributes set before node added to DOM so that side-effects
  // such as network requests happen all at once.  This is especially important
  // on IE.

  var bug_731_input = document.getElementById('bug-731');
  assertEquals('radio', bug_731_input.type);
  pass('test-bug-731');
});

jsunitRegister('testBug920',
               function testBug920() {
  var bug_920_input = document.getElementById('bug-920');
  assertEquals('text', bug_920_input.type);
  pass('test-bug-920');
});

jsunitRegister('testInputDefaultValue',
               function testInputDefaultValue() {
  var form = document.getElementById('test-input-default-values');
  var text1 = form.elements[0];
  var text2 = form.elements[1];
  var check1 = form.elements[2];
  var check2 = form.elements[3];

  assertEquals('one', text1.value);
  assertEquals('two', text2.value);
  assertTrue(check1.checked);
  assertFalse(check2.checked);

  text1.value = 'First';
  text2.value = 'Second';
  check1.checked = false;
  check2.checked = true;

  assertEquals('First', text1.value);
  assertEquals('Second', text2.value);
  assertFalse(check1.checked);
  assertTrue(check2.checked);

  form.reset();

  assertEquals('one', text1.value);
  assertEquals('two', text2.value);
  assertTrue(check1.checked);
  assertFalse(check2.checked);

  pass('test-input-default-values');
});

var autoclicky = {
  clicked: [false, false],
  click: function (i) {
    console.log('clicking');
    autoclicky.clicked[i] = true;
  }
};

jsunitRegister('testEventHandlerAttributes',
               function testEventHandlerAttributes() {
  assertFalse('initially unclicked', autoclicky.clicked[0]);
  directAccess.click(document.getElementById('autoclicker'));
  assertTrue('zero clicked', autoclicky.clicked[0]);

  var setOnclickOnMe = document.getElementById('set-onclick-on-me');
  assertFalse('one not clicked', autoclicky.clicked[1]);
  directAccess.click(setOnclickOnMe);
  assertFalse('one still not clicked', autoclicky.clicked[1]);
  setOnclickOnMe.onclick = function () { autoclicky.click(1); };
  directAccess.click(setOnclickOnMe);
  assertTrue('one clicked', autoclicky.clicked[1]);

  pass('test-event-handler-attributes');
});

jsunitRegister('testEventListenersOnDocument',
               function testEventListenersOnDocument() {
  var clickCounter = 0;
  function clickHandler() {
    ++clickCounter;
  }

  var inp = document.getElementById('test-event-listeners-on-document')
      .getElementsByTagName('INPUT')[0];

  assertEquals('initially unclicked', 0, clickCounter);
  directAccess.click(inp);
  assertEquals('clicked before handler added', 0, clickCounter);
  document.addEventListener('click', clickHandler);
  directAccess.click(inp);
  assertEquals('clicked after handler added', 1, clickCounter);
  document.removeEventListener('click', clickHandler);
  assertEquals('clicked after handler removed', 1, clickCounter);

  pass('test-event-listeners-on-document');
});

jsunitRegister('testOnLoadListener',
               function testOnLoadListener() {
  var b1 = false;
  var b2 = false;
  function setb1() { console.log('set onload b1'); b1 = true; }
  function setb2() { console.log('set onload b2'); b2 = true; }

  window.addEventListener('load', setb1);
  window.addEventListener('load', setb2);
  window.removeEventListener('load', setb1);
  
  assertAsynchronousRequirement(
      'onload listeners',
      function () {
        if (!b1 && b2) {
          pass('test-onload-listener');
          return true;
        }
        return false;
      });

  assertFalse(b1);
  assertFalse(b2);
});

jsunitRegister('testInnerHTMLStyleSanitizer',
               function testInnerHTMLStyleSanitizer() {
  function colorOf(id) {
    return directAccess.getComputedStyle(document.getElementById(id), 'color');
  }
  function backgroundOf(id) {
    return directAccess.getComputedStyle(
        document.getElementById(id), 'background-color');
  }

  var cont = document.getElementById('test-inner-HTML-style-sanitizer');

  cont.innerHTML = '<span style="color: #00f" id="style-html">Blue</span>';
  assertColor({ name: 'blue', rgb: 0x0000ff }, colorOf('style-html'));

  cont.innerHTML = (
      '<span style="color: red; background-color: purple"'
      + ' id="style-html">Red on purple</span>');
  assertColor({ name: 'red', rgb: 0xff0000 }, colorOf('style-html'));
  assertColor({ name: 'purple', rgb: 0x800080 }, backgroundOf('style-html'));

  pass('test-inner-HTML-style-sanitizer');
});

jsunitRegister('testRadioButtons',
               function testRadioButtons() {
  var form = document.getElementById('test-radio-buttons');
  var radio0 = form.elements[0],
      radio1 = form.elements[1],
      radio2 = form.elements[2];

  assertTrue('radio0 should be checked initially', radio0.checked);
  assertFalse('radio1 should not be checked initially', radio1.checked);
  assertFalse('radio2 should not be checked initially', radio2.checked);

  radio1.checked = true;

  assertFalse('radio0 should not be checked after 1 checked', radio0.checked);
  assertTrue('radio1 should be checked after 1 checked', radio1.checked);
  assertFalse('radio2 should not be checked after 1 checked', radio2.checked);

  radio2.checked = true;

  assertFalse('radio0 should not be checked after 2 checked', radio0.checked);
  assertFalse('radio1 should not be checked after 2 checked', radio1.checked);
  assertTrue('radio2 should be checked after 2 checked', radio2.checked);

  form.reset();

  assertTrue('radio0 should be checked after reset', radio0.checked);
  assertFalse('radio1 should not be checked after reset', radio1.checked);
  assertFalse('radio2 should not be checked after reset', radio2.checked);

  pass('test-radio-buttons');
});

jsunitRegister('testPropsOnNodes',
               function testPropsOnNodes() {
  var div = document.getElementById("test-props-on-nodes");
  var str = "";
  var i;

  div.newProp = 1;
  cajita.forAllKeys(div, function (i){ str += i + ": " + div[i] + "<br>"; });
  assertTrue("newProp should be among the enumerated properties",
             (new RegExp('\\bnewProp: 1\\b')).test(str));
  div.innerHTML = str;
  assertNotEquals("innerHTML should not be treated as an attribute",
                  str, div.getAttribute("innerHTML"));
  pass('test-props-on-nodes');
});

jsunitRegister('testXhrSync',
               function testXhrSync() {
  var xhr;

  // Check that response text is available after a synchronous XHR
  xhr = new window.XMLHttpRequest();
  xhr.open('GET', './xhrTest.txt', false);
  xhr.send();
  assertEquals('The quick brown fox', xhr.responseText);

   // Check that a synchronous XHR invokes its callback in ready state 4
   var responseText;
   xhr = new window.XMLHttpRequest();
   xhr.onreadystatechange = function() {
     if (xhr.readyState == 4) { responseText = xhr.responseText; }
   };
   xhr.open('GET', './xhrTest.txt', false);
   xhr.send();
   assertEquals('The quick brown fox', responseText);

  pass('test-xhr-sync');
});

jsunitRegister('testXhrAsync',
               function testXhrAsync() {
  var cont = document.getElementById('test-xhr-async');
  var xhr = new window.XMLHttpRequest();
  xhr.open('GET', './xhrTest.txt', true);
  var asyncFlag = 'PRE';
  xhr.onreadystatechange = function(event) {
    assertEquals(xhr, event.target);
    if (event.target.readyState === 4) {
      assertNotEquals(4, asyncFlag);
      asyncFlag = 'DONE';
      assertEquals('The quick brown fox', event.target.responseText);
      pass('test-xhr-async');
    }
    asyncFlag = event.target.readyState;
  };
  xhr.send();
});

jsunitRegister('testComputedStyle',
               function testComputedStyle() {
  function assertComputedStyle(element, pseudoElt, styleName, styleValue) {
    var msg = element.tagName + (element.id && '#' + element.id)
        + (pseudoElt ? ':' + pseudoElt : '')
        + ' { ' + styleName + ': ' + styleValue + ' }';
    var winStyle = window.getComputedStyle(element, pseudoElt),
        viewStyle = document.defaultView.getComputedStyle(element, pseudoElt);
    var propertyName = styleName.replace(
         new RegExp('([a-z])([A-Z])', 'g'),
         function (_, lc, uc) { return lc + '-' + uc.toLowerCase(); });
    assertEquals(msg, styleValue, winStyle[styleName]);
    assertEquals(msg, styleValue || '',
                 winStyle.getPropertyValue(propertyName));
    assertEquals(msg, styleValue, viewStyle[styleName]);
    assertEquals(msg, styleValue || '',
                 viewStyle.getPropertyValue(propertyName));
  }

  var block = document.getElementById('test-computed-style-block');
  var inline = document.getElementById('test-computed-style-inline');
  var fakie = document.getElementById('test-computed-style-fakie');
  var invisible = document.getElementById('test-computed-style-invisible');
  assertComputedStyle(block, null, 'display', 'block');
  assertComputedStyle(inline, null, 'display', 'inline');
  assertComputedStyle(fakie, null, 'display', 'inline');
  var NO_RESULT = {};
  var pseudoElementsSupported = false;
  try {
    window.getComputedStyle(fakie, 'first-line').display;
    pseudoElementsSupported = true;
  } catch (ex) {
    // Not supported on all browsers
  }
  if (pseudoElementsSupported) {
    assertComputedStyle(fakie, 'first-line', 'display', 'inline');
  }
  assertComputedStyle(invisible, null, 'display', 'none');
  assertComputedStyle(invisible, null, 'float', 'left');
  assertComputedStyle(block, null, 'color', 'rgb(12, 34, 56)');
  assertComputedStyle(block, null, 'float', 'none');

  pass('test-computed-style');
});

jsunitRegister('testClassNames', function testClassNames() {

  var el = document.getElementById('test-class-names');
  assertEquals('before class added',
               'block', window.getComputedStyle(el, null).display);

  el.className += ' inline';

  assertEquals('after class added',
               'inline', window.getComputedStyle(el, null).display);
  assertEquals('read className', 'testcontainer inline', el.className);

  assertTrue('has class', el.hasAttribute('class'));

  el.className = '!@#$%*';
  assertEquals('set class !@#$%*', '!@#$%*', el.className);

  el.className = 'bad__';
  assertNotEquals('set class bad__', 'bad__', el.className);

  pass('test-class-names');
});

jsunitRegister('testCloneNodeStructure', function testCloneNodeStructure() {
  var p = document.getElementById('test-clone-node-structure')
      .getElementsByTagName('P')[0];
  assertDomTree(
      {
        nodeType: 1,
        tagName: 'P',
        attributes: [],
        children: [
          // shallow clones contain attrs but not children.
        ]
      },
      p.cloneNode(false));
  assertDomTree(
      {
        nodeType: 1,
        tagName: 'P',
        attributes: [],
        children: [
          {
            nodeType: 3,
            nodeValue: 'I have '
          },
          {
            nodeType: 1,
            nodeName: 'B',
            attributes: [
              {
                nodeName: 'title',
                nodeValue: 'I have attributes'
              }
            ],
            children: [
              {
                nodeType: 3,
                nodeValue: 'content'
              }
            ]
          }
        ]
      },
      p.cloneNode(true));
  pass('test-clone-node-structure');
});

jsunitRegister('testCloneNodeListeners', function testCloneNodeListeners() {
  var clicked = false;
  function clickListener(event) {
    clicked = true;
  }

  var original = document.getElementById('test-clone-node-clickable');

  // Add an event to the input so we can test that event listeners are copied
  // and that clone.removeEventListener modifies only clone.
  original.addEventListener('click', clickListener);
  directAccess.click(original);
  assertTrue('initially clickable', clicked);
  clicked = false;

  var clone = original.cloneNode();
  original.parentNode.insertBefore(clone, original.nextSibling);
  // Check that listeners are not copied over.
  directAccess.click(clone);
  assertFalse('clone clickable', clicked);
  clicked = false;

  // Check that the original is still clickable.
  directAccess.click(original);
  assertTrue('original still clickable', clicked);
  clicked = false;

  pass('test-clone-node-listeners');
});

jsunitRegister('testCloneNodeDefaults', function testCloneNodeDefaults() {
  function queryStringForForm(form, useDefaults) {
    var parts = [];
    var els = form.elements;
    for (var j = 0, n = els.length; j < n; ++j) {
      var el = els[j];
      if (!el.name) { continue; }
      var values = null;
      switch (el.tagName) {
        case 'INPUT':
          switch (el.type.toUpperCase()) {
            case 'CHECKBOX':
            case 'RADIO':
              values = (useDefaults ? el.defaultChecked : el.checked)
                  ? [el.value] : null;
              break;
            default:
              values = [useDefaults ? el.defaultValue : el.value];
              break;
          }
          break;
        case 'TEXTAREA':
          values = [useDefaults ? el.defaultValue : el.value];
          break;
        case 'SELECT':
          values = [];
          for (var i = 0, opt; (opt = el.options[i]); ++i) {
            if (useDefaults ? opt.defaultSelected : opt.selected) {
              values.push(opt.value);
            }
          }
          break;
      }
      if (values !== null) {
        for (var i = 0; i < values.length; ++i) {
          parts.push(encodeURIComponent(el.name) + '='
                     + encodeURIComponent(values[i]));
        }
      }
    }
    return parts.join('&');
  }

  var form = document.getElementById('test-clone-node-defaults')
      .getElementsByTagName('FORM')[0];
  assertEquals(
      'initial form state',
      'text=default&checkbox_checked=on&radio=B&selectlist=1',
      queryStringForForm(form));

  // Change the values on the original
  form.elements.text.value = 'changed';
  form.elements.checkbox_checked.checked = false;
  form.elements.checkbox_unchecked.checked = true;
  form.elements[3].checked = true;
  form.elements.selectlist.options[1].selected = true;
  assertEquals(
      'changed form state',
      'text=changed&checkbox_unchecked=on&radio=A&selectlist=2',
      queryStringForForm(form));

  // Check the values in the clone
  var clone = form.cloneNode(true);
  // Add the clone to the DOM, or reset() below will have no effect on it
  // on Firefox.  Heisenbug.
  form.parentNode.insertBefore(clone, form);
  // HACK(mikesamuel): IE6&7 fail to update the checked state for radio buttons,
  // and IE 6 fails to updated the checked state for checkboxes until the form
  // containing it is part of the DOM.
  if (!','.split(new RegExp(',')).length) {
    clone.elements[3].checked = true;
    clone.elements.checkbox_unchecked.checked = true;
    clone.elements.checkbox_checked.checked = false;
  }
  assertEquals(
      'clone state',
      'text=changed&checkbox_unchecked=on&radio=A&selectlist=2',
      queryStringForForm(clone));
  assertEquals(
      'clone defaults',
      'text=default&checkbox_checked=on&radio=B&selectlist=1',
      queryStringForForm(clone, true));

  // Reset both and check the values on each
  clone.reset();
  assertEquals(
      'form state post clone reset',
      'text=changed&checkbox_unchecked=on&radio=A&selectlist=2',
      queryStringForForm(form));
  assertEquals(
      'clone state post reset',
      'text=default&checkbox_checked=on&radio=B&selectlist=1',
      queryStringForForm(clone));
  form.reset();
  assertEquals(
      'clone state post form reset',
      'text=default&checkbox_checked=on&radio=B&selectlist=1',
      queryStringForForm(clone));
  assertEquals(
      'form state post reset',
      'text=default&checkbox_checked=on&radio=B&selectlist=1',
      queryStringForForm(form));

  pass('test-clone-node-defaults');
});

jsunitRegister('testCloneNodeCustomAttrs', function testCloneNodeCustomAttrs() {
  var node = document.getElementById('test-clone-node-custom-attrs');
  node.setAttribute('bogus', 'foo');

  var clone = node.cloneNode(true);
  assertEquals('clone value', 'foo', clone.getAttribute('bogus'));
  assertTrue('clone has attr', clone.hasAttribute('bogus'));
  assertTrue('original has attr', node.hasAttribute('bogus'));

  clone.setAttribute('bogus', 'bar');
  assertEquals('clone changed', 'bar', clone.getAttribute('bogus'));
  assertEquals('original unchanged', 'foo', node.getAttribute('bogus'));

  clone.removeAttribute('bogus');
  assertEquals('clone deleted', null, clone.getAttribute('bogus'));
  assertFalse('deleted things do not exist', clone.hasAttribute('bogus'));
  assertEquals('original not deleted', 'foo', node.getAttribute('bogus'));
  assertTrue('original attr exists', node.hasAttribute('bogus'));

  node.setAttribute('bogus', 'boo');
  assertEquals('clone still deleted', null, clone.getAttribute('bogus'));
  assertFalse('deleted things still do not exist', clone.hasAttribute('bogus'));
  assertEquals('original changed', 'boo', node.getAttribute('bogus'));
  assertTrue('original attr still exists', node.hasAttribute('bogus'));

  pass('test-clone-node-custom-attrs');
});

jsunitRegister('testCustomEvents',
               function testCustomEvents() {
  assertTrue(!!document.createEvent);

  // Event dispatch for custom events is synchronous
  var fired;
  function myHandler(event) {
    assertEquals('hiya', event.details);
    fired = true;
  }

  var eventTarget = document.getElementById('test-custom-events');
  eventTarget.addEventListener('howdy', myHandler, true);

  var event = document.createEvent('HTMLEvents');
  event.details = 'hiya';
  event.initEvent('howdy', true, true);
  assertEquals('hiya', event.details);

  eventTarget.dispatchEvent(event);
  assertTrue(fired);

  pass('test-custom-events');
});

jsunitRegister('testDomitaGlobalsAccessible',
               function testDomitaGlobalsAccessible() {
  // In Valija mode, all the "window" globals are put on the Valija
  // "outers" object. In Cajita mode, Domita demurs on the matter,
  // tastefully putting these globals on the "window" object only,
  // and not polluting Cajita's global namespace with them.

  if (directAccess.isValija) {
    assertTrue(!!HTMLElement);
    assertTrue(!!Node);
    assertTrue(!!Event);
    assertTrue(!!Text);
  } else {
    assertTrue(!!window.HTMLElement);
    assertTrue(!!window.Node);
    assertTrue(!!window.Event);
    assertTrue(!!window.Text);
  }

  if (directAccess.isValija) {
    assertEquals('function', typeof HTMLElement);
    assertEquals('function', typeof Node);
    assertEquals('function', typeof Event);
    assertEquals('function', typeof Text);
  } else {
    assertEquals('function', typeof window.HTMLElement);
    assertEquals('function', typeof window.Node);
    assertEquals('function', typeof window.Event);
    assertEquals('function', typeof window.Text);
  }

  pass('test-domita-globals-accessible');
});

jsunitRegister('testFactoriesNotBypassable',
               function testFactoriesNotBypassable() {
  // It's not possible to create an element by (new HTMLElement) in any browser
  // since factories choose the underlying implementation.
  expectFailure(
      function () { new window.HTMLElement({ nodeType: 1 }, false); },
      'HTMLElement');
  expectFailure(
      function () { new window.Node({ nodeType: 0 }, false); },
      'Node');
  expectFailure(
      function () { new window.Event({}); },
      'Event');
  expectFailure(
      function () { new window.Text({ nodeType: 3 }, false); },
      'Text');
  pass('test-factories-not-bypassable');
});

jsunitRegister('testScrolling',
               function testScrolling() {
  assertEquals('0,0,0,0', String([
      window.scrollLeft, window.scrollTop,
      document.defaultView.scrollLeft, document.defaultView.scrollTop]));
  assertEquals(
      'visible',
      directAccess.getComputedStyle(directAccess.getBodyNode(), 'overflow'));

  window.scrollBy(0, 0);
  assertEquals('0,0,0,0', String([
      window.scrollLeft, window.scrollTop,
      document.defaultView.scrollLeft, document.defaultView.scrollTop]));
  assertEquals(
      'visible',
      directAccess.getComputedStyle(directAccess.getBodyNode(), 'overflow'));

  window.scrollTo(0, 10);
  assertEquals(
      'auto',
      directAccess.getComputedStyle(directAccess.getBodyNode(), 'overflow'));
  assertEquals('0,10,0,10', String([
      window.scrollLeft, window.scrollTop,
      document.defaultView.scrollLeft, document.defaultView.scrollTop]));

  window.scrollBy(10, -5);
  assertEquals(
      'auto',
      directAccess.getComputedStyle(directAccess.getBodyNode(), 'overflow'));
  assertEquals('10,5,10,5', String([
      window.scrollLeft, window.scrollTop,
      document.defaultView.scrollLeft, document.defaultView.scrollTop]));

  document.defaultView.scrollTo(0, 0);
  assertEquals(
      'auto',
      directAccess.getComputedStyle(directAccess.getBodyNode(), 'overflow'));
  assertEquals('0,0,0,0', String([
      window.scrollLeft, window.scrollTop,
      document.defaultView.scrollLeft, document.defaultView.scrollTop]));

  pass('test-scrolling');
});

jsunitRegister('testResizing',
               function testResizing() {
  function windowDims() {
    assertEquals(window.clientWidth, document.defaultView.clientWidth);
    assertEquals(window.clientHeight, document.defaultView.clientHeight);
    assertEquals(window.clientWidth, document.body.clientWidth);
    assertEquals(window.clientHeight, document.body.clientHeight);
    assertEquals(window.clientWidth, document.documentElement.clientWidth);
    assertEquals(window.clientHeight, document.documentElement.clientHeight);
    assertEquals(window.clientWidth, window.innerWidth);
    assertEquals(window.clientHeight, window.innerHeight);
    return String([window.clientWidth, window.clientHeight]);
  }

  function windowStyleWidth() {
    return directAccess.getComputedStyle(directAccess.getBodyNode(), 'width');
  }

  assertEquals('initial scrollable dimensions', '1200,600', windowDims());
  assertEquals('initial width', '1200px', windowStyleWidth());

  window.resizeBy(0, 0);
  assertEquals('scrollable dimensions 1', '1200,600', windowDims());
  assertEquals('width 1', '1200px', windowStyleWidth());

  window.resizeBy(-100, 200);
  assertEquals('scrollable dimensions 2', '1100,800', windowDims());
  assertEquals('width 2', '1100px', windowStyleWidth());

  document.defaultView.resizeTo(1200, 800);
  assertEquals('scrollable dimensions 3', '1200,800', windowDims());
  assertEquals('width 3', '1200px', windowStyleWidth());

  pass('test-resizing');
});

jsunitRegister('testSizeProperties',
               function testSizeProperties() {
  assertEquals('number', typeof window.pageXOffset);
  assertEquals('number', typeof window.pageYOffset);
  assertTrue('sign of pageXOffset', window.pageXOffset >= 0);
  assertTrue('sign of pageYOffset', window.pageYOffset >= 0);

  var el = document.getElementById('test-size-properties');
  // includes 2*padding
  assertEquals(106, el.clientWidth);
  assertEquals(56, el.clientHeight);
  // includes 2*padding + 2*border
  assertEquals(110, el.offsetWidth);
  assertEquals(60, el.offsetHeight);

  pass('test-size-properties');
});

jsunitRegister('testDefaultView',
               function testDefaultView() {
  assertNotEquals(window, document.defaultView);
  pass('test-default-view');
});

jsunitRegister('testDocumentElement',
               function testDocumentElement() {
  assertDomTree({
      nodeType: 9,
      nodeName: '#document',
      attributes: [],
      nodeValue: null,
      children: [
        {
          nodeType: 1,
          tagName: 'HTML',
          nodeValue: null,
          attributes: [],
          children: [
            {
              nodeType: 1,
              tagName: 'HEAD',
              nodeValue: null,
              attributes: [],
              innerHTML: '<title>&lt;Untrusted Content Title&gt;</title>',
              children: [
                {
                  nodeType: 1,
                  tagName: 'TITLE',
                  nodeValue: null,
                  attributes: [],
                  innerHTML: '&lt;Untrusted Content Title&gt;',
                  children: [ {
                    nodeType: 3,
                    nodeValue: '<Untrusted Content Title>'
                  } ]
                }
              ]
            },
            {
              nodeType: 1,
              tagName: 'BODY',
              nodeValue: null,
              attributes: [],
              sameAs: document.body
            }
          ]
        }
      ]
    }, document);

  var html = document.documentElement.innerHTML;
  assertTrue(!!html.match(
    '<head><title>&lt;Untrusted Content Title&gt;</title></head><body>'));

  pass('test-document-element');
});

var testWindowObjectVariable;

jsunitRegister('testWindowObject',
               function testWindowObject() {
  // Check to see that in valija globals are properties of window
  if (valijaMode) {
    testWindowObjectVariable = 3;
    assertEquals(testWindowObjectVariable, window.testWindowObjectVariable);
    assertEquals(testWindowObjectVariable, 3);
  }
  pass('test-window-object');
});

jsunitRegister('testBoundingClientRect',
               function testBoundingClientRect() {
  // Grab two elements defined in domita_test.html
  var absPos = document.getElementById('absolutely-positioned');
  var relPos = document.getElementById('relatively-positioned');

  var absRect = absPos.getBoundingClientRect();
  var relRect = relPos.getBoundingClientRect();

  function rectToString(rect) {
    return ('top: ' + rect.top + ', left: ' + rect.left
            + ', right: ' + rect.right + ', bottom: ' + rect.bottom);
  }

  assertEquals('absRect', 'top: 3, left: 11, right: 111, bottom: 43',
               rectToString(absRect));
  // Since the first rect is absolutely positioned, it does not occupy space in
  // its parent, so both rects overlap.
  assertEquals('relRect', 'top: 0, left: 9, right: 109, bottom: 40',
               rectToString(relRect));

  pass('test-bounding-client-rect');
});

jsunitRegister('testAttributeNodes',
               function testAttributeNodes() {
  var cb = document.getElementById('test-attribute-nodes-onclick');

  var attrNode = cb.getAttributeNode('id');
  assertEquals('test-attribute-nodes-onclick', attrNode.value);
  assertEquals(true, attrNode.specified);
  assertEquals(cb, attrNode.ownerElement);
  assertEquals('id', attrNode.name);

  assertEquals(null, cb.getAttributeNode('name'));

  function checkScriptAttrNode(attrNode) {
    var scriptAttrRE = new RegExp('plugin_dispatchEvent___\\(.*\\);');

    function assertScript(value) {
      assertTrue(value.match(scriptAttrRE).length > 0);
    }

    assertScript(attrNode.value);
    assertScript(attrNode.nodeValue);
  }

  checkScriptAttrNode(cb.getAttributeNode('onclick'));

  var onclickAttrNode;
  for (var i = 0; i < cb.attributes.length; ++i) {
    if (cb.attributes[i].name === 'onclick') {
      onclickAttrNode = cb.attributes[i];
    }
  }
  assertTrue(!!onclickAttrNode);
  checkScriptAttrNode(onclickAttrNode);

  onclickAttrNode.value = 'globalSideEffect();';
  checkScriptAttrNode(onclickAttrNode);

  pass('test-attribute-nodes');
});

jsunitRegister('testShorthandCss',
               function testShorthandCss() {
  var body = document.body;
  var container = document.getElementById('test-shorthand-css');
  var elementRef = document.createElement('DIV');
  elementRef.id = 'foo';
  elementRef.innerHTML = 'style me shortly';
  container.appendChild(elementRef);
  elementRef.style.border = '5px dashed blue';
  assertEquals('shorthand width set', elementRef.style.borderTopWidth, '5px');
  assertEquals('shorthand color set', elementRef.style.borderTopColor, 'blue');
  assertEquals('shorthand style set', elementRef.style.borderTopStyle, 'dashed');

  pass('test-shorthand-css');
});

jsunitRegister('testAnchorComputedStylesDontLeakHistory',
               function testAnchorComputedStylesDontLeakHistory() {
  function getColor(id) {
    return window.getComputedStyle(document.getElementById(id), null).color;
  }

  assertEquals('rgb(12, 34, 56)', getColor('direct-visited'));
  assertEquals('rgb(12, 34, 56)', getColor('nested-visited'));
  assertEquals('rgb(12, 34, 56)', getColor('direct-link'));
  assertEquals('rgb(12, 34, 56)', getColor('nested-link'));

  function getColorPV(id) {
    return window.getComputedStyle(document.getElementById(id), null)
        .getPropertyValue('color');
  }

  assertEquals('rgb(12, 34, 56)', getColorPV('direct-visited'));
  assertEquals('rgb(12, 34, 56)', getColorPV('nested-visited'));
  assertEquals('rgb(12, 34, 56)', getColorPV('direct-link'));
  assertEquals('rgb(12, 34, 56)', getColorPV('nested-link'));

  var a = document.createElement('a');
  var p0 = document.createElement('p');
  var p1 = document.createElement('p');

  var container = document.getElementById(
      'test-anchor-computed-styles-dont-leak-history');

  container.appendChild(p0);
  container.appendChild(a);
  a.appendChild(p1);

  // The COLOR property is history sensitive
  p0.style.color = p1.style.color = '#c0c0c0';
  // The PADDING-LEFT property is history insensitive
  p0.style.paddingLeft = p1.style.paddingLeft = '123px';

  // The 'p0' element should have computed style values exactly as were
  // explicitly set, since nothing on a DIV is history sensitive.
  assertEquals(
      'rgb(192, 192, 192)',  // same as #c0c0c0
      window.getComputedStyle(p0, null).color);
   assertEquals(
       'rgb(192, 192, 192)',  // same as #c0c0c0
       window.getComputedStyle(p0, null).getPropertyValue('color'));
  assertEquals(
      '123px',
      window.getComputedStyle(p0, null).paddingLeft);
   assertEquals(
       '123px',
       window.getComputedStyle(p0, null).getPropertyValue('padding-left'));

  // The 'p1' element, since it is contained within an A element, should have
  // computed COLOR value inherited from the top-level container element of
  // this DOMita instance (since COLOR is an allowed history-sensitive
  // property), and a computed PADDING-LEFT value exactly as explicitly set
  // (since the CSS rewriter does not allow PADDING-LEFT to be assigned in a
  // history sensitive manner).
  assertEquals(
      'rgb(12, 34, 56)',
      window.getComputedStyle(p1, null).color);
   assertEquals(
       'rgb(12, 34, 56)',
       window.getComputedStyle(p1, null).getPropertyValue('color'));
  assertEquals(
      '123px',
      window.getComputedStyle(p1, null).paddingLeft);
   assertEquals(
       '123px',
       window.getComputedStyle(p1, null).getPropertyValue('padding-left'));

  pass('test-anchor-computed-styles-dont-leak-history');
});

jsunitRegister('testTableElements',
               function testTableElements() {
  var tr_b1 = document.getElementById('test-table-elements-tr-b1');
  assertEquals(1, tr_b1.sectionRowIndex);
  assertEquals(2, tr_b1.rowIndex);
});

jsunitRegister('testDocumentBodyAppendChild',
               function testDocumentBodyAppendChild() {
  var notWhitespaceRe = new RegExp('\\S');
  function getPrevNonWhitespace(prev) {
    while (prev.nodeType === 3 && !notWhitespaceRe.test(prev.nodeValue)) {
      prev = prev.previousSibling;
    }
    return prev;
  }

  function getNextNonWhitespace(next) {
    while (next.nodeType === 3 && !notWhitespaceRe.test(next.nodeValue)) {
      next = next.nextSibling;
    }
    return next;
  }

  var body = document.body;
  var container = document.getElementById('test-document-body-appendChild');
  var last = getPrevNonWhitespace(document.body.lastChild);
  assertEquals('container is not last', container, last);

  var lastest = document.createElement('DIV');
  lastest.innerHTML = 'lastest';
  body.appendChild(lastest);
  assertEquals('lastest in wrong place',
               lastest, getNextNonWhitespace(last.nextSibling));
  assertEquals('lastest is not last',
               lastest, getPrevNonWhitespace(body.lastChild));
  assertEquals('body changed', body, document.body);
  assertEquals('parent is not body', lastest.parentNode, body);
  pass('test-document-body-appendChild');
});

jsunitRegister('testFocusBlur',
               function testFocusBlur() {
  var input = document.getElementById('test-focus-blur-1');
  input.focus();
  input.blur();
  pass('test-focus-blur');
});

// Before onload events fire
jsunitRun();
</script><|MERGE_RESOLUTION|>--- conflicted
+++ resolved
@@ -291,13 +291,10 @@
   Test anchor computed styles don't leak history
 </p>
 
-<<<<<<< HEAD
 <p class="testcontainer" id="test-focus-blur"
  ><input id="test-focus-blur-1">
 </p>
 
-=======
->>>>>>> 252a1edd
 <div class="testcontainer" id="test-table-elements">
   <table>
     <thead>
@@ -312,11 +309,7 @@
       </tr>
       <tr id="test-table-elements-tr-b1">
        <td>b10</td>
-<<<<<<< HEAD
-       <td id="test-table-elements-td-b11">b11</td>
-=======
        <td>b11</td>
->>>>>>> 252a1edd
       </tr>
     </tbody>
   </table>
