--- conflicted
+++ resolved
@@ -254,11 +254,8 @@
 
 <div class="testcontainer" id="test-id-refs-rewriting"></div>
 
-<<<<<<< HEAD
-=======
 <div class="testcontainer" id="test-strange-ids"></div>
 
->>>>>>> 11b239f6
 <div class="testcontainer" id="test-clone-node-structure">
   <p>I have <b title="I have attributes">content</b></p>
 </div>
@@ -1829,19 +1826,11 @@
 
   assertTrue('has class', el.hasAttribute('class'));
 
-<<<<<<< HEAD
-  el.className = '!@#$%* ok__1';
-  assertEquals('set class "!@#$%* ok__1"', '!@#$%* ok__1', el.className);
-
-  el.className = 'simple';
-  assertEquals('set class "simple"', 'simple', el.className);
-=======
   el.className = '!@#$%*[] ok__1';
   assertEquals('!@#$%*[] ok__1', el.className);
 
   el.className = 'simple';
   assertEquals('simple', el.className);
->>>>>>> 11b239f6
 
   el.className = 'ok bad__';
   assertEquals('set class "ok bad__"', 'simple', el.className);
@@ -1888,8 +1877,6 @@
   pass('test-id-refs-rewriting');
 });
 
-<<<<<<< HEAD
-=======
 jsunitRegister('testStrangeIds', function testStrangeIds() {
   function $(id) { return document.getElementById(id); }
   var el = $('test-strange-ids');
@@ -1905,7 +1892,6 @@
   pass('test-strange-ids');
 });
 
->>>>>>> 11b239f6
 jsunitRegister('testCloneNodeStructure', function testCloneNodeStructure() {
   var p = document.getElementById('test-clone-node-structure')
       .getElementsByTagName('P')[0];
