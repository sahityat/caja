--- conflicted
+++ resolved
@@ -291,11 +291,6 @@
   Test anchor computed styles don't leak history
 </p>
 
-<<<<<<< HEAD
-<p class="testcontainer" id="test-focus-blur"
- ><input id="test-focus-blur-1">
-</p>
-=======
 <div class="testcontainer" id="test-table-elements">
   <table>
     <thead>
@@ -315,7 +310,10 @@
     </tbody>
   </table>
 </div>
->>>>>>> 252a1edd
+
+<p class="testcontainer" id="test-focus-blur"
+ ><input id="test-focus-blur-1">
+</p>
 
 <p class="testcontainer" id="test-document-body-appendChild"
  >I should be the last element until something is appended to document.body</p>
